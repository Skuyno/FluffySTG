##/tg/station v1.0.1

[![Build Status](https://travis-ci.org/tgstation/-tg-station.png)](https://travis-ci.org/tgstation/-tg-station)


**Website:** http://www.tgstation13.org <BR>
**Code:** https://github.com/tgstation/-tg-station <BR>
**Wiki** http://tgstation13.org/wiki/Main_Page<BR>
**IRC:** irc://irc.rizon.net/coderbus <BR>

##DOWNLOADING

There are a number of ways to download the source code. Some are described here, an alternative all-inclusive guide is also located at http://www.tgstation13.org/wiki/Downloading_the_source_code

Option 1:
Follow this: http://www.tgstation13.org/wiki/Setting_up_git

Option 2:
Install GitHub::windows from http://windows.github.com/
It handles most of the setup and configuraton of Git for you.
Then you simply search for the -tg-station repository and click the big clone
button.

Option 3: Download the source code as a zip by clicking the ZIP button in the
code tab of https://github.com/tgstation/-tg-station
(note: this will use a lot of bandwidth if you wish to update and is a lot of
hassle if you want to make any changes at all, so it's not recommended.)

##INSTALLATION

First-time installation should be fairly straightforward.  First, you'll need
BYOND installed.  You can get it from http://www.byond.com/.  Once you've done 
that, extract the game files to wherever you want to keep them.  This is a
sourcecode-only release, so the next step is to compile the server files.
Open tgstation.dme by double-clicking it, open the Build menu, and click
compile.  This'll take a little while, and if everything's done right you'll get
a message like this:

```
saving tgstation.dmb (DEBUG mode)
tgstation.dmb - 0 errors, 0 warnings
```

If you see any errors or warnings, something has gone wrong - possibly a corrupt
download or the files extracted wrong. If problems persist, ask for assistance
in irc://irc.rizon.net/coderbus

Once that's done, open up the config folder.  You'll want to edit config.txt to
set the probabilities for different gamemodes in Secret and to set your server
location so that all your players don't get disconnected at the end of each
round.  It's recommended you don't turn on the gamemodes with probability 0, 
except Extended, as they have various issues and aren't currently being tested,
so they may have unknown and bizarre bugs.  Extended is essentially no mode, and
isn't in the Secret rotation by default as it's just not very fun.

You'll also want to edit config/admins.txt to remove the default admins and add
your own.  "Game Master" is the highest level of access, and probably the one
you'll want to use for now.  You can set up your own ranks and find out more in
config/admin_ranks.txt

The format is

```
byondkey = Rank
```

where the admin rank must be properly capitalised.

Finally, to start the server, run Dream Daemon and enter the path to your
compiled tgstation.dmb file.  Make sure to set the port to the one you 
specified in the config.txt, and set the Security box to 'Safe'.  Then press GO
and the server should start up and be ready to join.

###HOSTING ON LINUX
We use BYGEX for some of our text replacement related code. Unfortunately, we
only have a windows dll included right now. You can find a version known to compile on linux, along with some basic install instructions here
https://github.com/optimumtact/byond-regex
<<<<<<< HEAD
=======

Otherwise, edit the file `code/_compile_options.dm`, and comment out:
`#define USE_BYGEX`
at the bottom, so that it looks like this:
`//#define USE_BYGEX`
Recompile the codebase afterwards.

>>>>>>> fe8693bc

##UPDATING

To update an existing installation, first back up your /config and /data folders
as these store your server configuration, player preferences and banlist.

Then, extract the new files (preferably into a clean directory, but updating in
place should work fine), copy your /config and /data folders back into the new
install, overwriting when prompted except if we've specified otherwise, and
recompile the game.  Once you start the server up again, you should be running
the new version.

##MAPS

/tg/station currently comes equipped with three maps.

* [tgstation2 (default)](http://tgstation13.org/wiki/Boxstation)
* [MiniStation](http://tgstation13.org/wiki/MiniStation)
* [AsteroidStation](https://tgstation13.org/wiki/AsteroidStation)

All maps have their own code file that is in the base of the _maps directory. Instead of loading the map directly we instead use a code file to include the map and then include any other code changes that are needed for it; for example MiniStation changes the uplink items for the map. Follow this guideline when adding your own map, to your fork, for easy compatibility.

If you want to load a different map, just open the corresponding map's code file in Dream Maker, make sure all of the other map code files are unticked in the file tree, in the left side of the screen, and then make sure the map code file you want is ticked.

Anytime you want to make changes to a map it's imperative you use the [Map Merging tools](http://tgstation13.org/wiki/Map_Merger)

##AWAY MISSIONS

/tg/station supports loading away missions however they are disabled by default.

Map files for away missions are located in the _maps/RandomZLevels directory. Each away mission includes it's own code definitions located in /code/modules/awaymissions/mission_code. These files must be included and compiled with the server beforehand otherwise the server will crash upon trying to load away missions that lack their code.

To enable an away mission open fileList.txt in the _maps/RandomZLevels directory and uncomment one of the .dmm lines by removing the #. If more than one away mission is uncommented then the away mission loader will randomly select one the enabled ones to load.

##SQL SETUP

The SQL backend for the library and stats tracking requires a 
MySQL server.  Your server details go in /config/dbconfig.txt, and the SQL 
schema is in /SQL/tgstation_schema.sql and /SQL/tgstation_schema_prefix.sql depending on if you want table prefixes.  More detailed setup instructions are located here: http://www.tgstation13.org/wiki/Downloading_the_source_code#Setting_up_the_database

##IRC BOT SETUP

Included in the repository is an IRC bot capable of relaying adminhelps to a specified
IRC channel/server (thanks to Skibiliano).
Instructions for bot setup are included in the /bot folder along with the script
itself

##CONTRIBUTING

Please see [CONTRIBUTING.md](CONTRIBUTING.md)

##LICENSE

All code after commit 333c566b88108de218d882840e61928a9b759d8f on 2014/31/12 at 4:38 PM PST (https://github.com/tgstation/-tg-station/commit/333c566b88108de218d882840e61928a9b759d8f) is licensed under GNU AGPL v3 (http://www.gnu.org/licenses/agpl-3.0.html).
All code before commit 333c566b88108de218d882840e61928a9b759d8f on 2014/31/12 at 4:38 PM PST (https://github.com/tgstation/-tg-station/commit/333c566b88108de218d882840e61928a9b759d8f) is licensed under GNU GPL v3 (https://www.gnu.org/licenses/gpl-3.0.html).

including tools unless their readme specifies otherwise. See LICENSE-AGPLv3.txt and LICENSE-GPLv3.txt for more details.
All content including icons and sound is under a Creative Commons 3.0 BY-SA
license (http://creativecommons.org/licenses/by-sa/3.0/).<|MERGE_RESOLUTION|>--- conflicted
+++ resolved
@@ -1,146 +1,136 @@
-##/tg/station v1.0.1
-
-[![Build Status](https://travis-ci.org/tgstation/-tg-station.png)](https://travis-ci.org/tgstation/-tg-station)
-
-
-**Website:** http://www.tgstation13.org <BR>
-**Code:** https://github.com/tgstation/-tg-station <BR>
-**Wiki** http://tgstation13.org/wiki/Main_Page<BR>
-**IRC:** irc://irc.rizon.net/coderbus <BR>
-
-##DOWNLOADING
-
-There are a number of ways to download the source code. Some are described here, an alternative all-inclusive guide is also located at http://www.tgstation13.org/wiki/Downloading_the_source_code
-
-Option 1:
-Follow this: http://www.tgstation13.org/wiki/Setting_up_git
-
-Option 2:
-Install GitHub::windows from http://windows.github.com/
-It handles most of the setup and configuraton of Git for you.
-Then you simply search for the -tg-station repository and click the big clone
-button.
-
-Option 3: Download the source code as a zip by clicking the ZIP button in the
-code tab of https://github.com/tgstation/-tg-station
-(note: this will use a lot of bandwidth if you wish to update and is a lot of
-hassle if you want to make any changes at all, so it's not recommended.)
-
-##INSTALLATION
-
-First-time installation should be fairly straightforward.  First, you'll need
-BYOND installed.  You can get it from http://www.byond.com/.  Once you've done 
-that, extract the game files to wherever you want to keep them.  This is a
-sourcecode-only release, so the next step is to compile the server files.
-Open tgstation.dme by double-clicking it, open the Build menu, and click
-compile.  This'll take a little while, and if everything's done right you'll get
-a message like this:
-
-```
-saving tgstation.dmb (DEBUG mode)
-tgstation.dmb - 0 errors, 0 warnings
-```
-
-If you see any errors or warnings, something has gone wrong - possibly a corrupt
-download or the files extracted wrong. If problems persist, ask for assistance
-in irc://irc.rizon.net/coderbus
-
-Once that's done, open up the config folder.  You'll want to edit config.txt to
-set the probabilities for different gamemodes in Secret and to set your server
-location so that all your players don't get disconnected at the end of each
-round.  It's recommended you don't turn on the gamemodes with probability 0, 
-except Extended, as they have various issues and aren't currently being tested,
-so they may have unknown and bizarre bugs.  Extended is essentially no mode, and
-isn't in the Secret rotation by default as it's just not very fun.
-
-You'll also want to edit config/admins.txt to remove the default admins and add
-your own.  "Game Master" is the highest level of access, and probably the one
-you'll want to use for now.  You can set up your own ranks and find out more in
-config/admin_ranks.txt
-
-The format is
-
-```
-byondkey = Rank
-```
-
-where the admin rank must be properly capitalised.
-
-Finally, to start the server, run Dream Daemon and enter the path to your
-compiled tgstation.dmb file.  Make sure to set the port to the one you 
-specified in the config.txt, and set the Security box to 'Safe'.  Then press GO
-and the server should start up and be ready to join.
-
-###HOSTING ON LINUX
-We use BYGEX for some of our text replacement related code. Unfortunately, we
-only have a windows dll included right now. You can find a version known to compile on linux, along with some basic install instructions here
-https://github.com/optimumtact/byond-regex
-<<<<<<< HEAD
-=======
-
-Otherwise, edit the file `code/_compile_options.dm`, and comment out:
-`#define USE_BYGEX`
-at the bottom, so that it looks like this:
-`//#define USE_BYGEX`
-Recompile the codebase afterwards.
-
->>>>>>> fe8693bc
-
-##UPDATING
-
-To update an existing installation, first back up your /config and /data folders
-as these store your server configuration, player preferences and banlist.
-
-Then, extract the new files (preferably into a clean directory, but updating in
-place should work fine), copy your /config and /data folders back into the new
-install, overwriting when prompted except if we've specified otherwise, and
-recompile the game.  Once you start the server up again, you should be running
-the new version.
-
-##MAPS
-
-/tg/station currently comes equipped with three maps.
-
-* [tgstation2 (default)](http://tgstation13.org/wiki/Boxstation)
-* [MiniStation](http://tgstation13.org/wiki/MiniStation)
-* [AsteroidStation](https://tgstation13.org/wiki/AsteroidStation)
-
-All maps have their own code file that is in the base of the _maps directory. Instead of loading the map directly we instead use a code file to include the map and then include any other code changes that are needed for it; for example MiniStation changes the uplink items for the map. Follow this guideline when adding your own map, to your fork, for easy compatibility.
-
-If you want to load a different map, just open the corresponding map's code file in Dream Maker, make sure all of the other map code files are unticked in the file tree, in the left side of the screen, and then make sure the map code file you want is ticked.
-
-Anytime you want to make changes to a map it's imperative you use the [Map Merging tools](http://tgstation13.org/wiki/Map_Merger)
-
-##AWAY MISSIONS
-
-/tg/station supports loading away missions however they are disabled by default.
-
-Map files for away missions are located in the _maps/RandomZLevels directory. Each away mission includes it's own code definitions located in /code/modules/awaymissions/mission_code. These files must be included and compiled with the server beforehand otherwise the server will crash upon trying to load away missions that lack their code.
-
-To enable an away mission open fileList.txt in the _maps/RandomZLevels directory and uncomment one of the .dmm lines by removing the #. If more than one away mission is uncommented then the away mission loader will randomly select one the enabled ones to load.
-
-##SQL SETUP
-
-The SQL backend for the library and stats tracking requires a 
-MySQL server.  Your server details go in /config/dbconfig.txt, and the SQL 
-schema is in /SQL/tgstation_schema.sql and /SQL/tgstation_schema_prefix.sql depending on if you want table prefixes.  More detailed setup instructions are located here: http://www.tgstation13.org/wiki/Downloading_the_source_code#Setting_up_the_database
-
-##IRC BOT SETUP
-
-Included in the repository is an IRC bot capable of relaying adminhelps to a specified
-IRC channel/server (thanks to Skibiliano).
-Instructions for bot setup are included in the /bot folder along with the script
-itself
-
-##CONTRIBUTING
-
-Please see [CONTRIBUTING.md](CONTRIBUTING.md)
-
-##LICENSE
-
-All code after commit 333c566b88108de218d882840e61928a9b759d8f on 2014/31/12 at 4:38 PM PST (https://github.com/tgstation/-tg-station/commit/333c566b88108de218d882840e61928a9b759d8f) is licensed under GNU AGPL v3 (http://www.gnu.org/licenses/agpl-3.0.html).
-All code before commit 333c566b88108de218d882840e61928a9b759d8f on 2014/31/12 at 4:38 PM PST (https://github.com/tgstation/-tg-station/commit/333c566b88108de218d882840e61928a9b759d8f) is licensed under GNU GPL v3 (https://www.gnu.org/licenses/gpl-3.0.html).
-
-including tools unless their readme specifies otherwise. See LICENSE-AGPLv3.txt and LICENSE-GPLv3.txt for more details.
-All content including icons and sound is under a Creative Commons 3.0 BY-SA
-license (http://creativecommons.org/licenses/by-sa/3.0/).+##/tg/station v1.0.1
+
+[![Build Status](https://travis-ci.org/tgstation/-tg-station.png)](https://travis-ci.org/tgstation/-tg-station)
+
+
+**Website:** http://www.tgstation13.org <BR>
+**Code:** https://github.com/tgstation/-tg-station <BR>
+**Wiki** http://tgstation13.org/wiki/Main_Page<BR>
+**IRC:** irc://irc.rizon.net/coderbus <BR>
+
+##DOWNLOADING
+
+There are a number of ways to download the source code. Some are described here, an alternative all-inclusive guide is also located at http://www.tgstation13.org/wiki/Downloading_the_source_code
+
+Option 1:
+Follow this: http://www.tgstation13.org/wiki/Setting_up_git
+
+Option 2:
+Install GitHub::windows from http://windows.github.com/
+It handles most of the setup and configuraton of Git for you.
+Then you simply search for the -tg-station repository and click the big clone
+button.
+
+Option 3: Download the source code as a zip by clicking the ZIP button in the
+code tab of https://github.com/tgstation/-tg-station
+(note: this will use a lot of bandwidth if you wish to update and is a lot of
+hassle if you want to make any changes at all, so it's not recommended.)
+
+##INSTALLATION
+
+First-time installation should be fairly straightforward.  First, you'll need
+BYOND installed.  You can get it from http://www.byond.com/.  Once you've done 
+that, extract the game files to wherever you want to keep them.  This is a
+sourcecode-only release, so the next step is to compile the server files.
+Open tgstation.dme by double-clicking it, open the Build menu, and click
+compile.  This'll take a little while, and if everything's done right you'll get
+a message like this:
+
+```
+saving tgstation.dmb (DEBUG mode)
+tgstation.dmb - 0 errors, 0 warnings
+```
+
+If you see any errors or warnings, something has gone wrong - possibly a corrupt
+download or the files extracted wrong. If problems persist, ask for assistance
+in irc://irc.rizon.net/coderbus
+
+Once that's done, open up the config folder.  You'll want to edit config.txt to
+set the probabilities for different gamemodes in Secret and to set your server
+location so that all your players don't get disconnected at the end of each
+round.  It's recommended you don't turn on the gamemodes with probability 0, 
+except Extended, as they have various issues and aren't currently being tested,
+so they may have unknown and bizarre bugs.  Extended is essentially no mode, and
+isn't in the Secret rotation by default as it's just not very fun.
+
+You'll also want to edit config/admins.txt to remove the default admins and add
+your own.  "Game Master" is the highest level of access, and probably the one
+you'll want to use for now.  You can set up your own ranks and find out more in
+config/admin_ranks.txt
+
+The format is
+
+```
+byondkey = Rank
+```
+
+where the admin rank must be properly capitalised.
+
+Finally, to start the server, run Dream Daemon and enter the path to your
+compiled tgstation.dmb file.  Make sure to set the port to the one you 
+specified in the config.txt, and set the Security box to 'Safe'.  Then press GO
+and the server should start up and be ready to join.
+
+###HOSTING ON LINUX
+We use BYGEX for some of our text replacement related code. Unfortunately, we
+only have a windows dll included right now. You can find a version known to compile on linux, along with some basic install instructions here
+https://github.com/optimumtact/byond-regex
+
+##UPDATING
+
+To update an existing installation, first back up your /config and /data folders
+as these store your server configuration, player preferences and banlist.
+
+Then, extract the new files (preferably into a clean directory, but updating in
+place should work fine), copy your /config and /data folders back into the new
+install, overwriting when prompted except if we've specified otherwise, and
+recompile the game.  Once you start the server up again, you should be running
+the new version.
+
+##MAPS
+
+/tg/station currently comes equipped with three maps.
+
+* [tgstation2 (default)](http://tgstation13.org/wiki/Boxstation)
+* [MiniStation](http://tgstation13.org/wiki/MiniStation)
+* [AsteroidStation](https://tgstation13.org/wiki/AsteroidStation)
+
+All maps have their own code file that is in the base of the _maps directory. Instead of loading the map directly we instead use a code file to include the map and then include any other code changes that are needed for it; for example MiniStation changes the uplink items for the map. Follow this guideline when adding your own map, to your fork, for easy compatibility.
+
+If you want to load a different map, just open the corresponding map's code file in Dream Maker, make sure all of the other map code files are unticked in the file tree, in the left side of the screen, and then make sure the map code file you want is ticked.
+
+Anytime you want to make changes to a map it's imperative you use the [Map Merging tools](http://tgstation13.org/wiki/Map_Merger)
+
+##AWAY MISSIONS
+
+/tg/station supports loading away missions however they are disabled by default.
+
+Map files for away missions are located in the _maps/RandomZLevels directory. Each away mission includes it's own code definitions located in /code/modules/awaymissions/mission_code. These files must be included and compiled with the server beforehand otherwise the server will crash upon trying to load away missions that lack their code.
+
+To enable an away mission open fileList.txt in the _maps/RandomZLevels directory and uncomment one of the .dmm lines by removing the #. If more than one away mission is uncommented then the away mission loader will randomly select one the enabled ones to load.
+
+##SQL SETUP
+
+The SQL backend for the library and stats tracking requires a 
+MySQL server.  Your server details go in /config/dbconfig.txt, and the SQL 
+schema is in /SQL/tgstation_schema.sql and /SQL/tgstation_schema_prefix.sql depending on if you want table prefixes.  More detailed setup instructions are located here: http://www.tgstation13.org/wiki/Downloading_the_source_code#Setting_up_the_database
+
+##IRC BOT SETUP
+
+Included in the repository is an IRC bot capable of relaying adminhelps to a specified
+IRC channel/server (thanks to Skibiliano).
+Instructions for bot setup are included in the /bot folder along with the script
+itself
+
+##CONTRIBUTING
+
+Please see [CONTRIBUTING.md](CONTRIBUTING.md)
+
+##LICENSE
+
+All code after commit 333c566b88108de218d882840e61928a9b759d8f on 2014/31/12 at 4:38 PM PST (https://github.com/tgstation/-tg-station/commit/333c566b88108de218d882840e61928a9b759d8f) is licensed under GNU AGPL v3 (http://www.gnu.org/licenses/agpl-3.0.html).
+All code before commit 333c566b88108de218d882840e61928a9b759d8f on 2014/31/12 at 4:38 PM PST (https://github.com/tgstation/-tg-station/commit/333c566b88108de218d882840e61928a9b759d8f) is licensed under GNU GPL v3 (https://www.gnu.org/licenses/gpl-3.0.html).
+
+including tools unless their readme specifies otherwise. See LICENSE-AGPLv3.txt and LICENSE-GPLv3.txt for more details.
+All content including icons and sound is under a Creative Commons 3.0 BY-SA
+license (http://creativecommons.org/licenses/by-sa/3.0/).