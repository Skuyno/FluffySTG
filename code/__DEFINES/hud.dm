--- conflicted
+++ resolved
@@ -1,42 +1,33 @@
-// for secHUDs and medHUDs and variants. The number is the location of the image on the list hud_list
-// note: if you add more HUDs, even for non-human atoms, make sure to use unique numbers for the defines!
-// /datum/atom_hud expects these to be unique
-// these need to be strings in order to make them associative lists
-#define HEALTH_HUD		"1" // dead, alive, sick, health status
-#define STATUS_HUD		"2" // a simple line rounding the mob's number health
-#define ID_HUD			"3" // the job asigned to your ID
-#define WANTED_HUD		"4" // wanted, released, parroled, security status
-#define IMPLOYAL_HUD	"5" // loyality implant
-#define IMPCHEM_HUD		"6" // chemical implant
-#define IMPTRACK_HUD	"7" // tracking implant
-#define DIAG_STAT_HUD	"8" // Silicon/Mech Status
-#define DIAG_HUD		"9" // Silicon health bar
-#define DIAG_BATT_HUD	"10"// Borg/Mech power meter
-#define DIAG_MECH_HUD	"11"// Mech health bar
-//for antag huds. these are used at the /mob level
-#define ANTAG_HUD		"12"
-
-//data HUD (medhud, sechud) defines
-//Don't forget to update human/New() if you change these!
-#define DATA_HUD_SECURITY_BASIC		1
-#define DATA_HUD_SECURITY_ADVANCED	2
-#define DATA_HUD_MEDICAL_BASIC		3
-#define DATA_HUD_MEDICAL_ADVANCED	4
-#define DATA_HUD_DIAGNOSTIC			5
-//antag HUD defines
-#define ANTAG_HUD_CULT		6
-#define ANTAG_HUD_REV		7
-#define ANTAG_HUD_OPS		8
-
-<<<<<<< HEAD
-#define ANTAG_HUD_WIZ		8
-#define ANTAG_HUD_SHADOW    9
-
-#define ANTAG_HUD_HOG_BLUE 10
-#define ANTAG_HUD_HOG_RED 11
-
-=======
-#define ANTAG_HUD_WIZ		9
-#define ANTAG_HUD_SHADOW    10
-
->>>>>>> f830f269
+// for secHUDs and medHUDs and variants. The number is the location of the image on the list hud_list
+// note: if you add more HUDs, even for non-human atoms, make sure to use unique numbers for the defines!
+// /datum/atom_hud expects these to be unique
+// these need to be strings in order to make them associative lists
+#define HEALTH_HUD		"1" // dead, alive, sick, health status
+#define STATUS_HUD		"2" // a simple line rounding the mob's number health
+#define ID_HUD			"3" // the job asigned to your ID
+#define WANTED_HUD		"4" // wanted, released, parroled, security status
+#define IMPLOYAL_HUD	"5" // loyality implant
+#define IMPCHEM_HUD		"6" // chemical implant
+#define IMPTRACK_HUD	"7" // tracking implant
+#define DIAG_STAT_HUD	"8" // Silicon/Mech Status
+#define DIAG_HUD		"9" // Silicon health bar
+#define DIAG_BATT_HUD	"10"// Borg/Mech power meter
+#define DIAG_MECH_HUD	"11"// Mech health bar
+//for antag huds. these are used at the /mob level
+#define ANTAG_HUD		"12"
+
+//data HUD (medhud, sechud) defines
+//Don't forget to update human/New() if you change these!
+#define DATA_HUD_SECURITY_BASIC		1
+#define DATA_HUD_SECURITY_ADVANCED	2
+#define DATA_HUD_MEDICAL_BASIC		3
+#define DATA_HUD_MEDICAL_ADVANCED	4
+#define DATA_HUD_DIAGNOSTIC			5
+//antag HUD defines
+#define ANTAG_HUD_CULT		6
+#define ANTAG_HUD_REV		7
+#define ANTAG_HUD_OPS		8
+#define ANTAG_HUD_WIZ		9
+#define ANTAG_HUD_SHADOW    10
+#define ANTAG_HUD_HOG_BLUE 11
+#define ANTAG_HUD_HOG_RED 12