--- conflicted
+++ resolved
@@ -1,10 +1,4 @@
-//max channel is 1024. Only go lower from here, because byond tends to pick the first availiable channel to play sounds on
-#define CHANNEL_LOBBYMUSIC 1024
-<<<<<<< HEAD
-#define CHANNEL_ADMIN 1023
-#define CHANNEL_JUKEBOX 1022
-
-=======
-#define CHANNEL_ADMIN 1023
-
->>>>>>> 2552f6ba
+//max channel is 1024. Only go lower from here, because byond tends to pick the first availiable channel to play sounds on
+#define CHANNEL_LOBBYMUSIC 1024
+#define CHANNEL_ADMIN 1023
+#define CHANNEL_JUKEBOX 1022