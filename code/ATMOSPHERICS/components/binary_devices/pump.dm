--- conflicted
+++ resolved
@@ -1,195 +1,191 @@
-/*
-Every cycle, the pump uses the air in air_in to try and make air_out the perfect pressure.
-
-node1, air1, network1 correspond to input
-node2, air2, network2 correspond to output
-
-Thus, the two variables affect pump operation are set in New():
-	air1.volume
-		This is the volume of gas available to the pump that may be transfered to the output
-	air2.volume
-		Higher quantities of this cause more air to be perfected later
-			but overall network volume is also increased as this increases...
-*/
-
-/obj/machinery/atmospherics/components/binary/pump
-	icon_state = "pump_map"
-	name = "gas pump"
-	desc = "A pump"
-
-	can_unwrench = 1
-
-	var/on = 0
-	var/target_pressure = ONE_ATMOSPHERE
-
-	var/frequency = 0
-	var/id = null
-	var/datum/radio_frequency/radio_connection
-
-/obj/machinery/atmospherics/components/binary/pump/Destroy()
-	if(radio_controller)
-		radio_controller.remove_object(src,frequency)
-<<<<<<< HEAD
-	if(radio_connection)
-		radio_connection = null
-=======
->>>>>>> a48bddb5
-	return ..()
-
-/obj/machinery/atmospherics/components/binary/pump/on
-	on = 1
-
-/obj/machinery/atmospherics/components/binary/pump/update_icon_nopipes()
-	if(stat & NOPOWER)
-		icon_state = "pump_off"
-		return
-
-	icon_state = "pump_[on?"on":"off"]"
-
-/obj/machinery/atmospherics/components/binary/pump/process_atmos()
-//	..()
-	if(stat & (NOPOWER|BROKEN))
-		return 0
-	if(!on)
-		return 0
-
-	var/datum/gas_mixture/air1 = AIR1
-	var/datum/gas_mixture/air2 = AIR2
-
-	var/output_starting_pressure = air2.return_pressure()
-
-	if( (target_pressure - output_starting_pressure) < 0.01)
-		//No need to pump gas if target is already reached!
-		return 1
-
-	//Calculate necessary moles to transfer using PV=nRT
-	if((air1.total_moles() > 0) && (air1.temperature>0))
-		var/pressure_delta = target_pressure - output_starting_pressure
-		var/transfer_moles = pressure_delta*air2.volume/(air1.temperature * R_IDEAL_GAS_EQUATION)
-
-		//Actually transfer the gas
-		var/datum/gas_mixture/removed = air1.remove(transfer_moles)
-		air2.merge(removed)
-
-		update_parents()
-
-	return 1
-
-//Radio remote control
-/obj/machinery/atmospherics/components/binary/pump/proc/set_frequency(new_frequency)
-	radio_controller.remove_object(src, frequency)
-	frequency = new_frequency
-	if(frequency)
-		radio_connection = radio_controller.add_object(src, frequency, filter = RADIO_ATMOSIA)
-
-/obj/machinery/atmospherics/components/binary/pump/proc/broadcast_status()
-	if(!radio_connection)
-		return 0
-
-	var/datum/signal/signal = new
-	signal.transmission_method = 1 //radio signal
-	signal.source = src
-
-	signal.data = list(
-		"tag" = id,
-		"device" = "AGP",
-		"power" = on,
-		"target_output" = target_pressure,
-		"sigtype" = "status"
-	)
-
-	radio_connection.post_signal(src, signal, filter = RADIO_ATMOSIA)
-
-	return 1
-
-/obj/machinery/atmospherics/components/binary/pump/ui_interact(mob/user, ui_key = "main", datum/nanoui/ui = null)
-	if(stat & (BROKEN|NOPOWER))
-		return
-
-	ui = SSnano.push_open_or_new_ui(user, src, ui_key, ui, "atmos_gas_pump.tmpl", name, 400, 120, 0)
-
-/obj/machinery/atmospherics/components/binary/pump/get_ui_data()
-	var/data = list()
-	data["on"] = on
-	data["pressure_set"] = round(target_pressure*100) //Nano UI can't handle rounded non-integers, apparently.
-	data["max_pressure"] = MAX_OUTPUT_PRESSURE
-	return data
-
-/obj/machinery/atmospherics/components/binary/pump/atmosinit()
-	..()
-	if(frequency)
-		set_frequency(frequency)
-
-/obj/machinery/atmospherics/components/binary/pump/receive_signal(datum/signal/signal)
-	if(!signal.data["tag"] || (signal.data["tag"] != id) || (signal.data["sigtype"]!="command"))
-		return 0
-
-	var/old_on = on //for logging
-
-	if("power" in signal.data)
-		on = text2num(signal.data["power"])
-
-	if("power_toggle" in signal.data)
-		on = !on
-
-	if("set_output_pressure" in signal.data)
-		target_pressure = Clamp(
-			text2num(signal.data["set_output_pressure"]),
-			0,
-			ONE_ATMOSPHERE*50
-		)
-
-	if(on != old_on)
-		investigate_log("was turned [on ? "on" : "off"] by a remote signal", "atmos")
-
-	if("status" in signal.data)
-		spawn(2)
-			broadcast_status()
-		return //do not update_icon
-
-	spawn(2)
-		broadcast_status()
-	update_icon()
-	return
-
-
-/obj/machinery/atmospherics/components/binary/pump/attack_hand(mob/user)
-	if(..())
-		return
-	src.add_fingerprint(usr)
-	if(!src.allowed(user))
-		user << "<span class='danger'>Access denied.</span>"
-		return
-	usr.set_machine(src)
-	ui_interact(user)
-	return
-
-/obj/machinery/atmospherics/components/binary/pump/Topic(href,href_list)
-	if(..()) return
-	if(href_list["power"])
-		on = !on
-		investigate_log("was turned [on ? "on" : "off"] by [key_name(usr)]", "atmos")
-	if(href_list["set_press"])
-		switch(href_list["set_press"])
-			if ("max")
-				target_pressure = MAX_OUTPUT_PRESSURE
-			if ("set")
-				target_pressure = max(0, min(MAX_OUTPUT_PRESSURE, safe_input("Pressure control", "Enter new output pressure (0-[MAX_OUTPUT_PRESSURE] kPa)", target_pressure)))
-		investigate_log("was set to [target_pressure] kPa by [key_name(usr)]", "atmos")
-	usr.set_machine(src)
-	src.update_icon()
-	src.updateUsrDialog()
-	return
-
-/obj/machinery/atmospherics/components/binary/pump/power_change()
-	..()
-	update_icon()
-
-/obj/machinery/atmospherics/components/binary/pump/attackby(obj/item/weapon/W, mob/user, params)
-	if (!istype(W, /obj/item/weapon/wrench))
-		return ..()
-	if (!(stat & NOPOWER) && on)
-		user << "<span class='warning'>You cannot unwrench this [src], turn it off first!</span>"
-		return 1
-	return ..()
-
+/*
+Every cycle, the pump uses the air in air_in to try and make air_out the perfect pressure.
+
+node1, air1, network1 correspond to input
+node2, air2, network2 correspond to output
+
+Thus, the two variables affect pump operation are set in New():
+	air1.volume
+		This is the volume of gas available to the pump that may be transfered to the output
+	air2.volume
+		Higher quantities of this cause more air to be perfected later
+			but overall network volume is also increased as this increases...
+*/
+
+/obj/machinery/atmospherics/components/binary/pump
+	icon_state = "pump_map"
+	name = "gas pump"
+	desc = "A pump"
+
+	can_unwrench = 1
+
+	var/on = 0
+	var/target_pressure = ONE_ATMOSPHERE
+
+	var/frequency = 0
+	var/id = null
+	var/datum/radio_frequency/radio_connection
+
+/obj/machinery/atmospherics/components/binary/pump/Destroy()
+	if(radio_controller)
+		radio_controller.remove_object(src,frequency)
+	if(radio_connection)
+		radio_connection = null
+	return ..()
+/obj/machinery/atmospherics/components/binary/pump/on
+	on = 1
+
+/obj/machinery/atmospherics/components/binary/pump/update_icon_nopipes()
+	if(stat & NOPOWER)
+		icon_state = "pump_off"
+		return
+
+	icon_state = "pump_[on?"on":"off"]"
+
+/obj/machinery/atmospherics/components/binary/pump/process_atmos()
+//	..()
+	if(stat & (NOPOWER|BROKEN))
+		return 0
+	if(!on)
+		return 0
+
+	var/datum/gas_mixture/air1 = AIR1
+	var/datum/gas_mixture/air2 = AIR2
+
+	var/output_starting_pressure = air2.return_pressure()
+
+	if( (target_pressure - output_starting_pressure) < 0.01)
+		//No need to pump gas if target is already reached!
+		return 1
+
+	//Calculate necessary moles to transfer using PV=nRT
+	if((air1.total_moles() > 0) && (air1.temperature>0))
+		var/pressure_delta = target_pressure - output_starting_pressure
+		var/transfer_moles = pressure_delta*air2.volume/(air1.temperature * R_IDEAL_GAS_EQUATION)
+
+		//Actually transfer the gas
+		var/datum/gas_mixture/removed = air1.remove(transfer_moles)
+		air2.merge(removed)
+
+		update_parents()
+
+	return 1
+
+//Radio remote control
+/obj/machinery/atmospherics/components/binary/pump/proc/set_frequency(new_frequency)
+	radio_controller.remove_object(src, frequency)
+	frequency = new_frequency
+	if(frequency)
+		radio_connection = radio_controller.add_object(src, frequency, filter = RADIO_ATMOSIA)
+
+/obj/machinery/atmospherics/components/binary/pump/proc/broadcast_status()
+	if(!radio_connection)
+		return 0
+
+	var/datum/signal/signal = new
+	signal.transmission_method = 1 //radio signal
+	signal.source = src
+
+	signal.data = list(
+		"tag" = id,
+		"device" = "AGP",
+		"power" = on,
+		"target_output" = target_pressure,
+		"sigtype" = "status"
+	)
+
+	radio_connection.post_signal(src, signal, filter = RADIO_ATMOSIA)
+
+	return 1
+
+/obj/machinery/atmospherics/components/binary/pump/ui_interact(mob/user, ui_key = "main", datum/nanoui/ui = null)
+	if(stat & (BROKEN|NOPOWER))
+		return
+
+	ui = SSnano.push_open_or_new_ui(user, src, ui_key, ui, "atmos_gas_pump.tmpl", name, 400, 120, 0)
+
+/obj/machinery/atmospherics/components/binary/pump/get_ui_data()
+	var/data = list()
+	data["on"] = on
+	data["pressure_set"] = round(target_pressure*100) //Nano UI can't handle rounded non-integers, apparently.
+	data["max_pressure"] = MAX_OUTPUT_PRESSURE
+	return data
+
+/obj/machinery/atmospherics/components/binary/pump/atmosinit()
+	..()
+	if(frequency)
+		set_frequency(frequency)
+
+/obj/machinery/atmospherics/components/binary/pump/receive_signal(datum/signal/signal)
+	if(!signal.data["tag"] || (signal.data["tag"] != id) || (signal.data["sigtype"]!="command"))
+		return 0
+
+	var/old_on = on //for logging
+
+	if("power" in signal.data)
+		on = text2num(signal.data["power"])
+
+	if("power_toggle" in signal.data)
+		on = !on
+
+	if("set_output_pressure" in signal.data)
+		target_pressure = Clamp(
+			text2num(signal.data["set_output_pressure"]),
+			0,
+			ONE_ATMOSPHERE*50
+		)
+
+	if(on != old_on)
+		investigate_log("was turned [on ? "on" : "off"] by a remote signal", "atmos")
+
+	if("status" in signal.data)
+		spawn(2)
+			broadcast_status()
+		return //do not update_icon
+
+	spawn(2)
+		broadcast_status()
+	update_icon()
+	return
+
+
+/obj/machinery/atmospherics/components/binary/pump/attack_hand(mob/user)
+	if(..())
+		return
+	src.add_fingerprint(usr)
+	if(!src.allowed(user))
+		user << "<span class='danger'>Access denied.</span>"
+		return
+	usr.set_machine(src)
+	ui_interact(user)
+	return
+
+/obj/machinery/atmospherics/components/binary/pump/Topic(href,href_list)
+	if(..()) return
+	if(href_list["power"])
+		on = !on
+		investigate_log("was turned [on ? "on" : "off"] by [key_name(usr)]", "atmos")
+	if(href_list["set_press"])
+		switch(href_list["set_press"])
+			if ("max")
+				target_pressure = MAX_OUTPUT_PRESSURE
+			if ("set")
+				target_pressure = max(0, min(MAX_OUTPUT_PRESSURE, safe_input("Pressure control", "Enter new output pressure (0-[MAX_OUTPUT_PRESSURE] kPa)", target_pressure)))
+		investigate_log("was set to [target_pressure] kPa by [key_name(usr)]", "atmos")
+	usr.set_machine(src)
+	src.update_icon()
+	src.updateUsrDialog()
+	return
+
+/obj/machinery/atmospherics/components/binary/pump/power_change()
+	..()
+	update_icon()
+
+/obj/machinery/atmospherics/components/binary/pump/attackby(obj/item/weapon/W, mob/user, params)
+	if (!istype(W, /obj/item/weapon/wrench))
+		return ..()
+	if (!(stat & NOPOWER) && on)
+		user << "<span class='warning'>You cannot unwrench this [src], turn it off first!</span>"
+		return 1
+	return ..()
+