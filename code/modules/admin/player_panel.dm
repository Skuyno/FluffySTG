--- conflicted
+++ resolved
@@ -1,679 +1,653 @@
-/datum/admins/proc/player_panel_new()//The new one
-	if(!check_rights())
-		return
-	var/dat = "<html><head><title>Player Panel</title></head>"
-
-	//javascript, the part that does most of the work~
-	dat += {"
-
-		<head>
-			<script type='text/javascript'>
-
-				var locked_tabs = new Array();
-
-				function updateSearch(){
-
-
-					var filter_text = document.getElementById('filter');
-					var filter = filter_text.value.toLowerCase();
-
-					if(complete_list != null && complete_list != ""){
-						var mtbl = document.getElementById("maintable_data_archive");
-						mtbl.innerHTML = complete_list;
-					}
-
-					if(filter.value == ""){
-						return;
-					}else{
-
-						var maintable_data = document.getElementById('maintable_data');
-						var ltr = maintable_data.getElementsByTagName("tr");
-						for ( var i = 0; i < ltr.length; ++i )
-						{
-							try{
-								var tr = ltr\[i\];
-								if(tr.getAttribute("id").indexOf("data") != 0){
-									continue;
-								}
-								var ltd = tr.getElementsByTagName("td");
-								var td = ltd\[0\];
-								var lsearch = td.getElementsByTagName("b");
-								var search = lsearch\[0\];
-								//var inner_span = li.getElementsByTagName("span")\[1\] //Should only ever contain one element.
-								//document.write("<p>"+search.innerText+"<br>"+filter+"<br>"+search.innerText.indexOf(filter))
-								if ( search.innerText.toLowerCase().indexOf(filter) == -1 )
-								{
-									//document.write("a");
-									//ltr.removeChild(tr);
-									td.innerHTML = "";
-									i--;
-								}
-							}catch(err) {   }
-						}
-					}
-
-					var count = 0;
-					var index = -1;
-					var debug = document.getElementById("debug");
-
-					locked_tabs = new Array();
-
-				}
-
-				function expand(id,job,name,real_name,image,key,ip,antagonist,ref){
-
-					clearAll();
-
-					var span = document.getElementById(id);
-					var ckey = key.toLowerCase().replace(/\[^a-z@0-9\]+/g,"");
-
-					body = "<table><tr><td>";
-
-					body += "</td><td align='center'>";
-
-					body += "<font size='2'><b>"+job+" "+name+"</b><br><b>Real name "+real_name+"</b><br><b>Played by "+key+" ("+ip+")</b></font>"
-
-					body += "</td><td align='center'>";
-
-					body += "<a href='?_src_=holder;adminplayeropts="+ref+"'>PP</a> - "
-					body += "<a href='?_src_=holder;shownoteckey="+ckey+"'>N</a> - "
-					body += "<a href='?_src_=vars;Vars="+ref+"'>VV</a> - "
-					body += "<a href='?_src_=holder;traitor="+ref+"'>TP</a> - "
-					body += "<a href='?priv_msg="+ckey+"'>PM</a> - "
-					body += "<a href='?_src_=holder;subtlemessage="+ref+"'>SM</a> - "
-					body += "<a href='?_src_=holder;adminplayerobservefollow="+ref+"'>FLW</a><br>"
-					if(antagonist > 0)
-						body += "<font size='2'><a href='?_src_=holder;secrets=check_antagonist'><font color='red'><b>Antagonist</b></font></a></font>";
-
-					body += "</td></tr></table>";
-
-
-					span.innerHTML = body
-				}
-
-				function clearAll(){
-					var spans = document.getElementsByTagName('span');
-					for(var i = 0; i < spans.length; i++){
-						var span = spans\[i\];
-
-						var id = span.getAttribute("id");
-
-						if(!(id.indexOf("item")==0))
-							continue;
-
-						var pass = 1;
-
-						for(var j = 0; j < locked_tabs.length; j++){
-							if(locked_tabs\[j\]==id){
-								pass = 0;
-								break;
-							}
-						}
-
-						if(pass != 1)
-							continue;
-
-
-
-
-						span.innerHTML = "";
-					}
-				}
-
-				function addToLocked(id,link_id,notice_span_id){
-					var link = document.getElementById(link_id);
-					var decision = link.getAttribute("name");
-					if(decision == "1"){
-						link.setAttribute("name","2");
-					}else{
-						link.setAttribute("name","1");
-						removeFromLocked(id,link_id,notice_span_id);
-						return;
-					}
-
-					var pass = 1;
-					for(var j = 0; j < locked_tabs.length; j++){
-						if(locked_tabs\[j\]==id){
-							pass = 0;
-							break;
-						}
-					}
-					if(!pass)
-						return;
-					locked_tabs.push(id);
-					var notice_span = document.getElementById(notice_span_id);
-					notice_span.innerHTML = "<font color='red'>Locked</font> ";
-					//link.setAttribute("onClick","attempt('"+id+"','"+link_id+"','"+notice_span_id+"');");
-					//document.write("removeFromLocked('"+id+"','"+link_id+"','"+notice_span_id+"')");
-					//document.write("aa - "+link.getAttribute("onClick"));
-				}
-
-				function attempt(ab){
-					return ab;
-				}
-
-				function removeFromLocked(id,link_id,notice_span_id){
-					//document.write("a");
-					var index = 0;
-					var pass = 0;
-					for(var j = 0; j < locked_tabs.length; j++){
-						if(locked_tabs\[j\]==id){
-							pass = 1;
-							index = j;
-							break;
-						}
-					}
-					if(!pass)
-						return;
-					locked_tabs\[index\] = "";
-					var notice_span = document.getElementById(notice_span_id);
-					notice_span.innerHTML = "";
-					//var link = document.getElementById(link_id);
-					//link.setAttribute("onClick","addToLocked('"+id+"','"+link_id+"','"+notice_span_id+"')");
-				}
-
-				function selectTextField(){
-					var filter_text = document.getElementById('filter');
-					filter_text.focus();
-					filter_text.select();
-				}
-
-			</script>
-		</head>
-
-
-	"}
-
-	//body tag start + onload and onkeypress (onkeyup) javascript event calls
-	dat += "<body onload='selectTextField(); updateSearch();' onkeyup='updateSearch();'>"
-
-	//title + search bar
-	dat += {"
-
-		<table width='560' align='center' cellspacing='0' cellpadding='5' id='maintable'>
-			<tr id='title_tr'>
-				<td align='center'>
-					<font size='5'><b>Player panel</b></font><br>
-					Hover over a line to see more information - <a href='?_src_=holder;check_antagonist=1'>Check antagonists</a> - Kick <a href='?_src_=holder;kick_all_from_lobby=1;afkonly=0'>everyone</a>/<a href='?_src_=holder;kick_all_from_lobby=1;afkonly=1'>AFKers</a> in lobby
-					<p>
-				</td>
-			</tr>
-			<tr id='search_tr'>
-				<td align='center'>
-					<b>Search:</b> <input type='text' id='filter' value='' style='width:300px;'>
-				</td>
-			</tr>
-	</table>
-
-	"}
-
-	//player table header
-	dat += {"
-		<span id='maintable_data_archive'>
-		<table width='560' align='center' cellspacing='0' cellpadding='5' id='maintable_data'>"}
-
-	var/list/mobs = sortmobs()
-	var/i = 1
-	for(var/mob/M in mobs)
-		if(M.ckey)
-
-			var/color = "#e6e6e6"
-			if(i%2 == 0)
-				color = "#f2f2f2"
-			var/is_antagonist = is_special_character(M)
-
-			var/M_job = ""
-
-			if(isliving(M))
-
-				if(iscarbon(M)) //Carbon stuff
-					if(ishuman(M))
-						M_job = M.job
-					else if(ismonkey(M))
-						M_job = "Monkey"
-					else if(isalien(M)) //aliens
-						if(islarva(M))
-							M_job = "Alien larva"
-						else
-							M_job = "Alien"
-					else
-						M_job = "Carbon-based"
-
-				else if(issilicon(M)) //silicon
-					if(isAI(M))
-						M_job = "AI"
-					else if(ispAI(M))
-						M_job = "pAI"
-					else if(isrobot(M))
-						M_job = "Cyborg"
-					else
-						M_job = "Silicon-based"
-
-				else if(isanimal(M)) //simple animals
-					if(iscorgi(M))
-						M_job = "Corgi"
-					else if(isslime(M))
-						M_job = "slime"
-					else
-						M_job = "Animal"
-
-				else
-					M_job = "Living"
-
-			else if(istype(M,/mob/new_player))
-				M_job = "New player"
-
-			else if(isobserver(M))
-				var/mob/dead/observer/O = M
-				if(O.started_as_observer)//Did they get BTFO or are they just not trying?
-					M_job = "Observer"
-				else
-					M_job = "Ghost"
-
-			var/M_name = html_encode(M.name)
-			var/M_rname = html_encode(M.real_name)
-			var/M_key = html_encode(M.key)
-
-			//output for each mob
-			dat += {"
-
-				<tr id='data[i]' name='[i]' onClick="addToLocked('item[i]','data[i]','notice_span[i]')">
-					<td align='center' bgcolor='[color]'>
-						<span id='notice_span[i]'></span>
-						<a id='link[i]'
-						onmouseover='expand("item[i]","[M_job]","[M_name]","[M_rname]","--unused--","[M_key]","[M.lastKnownIP]",[is_antagonist],"\ref[M]")'
-						>
-						<b id='search[i]'>[M_name] - [M_rname] - [M_key] ([M_job])</b>
-						</a>
-						<br><span id='item[i]'></span>
-					</td>
-				</tr>
-
-			"}
-
-			i++
-
-
-	//player table ending
-	dat += {"
-		</table>
-		</span>
-
-		<script type='text/javascript'>
-			var maintable = document.getElementById("maintable_data_archive");
-			var complete_list = maintable.innerHTML;
-		</script>
-	</body></html>
-	"}
-
-	usr << browse(dat, "window=players;size=600x480")
-
-/datum/admins/proc/check_antagonists()
-	if (ticker && ticker.current_state >= GAME_STATE_PLAYING)
-		var/dat = "<html><head><title>Round Status</title></head><body><h1><B>Round Status</B></h1>"
-		if(ticker.mode.replacementmode)
-			dat += "Former Game Mode: <B>[ticker.mode.name]</B><BR>"
-			dat += "Replacement Game Mode: <B>[ticker.mode.replacementmode.name]</B><BR>"
-		else
-			dat += "Current Game Mode: <B>[ticker.mode.name]</B><BR>"
-		dat += "Round Duration: <B>[round(world.time / 36000)]:[add_zero("[world.time / 600 % 60]", 2)]:[world.time / 100 % 6][world.time / 100 % 10]</B><BR>"
-		dat += "<B>Emergency shuttle</B><BR>"
-		if(EMERGENCY_IDLE_OR_RECALLED)
-			dat += "<a href='?_src_=holder;call_shuttle=1'>Call Shuttle</a><br>"
-		else
-			var/timeleft = SSshuttle.emergency.timeLeft()
-			if(SSshuttle.emergency.mode == SHUTTLE_CALL)
-				dat += "ETA: <a href='?_src_=holder;edit_shuttle_time=1'>[(timeleft / 60) % 60]:[add_zero(num2text(timeleft % 60), 2)]</a><BR>"
-				dat += "<a href='?_src_=holder;call_shuttle=2'>Send Back</a><br>"
-			else
-				dat += "ETA: <a href='?_src_=holder;edit_shuttle_time=1'>[(timeleft / 60) % 60]:[add_zero(num2text(timeleft % 60), 2)]</a><BR>"
-		dat += "<B>Continuous Round Status</B><BR>"
-		dat += "<a href='?_src_=holder;toggle_continuous=1'>[config.continuous[ticker.mode.config_tag] ? "Continue if antagonists die" : "End on antagonist death"]</a>"
-		if(config.continuous[ticker.mode.config_tag])
-			dat += ", <a href='?_src_=holder;toggle_midround_antag=1'>[config.midround_antag[ticker.mode.config_tag] ? "creating replacement antagonists" : "not creating new antagonists"]</a><BR>"
-		else
-			dat += "<BR>"
-		if(config.midround_antag[ticker.mode.config_tag])
-			dat += "Time limit: <a href='?_src_=holder;alter_midround_time_limit=1'>[config.midround_antag_time_check] minutes into round</a><BR>"
-			dat += "Living crew limit: <a href='?_src_=holder;alter_midround_life_limit=1'>[config.midround_antag_life_check * 100]% of crew alive</a><BR>"
-			dat += "If limits past: <a href='?_src_=holder;toggle_noncontinuous_behavior=1'>[ticker.mode.round_ends_with_antag_death ? "End The Round" : "Continue As Extended"]</a><BR>"
-
-		dat += "<BR>"
-		dat += "<a href='?_src_=holder;end_round=\ref[usr]'>End Round Now</a><br>"
-		dat += "<a href='?_src_=holder;delay_round_end=1'>[ticker.delay_end ? "End Round Normally" : "Delay Round End"]</a><br>"
-		if(ticker.mode.syndicates.len)
-			dat += "<br><table cellspacing=5><tr><td><B>Syndicates</B></td><td></td></tr>"
-			for(var/datum/mind/N in ticker.mode.syndicates)
-				var/mob/M = N.current
-				if(M)
-					dat += "<tr><td><a href='?_src_=holder;adminplayeropts=\ref[M]'>[M.real_name]</a>[M.client ? "" : " <i>(No Client)</i>"][M.stat == 2 ? " <b><font color=red>(DEAD)</font></b>" : ""]</td>"
-					dat += "<td><A href='?priv_msg=[M.ckey]'>PM</A></td>"
-					dat += "<td><A href='?_src_=holder;adminplayerobservefollow=\ref[M]'>FLW</a></td></tr>"
-				else
-					dat += "<tr><td><i><a href='?_src_=vars;Vars=\ref[N]'>[N.name]([N.key])</a> Nuclear Operative Body destroyed!</i></td>"
-					dat += "<td><A href='?priv_msg=[N.key]'>PM</A></td></tr>"
-			dat += "</table><br><table><tr><td><B>Nuclear Disk(s)</B></td></tr>"
-			for(var/obj/item/weapon/disk/nuclear/N in poi_list)
-				dat += "<tr><td>[N.name], "
-				var/atom/disk_loc = N.loc
-				while(!istype(disk_loc, /turf))
-					if(istype(disk_loc, /mob))
-						var/mob/M = disk_loc
-						dat += "carried by <a href='?_src_=holder;adminplayeropts=\ref[M]'>[M.real_name]</a> "
-					if(istype(disk_loc, /obj))
-						var/obj/O = disk_loc
-						dat += "in \a [O.name] "
-					disk_loc = disk_loc.loc
-				dat += "in [disk_loc.loc] at ([disk_loc.x], [disk_loc.y], [disk_loc.z])</td></tr>"
-			dat += "</table>"
-
-		if(ticker.mode.head_revolutionaries.len || ticker.mode.revolutionaries.len)
-			dat += "<br><table cellspacing=5><tr><td><B>Revolutionaries</B></td><td></td></tr>"
-			for(var/datum/mind/N in ticker.mode.head_revolutionaries)
-				var/mob/M = N.current
-				if(!M)
-					dat += "<tr><td><a href='?_src_=vars;Vars=\ref[N]'>[N.name]([N.key])</a><i>Head Revolutionary body destroyed!</i></td>"
-					dat += "<td><A href='?priv_msg=[N.key]'>PM</A></td></tr>"
-				else
-					dat += "<tr><td><a href='?_src_=holder;adminplayeropts=\ref[M]'>[M.real_name]</a> <b>(Leader)</b>[M.client ? "" : " <i>(No Client)</i>"][M.stat == 2 ? " <b><font color=red>(DEAD)</font></b>" : ""]</td>"
-					dat += "<td><A href='?priv_msg=[M.ckey]'>PM</A></td>"
-					dat += "<td><A href='?_src_=holder;adminplayerobservefollow=\ref[M]'>FLW</a></td></tr>"
-			for(var/datum/mind/N in ticker.mode.revolutionaries)
-				var/mob/M = N.current
-				if(M)
-					dat += "<tr><td><a href='?_src_=holder;adminplayeropts=\ref[M]'>[M.real_name]</a>[M.client ? "" : " <i>(No Client)</i>"][M.stat == 2 ? " <b><font color=red>(DEAD)</font></b>" : ""]</td>"
-					dat += "<td><A href='?priv_msg=[M.ckey]'>PM</A></td>"
-					dat += "<td><A href='?_src_=holder;adminplayerobservefollow=\ref[M]'>FLW</a></td></tr>"
-			dat += "</table><table cellspacing=5><tr><td><B>Target(s)</B></td><td></td><td><B>Location</B></td></tr>"
-			for(var/datum/mind/N in ticker.mode.get_living_heads())
-				var/mob/M = N.current
-				if(M)
-					dat += "<tr><td><a href='?_src_=holder;adminplayeropts=\ref[M]'>[M.real_name]</a>[M.client ? "" : " <i>(No Client)</i>"][M.stat == 2 ? " <b><font color=red>(DEAD)</font></b>" : ""]</td>"
-					dat += "<td><A href='?priv_msg=[M.ckey]'>PM</A></td>"
-					dat += "<td><A href='?_src_=holder;adminplayerobservefollow=\ref[M]'>FLW</a></td>"
-					var/turf/mob_loc = get_turf(M)
-					dat += "<td>[mob_loc.loc]</td></tr>"
-				else
-					dat += "<tr><td><a href='?_src_=vars;Vars=\ref[N]'>[N.name]([N.key])</a><i>Head body destroyed!</i></td>"
-					dat += "<td><A href='?priv_msg=[N.key]'>PM</A></td></tr>"
-			dat += "</table>"
-
-		for(var/datum/gang/G in ticker.mode.gangs)
-			dat += "<br><table cellspacing=5><tr><td><B>[G.name] Gang: <a href='?_src_=holder;gangpoints=\ref[G]'>[G.points] Influence</a> | [round((G.territory.len/start_state.num_territories)*100, 1)]% Control</B></td><td></td></tr>"
-			for(var/datum/mind/N in G.bosses)
-				var/mob/M = N.current
-				if(!M)
-					dat += "<tr><td><a href='?_src_=vars;Vars=\ref[N]'>[N.name]([N.key])</a><i>Gang Boss body destroyed!</i></td>"
-					dat += "<td><A href='?priv_msg=[N.key]'>PM</A></td></tr>"
-				else
-					dat += "<tr><td><a href='?_src_=holder;adminplayeropts=\ref[M]'>[M.real_name]</a> <b>(Boss)</b>[M.client ? "" : " <i>(No Client)</i>"][M.stat == 2 ? " <b><font color=red>(DEAD)</font></b>" : ""]</td>"
-					dat += "<td><A href='?priv_msg=[M.ckey]'>PM</A></td>"
-					dat += "<td><A href='?_src_=holder;adminplayerobservefollow=\ref[M]'>FLW</a></td></tr>"
-			for(var/datum/mind/N in G.gangsters)
-				var/mob/M = N.current
-				if(M)
-					dat += "<tr><td><a href='?_src_=holder;adminplayeropts=\ref[M]'>[M.real_name]</a>[M.client ? "" : " <i>(No Client)</i>"][M.stat == 2 ? " <b><font color=red>(DEAD)</font></b>" : ""]</td>"
-					dat += "<td><A href='?priv_msg=[M.ckey]'>PM</A></td></tr>"
-			dat += "</table>"
-
-		if(ticker.mode.changelings.len > 0)
-			dat += "<br><table cellspacing=5><tr><td><B>Changelings</B></td><td></td><td></td></tr>"
-			for(var/datum/mind/changeling in ticker.mode.changelings)
-				var/mob/M = changeling.current
-				if(M)
-					dat += "<tr><td>[M.mind.changeling.changelingID] as <a href='?_src_=holder;adminplayeropts=\ref[M]'>[M.real_name]</a>[M.client ? "" : " <i>(No Client)</i>"][M.stat == 2 ? " <b><font color=red>(DEAD)</font></b>" : ""]</td>"
-					dat += "<td><A href='?priv_msg=[M.ckey]'>PM</A></td>"
-					dat += "<td><A href='?_src_=holder;adminplayerobservefollow=\ref[M]'>FLW</a></td>"
-					dat += "<td><A HREF='?_src_=holder;traitor=\ref[M]'>Show Objective</A></td></tr>"
-				else
-					dat += "<tr><td><a href='?_src_=vars;Vars=\ref[changeling]'>[changeling.name]([changeling.key])</a><i>Changeling body destroyed!</i></td>"
-					dat += "<td><A href='?priv_msg=[changeling.key]'>PM</A></td></tr>"
-			dat += "</table>"
-
-		if(ticker.mode.wizards.len > 0)
-			dat += "<br><table cellspacing=5><tr><td><B>Wizards</B></td><td></td><td></td></tr>"
-			for(var/datum/mind/wizard in ticker.mode.wizards)
-				var/mob/M = wizard.current
-				if(M)
-					dat += "<tr><td><a href='?_src_=holder;adminplayeropts=\ref[M]'>[M.real_name]</a>[M.client ? "" : " <i>(No Client)</i>"][M.stat == 2 ? " <b><font color=red>(DEAD)</font></b>" : ""]</td>"
-					dat += "<td><A href='?priv_msg=[M.ckey]'>PM</A></td>"
-					dat += "<td><A href='?_src_=holder;adminplayerobservefollow=\ref[M]'>FLW</a></td>"
-					dat += "<td><A HREF='?_src_=holder;traitor=\ref[M]'>Show Objective</A></td></tr>"
-				else
-					dat += "<tr><td><a href='?_src_=vars;Vars=\ref[wizard]'>[wizard.name]([wizard.key])</a><i>Wizard body destroyed!</i></td></tr>"
-					dat += "<td><A href='?priv_msg=[wizard.key]'>PM</A></td></tr>"
-			dat += "</table>"
-
-		if(ticker.mode.apprentices.len > 0)
-			dat += "<br><table cellspacing=5><tr><td><B>Apprentice</B></td><td></td><td></td></tr>"
-			for(var/datum/mind/apprentice in ticker.mode.apprentices)
-				var/mob/M = apprentice.current
-				if(M)
-					dat += "<tr><td><a href='?_src_=holder;adminplayeropts=\ref[M]'>[M.real_name]</a>[M.client ? "" : " <i>(No Client)</i>"][M.stat == 2 ? " <b><font color=red>(DEAD)</font></b>" : ""]</td>"
-					dat += "<td><A href='?priv_msg=[M.ckey]'>PM</A></td>"
-					dat += "<td><A href='?_src_=holder;adminplayerobservefollow=\ref[M]'>FLW</a></td>"
-					dat += "<td><A HREF='?_src_=holder;traitor=\ref[M]'>Show Objective</A></td></tr>"
-				else
-					dat += "<tr><td><a href='?_src_=vars;Vars=\ref[apprentice]'>[apprentice.name]([apprentice.key])</a><i>Apprentice body destroyed!!</i></td></tr>"
-					dat += "<td><A href='?priv_msg=[apprentice.key]'>PM</A></td></tr>"
-			dat += "</table>"
-
-		if(ticker.mode.cult.len)
-			dat += "<br><table cellspacing=5><tr><td><B>Cultists</B></td><td></td></tr>"
-			for(var/datum/mind/N in ticker.mode.cult)
-				var/mob/M = N.current
-				if(M)
-					dat += "<tr><td><a href='?_src_=holder;adminplayeropts=\ref[M]'>[M.real_name]</a>[M.client ? "" : " <i>(No Client)</i>"][M.stat == 2 ? " <b><font color=red>(DEAD)</font></b>" : ""]</td>"
-					dat += "<td><A href='?priv_msg=[M.ckey]'>PM</A></td>"
-					dat += "<td><A href='?_src_=holder;adminplayerobservefollow=\ref[M]'>FLW</a></td></tr>"
-			dat += "</table>"
-
-		if(ticker.mode.servants_of_ratvar.len)
-			dat += "<br><table cellspacing=5><tr><td><B>Servants of Ratvar</B></td><td></td></tr>"
-			for(var/datum/mind/N in ticker.mode.servants_of_ratvar)
-				var/mob/M = N.current
-				if(M)
-					dat += "<tr><td><a href='?_src_=holder;adminplayeropts=\ref[M]'>[M.real_name]</a>[M.client ? "" : " <i>(ghost)</i>"][M.stat == 2 ? " <b><font color=red>(DEAD)</font></b>" : ""]</td>"
-					dat += "<td><A href='?priv_msg=[M.ckey]'>PM</A></td>"
-					dat += "<td><A href='?_src_=holder;adminplayerobservefollow=\ref[M]'>FLW</a></td></tr>"
-			dat += "</table>"
-
-		if(ticker.mode.red_deities.len || ticker.mode.red_deity_prophets.len || ticker.mode.blue_deity_prophets.len || ticker.mode.red_deity_followers.len || ticker.mode.blue_deity_followers.len)
-			dat += "<br><table cellspacing=5><tr><td><B>Red Deity</B></td><td></td></tr>"
-			for(var/datum/mind/N in ticker.mode.red_deities)
-				var/mob/M = N.current
-				if(M)
-					dat += "<tr><td>Red Deity: <a href='?_src_=holder;adminplayeropts=\ref[M]'>[M.real_name]</a>[M.client ? "" : " <i>(No Client)</i>"][M.stat == 2 ? " <b><font color=red>(DEAD)</font></b>" : ""]</td>"
-					dat += "<td><A href='?priv_msg=[M.ckey]'>PM</A></td>"
-					dat += "<td><A href='?_src_=holder;adminplayerobservefollow=\ref[M]'>FLW</a></td></tr>"
-			dat += "</table>"
-
-		if(ticker.mode.blue_deities.len)
-			dat += "<br><table cellspacing=5><tr><td><B>Blue Deity</B></td><td></td></tr>"
-			for(var/datum/mind/N in ticker.mode.blue_deities)
-				var/mob/M = N.current
-				if(M)
-					dat += "<tr><td>Blue Deity: <a href='?_src_=holder;adminplayeropts=\ref[M]'>[M.real_name]</a>[M.client ? "" : " <i>(No Client)</i>"][M.stat == 2 ? " <b><font color=red>(DEAD)</font></b>" : ""]</td>"
-					dat += "<td><A href='?priv_msg=[M.ckey]'>PM</A></td>"
-					dat += "<td><A href='?_src_=holder;adminplayerobservefollow=\ref[M]'>FLW</a></td></tr>"
-			dat += "</table>"
-
-		if(ticker.mode.red_deity_prophets.len)
-			dat += "<br><table cellspacing=5><tr><td><B>Red Deity Prophets</B></td><td></td></tr>"
-			for(var/datum/mind/N in ticker.mode.red_deity_prophets)
-				var/mob/M = N.current
-				if(M)
-					dat += "<tr><td>Red Deity Prophet: <a href='?_src_=holder;adminplayeropts=\ref[M]'>[M.real_name]</a>[M.client ? "" : " <i>(No Client)</i>"][M.stat == 2 ? " <b><font color=red>(DEAD)</font></b>" : ""]</td>"
-					dat += "<td><A href='?priv_msg=[M.ckey]'>PM</A></td>"
-					dat += "<td><A href='?_src_=holder;adminplayerobservefollow=\ref[M]'>FLW</a></td></tr>"
-			dat += "</table>"
-
-		if(ticker.mode.blue_deity_prophets.len)
-			dat += "<br><table cellspacing=5><tr><td><B>Blue Deity Prophets</B></td><td></td></tr>"
-			for(var/datum/mind/N in ticker.mode.blue_deity_prophets)
-				var/mob/M = N.current
-				if(M)
-					dat += "<tr><td>Blue Deity Prophet: <a href='?_src_=holder;adminplayeropts=\ref[M]'>[M.real_name]</a>[M.client ? "" : " <i>(No Client)</i>"][M.stat == 2 ? " <b><font color=red>(DEAD)</font></b>" : ""]</td>"
-					dat += "<td><A href='?priv_msg=[M.ckey]'>PM</A></td>"
-					dat += "<td><A href='?_src_=holder;adminplayerobservefollow=\ref[M]'>FLW</a></td></tr>"
-			dat += "</table>"
-
-		if(ticker.mode.red_deity_followers.len)
-			dat += "<br><table cellspacing=5><tr><td><B>Red Deity Followers</B></td><td></td></tr>"
-			for(var/datum/mind/N in ticker.mode.red_deity_followers)
-				var/mob/M = N.current
-				if(M)
-					dat += "<tr><td>Red Deity Followers: <a href='?_src_=holder;adminplayeropts=\ref[M]'>[M.real_name]</a>[M.client ? "" : " <i>(No Client)</i>"][M.stat == 2 ? " <b><font color=red>(DEAD)</font></b>" : ""]</td>"
-					dat += "<td><A href='?priv_msg=[M.ckey]'>PM</A></td>"
-					dat += "<td><A href='?_src_=holder;adminplayerobservefollow=\ref[M]'>FLW</a></td></tr>"
-			dat += "</table>"
-
-		if(ticker.mode.blue_deity_followers.len)
-			dat += "<br><table cellspacing=5><tr><td><B>Blue Deity Followers</B></td><td></td></tr>"
-			for(var/datum/mind/N in ticker.mode.blue_deity_followers)
-				var/mob/M = N.current
-				if(M)
-					dat += "<tr><td>Blue Deity Followers: <a href='?_src_=holder;adminplayeropts=\ref[M]'>[M.real_name]</a>[M.client ? "" : " <i>(No Client)</i>"][M.stat == 2 ? " <b><font color=red>(DEAD)</font></b>" : ""]</td>"
-					dat += "<td><A href='?priv_msg=[M.ckey]'>PM</A></td>"
-					dat += "<td><A href='?_src_=holder;adminplayerobservefollow=\ref[M]'>FLW</a></td></tr>"
-			dat += "</table>"
-
-		if(ticker.mode.traitors.len > 0)
-			dat += "<br><table cellspacing=5><tr><td><B>Traitors</B></td><td></td><td></td></tr>"
-			for(var/datum/mind/traitor in ticker.mode.traitors)
-				var/mob/M = traitor.current
-				if(M)
-					dat += "<tr><td><a href='?_src_=holder;adminplayeropts=\ref[M]'>[M.real_name]</a>[M.client ? "" : " <i>(No Client)</i>"][M.stat == 2 ? " <b><font color=red>(DEAD)</font></b>" : ""]</td>"
-					dat += "<td><A href='?priv_msg=[M.ckey]'>PM</A></td>"
-					dat += "<td><A href='?_src_=holder;adminplayerobservefollow=\ref[M]'>FLW</a></td>"
-					dat += "<td><A HREF='?_src_=holder;traitor=\ref[M]'>Show Objective</A></td></tr>"
-				else
-					dat += "<tr><td><a href='?_src_=vars;Vars=\ref[traitor]'>[traitor.name]([traitor.key])</a><i>Traitor body destroyed!</i></td>"
-					dat += "<td><A href='?priv_msg=[traitor.key]'>PM</A></td></tr>"
-			dat += "</table>"
-
-<<<<<<< HEAD
-		if(ticker.mode.shadows.len)
-			dat += "<br><table cellspacing=5><tr><td><B>Shadowlings</B></td><td></td></tr>"
-			for(var/datum/mind/N in ticker.mode.shadows)
-				var/mob/M = N.current
-				if(M)
-					dat += "<tr><td><a href='?_src_=holder;adminplayeropts=\ref[M]'>[M.real_name]</a>[M.client ? "" : " <i>(No Client)</i>"][M.stat == 2 ? " <b><font color=red>(DEAD)</font></b>" : ""]</td>"
-					dat += "<td><A href='?priv_msg=[M.ckey]'>PM</A></td>"
-					dat += "<td><A href='?_src_=holder;adminplayerobservefollow=\ref[M]'>FLW</a></td></tr>"
-				else
-					dat += "<tr><td><a href='?_src_=vars;Vars=\ref[N]'>[N.name]([N.key])</a><i>Shadowling body destroyed!</i></td>"
-					dat += "<td><A href='?priv_msg=[N.key]'>PM</A></td></tr>"
-			dat += "</table>"
-
-		if(ticker.mode.thralls.len)
-			dat += "<br><table cellspacing=5><tr><td><B>Shadowling Thralls</B></td><td></td></tr>"
-			for(var/datum/mind/N in ticker.mode.thralls)
-				var/mob/M = N.current
-				if(M)
-					dat += "<tr><td><a href='?_src_=holder;adminplayeropts=\ref[M]'>[M.real_name]</a>[M.client ? "" : " <i>(No Client)</i>"][M.stat == 2 ? " <b><font color=red>(DEAD)</font></b>" : ""]</td>"
-					dat += "<td><A href='?priv_msg=[M.ckey]'>PM</A></td>"
-					dat += "<td><A href='?_src_=holder;adminplayerobservefollow=\ref[M]'>FLW</a></td></tr>"
-			dat += "</table>"
-
-=======
->>>>>>> 61cff4e7
-		if(ticker.mode.abductors.len)
-			dat += "<br><table cellspacing=5><tr><td><B>Abductors</B></td><td></td><td></td></tr>"
-			for(var/datum/mind/abductor in ticker.mode.abductors)
-				var/mob/M = abductor.current
-				if(M)
-					dat += "<tr><td><a href='?_src_=holder;adminplayeropts=\ref[M]'>[M.real_name]</a>[M.client ? "" : " <i>(No Client)</i>"][M.stat == 2 ? " <b><font color=red>(DEAD)</font></b>" : ""]</td>"
-					dat += "<td><A href='?priv_msg=[M.ckey]'>PM</A></td>"
-					dat += "<td><A href='?_src_=holder;adminplayerobservefollow=\ref[M]'>FLW</a></td>"
-					dat += "<td><A HREF='?_src_=holder;traitor=\ref[M]'>Show Objective</A></td></tr>"
-				else
-					dat += "<tr><td><a href='?_src_=vars;Vars=\ref[abductor]'>[abductor.name]([abductor.key])</a><i>Abductor body destroyed!</i></td></tr>"
-					dat += "<td><A href='?priv_msg=[abductor.key]'>PM</A></td>"
-			dat += "</table>"
-			dat += "<br><table cellspacing=5><tr><td><B>Abductees</B></td><td></td><td></td></tr>"
-			for(var/obj/machinery/abductor/experiment/E in machines)
-				for(var/datum/mind/abductee in E.abductee_minds)
-					var/mob/M = abductee.current
-					if(M)
-						dat += "<tr><td><a href='?_src_=holder;adminplayeropts=\ref[M]'>[M.real_name]</a>[M.client ? "" : " <i>(No Client)</i>"][M.stat == 2 ? " <b><font color=red>(DEAD)</font></b>" : ""]</td>"
-						dat += "<td><A href='?priv_msg=[M.ckey]'>PM</A></td>"
-						dat += "<td><A href='?_src_=holder;adminplayerobservefollow=\ref[M]'>FLW</a></td>"
-						dat += "<td><A HREF='?_src_=holder;traitor=\ref[M]'>Show Objective</A></td></tr>"
-					else
-						dat += "<tr><td><a href='?_src_=vars;Vars=\ref[abductee]'>[abductee.name]([abductee.key])</a><i>Abductee body destroyed!</i></td>"
-						dat += "<td><A href='?priv_msg=[abductee.key]'>PM</A></td></tr>"
-			dat += "</table>"
-
-		if(ticker.mode.devils.len)
-			dat += "<br><table cellspacing=5><tr><td><B>devils</B></td><td></td><td></td></tr>"
-			for(var/X in ticker.mode.devils)
-				var/datum/mind/devil = X
-				var/mob/M = devil.current
-				if(M)
-					dat += "<tr><td><a href='?_src_=holder;adminplayeropts=\ref[M]'>[M.real_name] : [devil.devilinfo.truename]</a>[M.client ? "" : " <i>(No Client)</i>"][M.stat == 2 ? " <b><font color=red>(DEAD)</font></b>" : ""]</td>"
-					dat += "<td><A href='?priv_msg=[M.ckey]'>PM</A></td>"
-					dat += "<td><A HREF='?_src_=holder;traitor=\ref[M]'>Show Objective</A></td></tr>"
-					dat += "<td><A HREF='?_src_=holder;admincheckdevilinfo=\ref[M]'>Show all devil info</A></td></tr>"
-				else
-					dat += "<tr><td><a href='?_src_=vars;Vars=\ref[devil]'>[devil.name] :  [devil.devilinfo.truename] ([devil.key])</a><i>devil body destroyed!</i></td></tr>"
-					dat += "<td><A href='?priv_msg=[devil.key]'>PM</A></td>"
-			dat += "</table>"
-
-		if(ticker.mode.sintouched.len)
-			dat += "<br><table cellspacing=5><tr><td><B>sintouched</B></td><td></td><td></td></tr>"
-			for(var/X in ticker.mode.sintouched)
-				var/datum/mind/sintouched = X
-				var/mob/M = sintouched.current
-				if(M)
-					dat += "<tr><td><a href='?_src_=holder;adminplayeropts=\ref[M]'>[M.real_name]</a>[M.client ? "" : " <i>(No Client)</i>"][M.stat == 2 ? " <b><font color=red>(DEAD)</font></b>" : ""]</td>"
-					dat += "<td><A href='?priv_msg=[M.ckey]'>PM</A></td>"
-					dat += "<td><A HREF='?_src_=holder;traitor=\ref[M]'>Show Objective</A></td></tr>"
-				else
-					dat += "<tr><td><a href='?_src_=vars;Vars=\ref[sintouched]'>[sintouched.name]([sintouched.key])</a><i>sintouched body destroyed!</i></td></tr>"
-					dat += "<td><A href='?priv_msg=[sintouched.key]'>PM</A></td>"
-			dat += "</table>"
-
-		var/list/blob_minds = list()
-		for(var/mob/camera/blob/B in mob_list)
-			blob_minds |= B.mind
-
-		if(istype(ticker.mode, /datum/game_mode/blob) || blob_minds.len)
-			dat += "<br><table cellspacing=5><tr><td><B>Blob</B></td><td></td><td></td></tr>"
-			if(istype(ticker.mode,/datum/game_mode/blob))
-				var/datum/game_mode/blob/mode = ticker.mode
-				blob_minds |= mode.blob_overminds
-				dat += "<tr><td><i>Progress: [blobs_legit.len]/[mode.blobwincount]</i></td></tr>"
-
-			for(var/datum/mind/blob in blob_minds)
-				var/mob/M = blob.current
-				if(M)
-					dat += "<tr><td><a href='?_src_=holder;adminplayeropts=\ref[M]'>[M.real_name]</a>[M.client ? "" : " <i>(No Client)</i>"][M.stat == 2 ? " <b><font color=red>(DEAD)</font></b>" : ""]</td>"
-					dat += "<td><A href='?priv_msg=[M.ckey]'>PM</A></td>"
-					dat += "<td><A href='?_src_=holder;adminplayerobservefollow=\ref[M]'>FLW</a></td></tr>"
-				else
-					dat += "<tr><td><a href='?_src_=vars;Vars=\ref[blob]'>[blob.name]([blob.key])</a><i>Blob not found!</i></td>"
-					dat += "<td><A href='?priv_msg=[blob.key]'>PM</A></td></tr>"
-			dat += "</table>"
-
-
-		if(istype(ticker.mode, /datum/game_mode/monkey))
-			var/datum/game_mode/monkey/mode = ticker.mode
-			dat += "<br><table cellspacing=5><tr><td><B>Monkey</B></td><td></td><td></td></tr>"
-
-			for(var/datum/mind/eek in mode.ape_infectees)
-				var/mob/M = eek.current
-				if(M)
-					dat += "<tr><td><a href='?_src_=holder;adminplayeropts=\ref[M]'>[M.real_name]</a>[M.client ? "" : " <i>(No Client)</i>"][M.stat == 2 ? " <b><font color=red>(DEAD)</font></b>" : ""]</td>"
-					dat += "<td><A href='?priv_msg=[M.ckey]'>PM</A></td>"
-					dat += "<td><A href='?_src_=holder;adminplayerobservefollow=\ref[M]'>FLW</a></td></tr>"
-				else
-					dat += "<tr><td><a href='?_src_=vars;Vars=\ref[eek]'>[eek.name]([eek.key])</a><i>Monkey not found!</i></td>"
-					dat += "<td><A href='?priv_msg=[eek.key]'>PM</A></td></tr>"
-			dat += "</table>"
-
-
-		dat += "</body></html>"
-		usr << browse(dat, "window=roundstatus;size=420x500")
-	else
-		alert("The game hasn't started yet!")
+/datum/admins/proc/player_panel_new()//The new one
+	if(!check_rights())
+		return
+	var/dat = "<html><head><title>Player Panel</title></head>"
+
+	//javascript, the part that does most of the work~
+	dat += {"
+
+		<head>
+			<script type='text/javascript'>
+
+				var locked_tabs = new Array();
+
+				function updateSearch(){
+
+
+					var filter_text = document.getElementById('filter');
+					var filter = filter_text.value.toLowerCase();
+
+					if(complete_list != null && complete_list != ""){
+						var mtbl = document.getElementById("maintable_data_archive");
+						mtbl.innerHTML = complete_list;
+					}
+
+					if(filter.value == ""){
+						return;
+					}else{
+
+						var maintable_data = document.getElementById('maintable_data');
+						var ltr = maintable_data.getElementsByTagName("tr");
+						for ( var i = 0; i < ltr.length; ++i )
+						{
+							try{
+								var tr = ltr\[i\];
+								if(tr.getAttribute("id").indexOf("data") != 0){
+									continue;
+								}
+								var ltd = tr.getElementsByTagName("td");
+								var td = ltd\[0\];
+								var lsearch = td.getElementsByTagName("b");
+								var search = lsearch\[0\];
+								//var inner_span = li.getElementsByTagName("span")\[1\] //Should only ever contain one element.
+								//document.write("<p>"+search.innerText+"<br>"+filter+"<br>"+search.innerText.indexOf(filter))
+								if ( search.innerText.toLowerCase().indexOf(filter) == -1 )
+								{
+									//document.write("a");
+									//ltr.removeChild(tr);
+									td.innerHTML = "";
+									i--;
+								}
+							}catch(err) {   }
+						}
+					}
+
+					var count = 0;
+					var index = -1;
+					var debug = document.getElementById("debug");
+
+					locked_tabs = new Array();
+
+				}
+
+				function expand(id,job,name,real_name,image,key,ip,antagonist,ref){
+
+					clearAll();
+
+					var span = document.getElementById(id);
+					var ckey = key.toLowerCase().replace(/\[^a-z@0-9\]+/g,"");
+
+					body = "<table><tr><td>";
+
+					body += "</td><td align='center'>";
+
+					body += "<font size='2'><b>"+job+" "+name+"</b><br><b>Real name "+real_name+"</b><br><b>Played by "+key+" ("+ip+")</b></font>"
+
+					body += "</td><td align='center'>";
+
+					body += "<a href='?_src_=holder;adminplayeropts="+ref+"'>PP</a> - "
+					body += "<a href='?_src_=holder;shownoteckey="+ckey+"'>N</a> - "
+					body += "<a href='?_src_=vars;Vars="+ref+"'>VV</a> - "
+					body += "<a href='?_src_=holder;traitor="+ref+"'>TP</a> - "
+					body += "<a href='?priv_msg="+ckey+"'>PM</a> - "
+					body += "<a href='?_src_=holder;subtlemessage="+ref+"'>SM</a> - "
+					body += "<a href='?_src_=holder;adminplayerobservefollow="+ref+"'>FLW</a><br>"
+					if(antagonist > 0)
+						body += "<font size='2'><a href='?_src_=holder;secrets=check_antagonist'><font color='red'><b>Antagonist</b></font></a></font>";
+
+					body += "</td></tr></table>";
+
+
+					span.innerHTML = body
+				}
+
+				function clearAll(){
+					var spans = document.getElementsByTagName('span');
+					for(var i = 0; i < spans.length; i++){
+						var span = spans\[i\];
+
+						var id = span.getAttribute("id");
+
+						if(!(id.indexOf("item")==0))
+							continue;
+
+						var pass = 1;
+
+						for(var j = 0; j < locked_tabs.length; j++){
+							if(locked_tabs\[j\]==id){
+								pass = 0;
+								break;
+							}
+						}
+
+						if(pass != 1)
+							continue;
+
+
+
+
+						span.innerHTML = "";
+					}
+				}
+
+				function addToLocked(id,link_id,notice_span_id){
+					var link = document.getElementById(link_id);
+					var decision = link.getAttribute("name");
+					if(decision == "1"){
+						link.setAttribute("name","2");
+					}else{
+						link.setAttribute("name","1");
+						removeFromLocked(id,link_id,notice_span_id);
+						return;
+					}
+
+					var pass = 1;
+					for(var j = 0; j < locked_tabs.length; j++){
+						if(locked_tabs\[j\]==id){
+							pass = 0;
+							break;
+						}
+					}
+					if(!pass)
+						return;
+					locked_tabs.push(id);
+					var notice_span = document.getElementById(notice_span_id);
+					notice_span.innerHTML = "<font color='red'>Locked</font> ";
+					//link.setAttribute("onClick","attempt('"+id+"','"+link_id+"','"+notice_span_id+"');");
+					//document.write("removeFromLocked('"+id+"','"+link_id+"','"+notice_span_id+"')");
+					//document.write("aa - "+link.getAttribute("onClick"));
+				}
+
+				function attempt(ab){
+					return ab;
+				}
+
+				function removeFromLocked(id,link_id,notice_span_id){
+					//document.write("a");
+					var index = 0;
+					var pass = 0;
+					for(var j = 0; j < locked_tabs.length; j++){
+						if(locked_tabs\[j\]==id){
+							pass = 1;
+							index = j;
+							break;
+						}
+					}
+					if(!pass)
+						return;
+					locked_tabs\[index\] = "";
+					var notice_span = document.getElementById(notice_span_id);
+					notice_span.innerHTML = "";
+					//var link = document.getElementById(link_id);
+					//link.setAttribute("onClick","addToLocked('"+id+"','"+link_id+"','"+notice_span_id+"')");
+				}
+
+				function selectTextField(){
+					var filter_text = document.getElementById('filter');
+					filter_text.focus();
+					filter_text.select();
+				}
+
+			</script>
+		</head>
+
+
+	"}
+
+	//body tag start + onload and onkeypress (onkeyup) javascript event calls
+	dat += "<body onload='selectTextField(); updateSearch();' onkeyup='updateSearch();'>"
+
+	//title + search bar
+	dat += {"
+
+		<table width='560' align='center' cellspacing='0' cellpadding='5' id='maintable'>
+			<tr id='title_tr'>
+				<td align='center'>
+					<font size='5'><b>Player panel</b></font><br>
+					Hover over a line to see more information - <a href='?_src_=holder;check_antagonist=1'>Check antagonists</a> - Kick <a href='?_src_=holder;kick_all_from_lobby=1;afkonly=0'>everyone</a>/<a href='?_src_=holder;kick_all_from_lobby=1;afkonly=1'>AFKers</a> in lobby
+					<p>
+				</td>
+			</tr>
+			<tr id='search_tr'>
+				<td align='center'>
+					<b>Search:</b> <input type='text' id='filter' value='' style='width:300px;'>
+				</td>
+			</tr>
+	</table>
+
+	"}
+
+	//player table header
+	dat += {"
+		<span id='maintable_data_archive'>
+		<table width='560' align='center' cellspacing='0' cellpadding='5' id='maintable_data'>"}
+
+	var/list/mobs = sortmobs()
+	var/i = 1
+	for(var/mob/M in mobs)
+		if(M.ckey)
+
+			var/color = "#e6e6e6"
+			if(i%2 == 0)
+				color = "#f2f2f2"
+			var/is_antagonist = is_special_character(M)
+
+			var/M_job = ""
+
+			if(isliving(M))
+
+				if(iscarbon(M)) //Carbon stuff
+					if(ishuman(M))
+						M_job = M.job
+					else if(ismonkey(M))
+						M_job = "Monkey"
+					else if(isalien(M)) //aliens
+						if(islarva(M))
+							M_job = "Alien larva"
+						else
+							M_job = "Alien"
+					else
+						M_job = "Carbon-based"
+
+				else if(issilicon(M)) //silicon
+					if(isAI(M))
+						M_job = "AI"
+					else if(ispAI(M))
+						M_job = "pAI"
+					else if(isrobot(M))
+						M_job = "Cyborg"
+					else
+						M_job = "Silicon-based"
+
+				else if(isanimal(M)) //simple animals
+					if(iscorgi(M))
+						M_job = "Corgi"
+					else if(isslime(M))
+						M_job = "slime"
+					else
+						M_job = "Animal"
+
+				else
+					M_job = "Living"
+
+			else if(istype(M,/mob/new_player))
+				M_job = "New player"
+
+			else if(isobserver(M))
+				var/mob/dead/observer/O = M
+				if(O.started_as_observer)//Did they get BTFO or are they just not trying?
+					M_job = "Observer"
+				else
+					M_job = "Ghost"
+
+			var/M_name = html_encode(M.name)
+			var/M_rname = html_encode(M.real_name)
+			var/M_key = html_encode(M.key)
+
+			//output for each mob
+			dat += {"
+
+				<tr id='data[i]' name='[i]' onClick="addToLocked('item[i]','data[i]','notice_span[i]')">
+					<td align='center' bgcolor='[color]'>
+						<span id='notice_span[i]'></span>
+						<a id='link[i]'
+						onmouseover='expand("item[i]","[M_job]","[M_name]","[M_rname]","--unused--","[M_key]","[M.lastKnownIP]",[is_antagonist],"\ref[M]")'
+						>
+						<b id='search[i]'>[M_name] - [M_rname] - [M_key] ([M_job])</b>
+						</a>
+						<br><span id='item[i]'></span>
+					</td>
+				</tr>
+
+			"}
+
+			i++
+
+
+	//player table ending
+	dat += {"
+		</table>
+		</span>
+
+		<script type='text/javascript'>
+			var maintable = document.getElementById("maintable_data_archive");
+			var complete_list = maintable.innerHTML;
+		</script>
+	</body></html>
+	"}
+
+	usr << browse(dat, "window=players;size=600x480")
+
+/datum/admins/proc/check_antagonists()
+	if (ticker && ticker.current_state >= GAME_STATE_PLAYING)
+		var/dat = "<html><head><title>Round Status</title></head><body><h1><B>Round Status</B></h1>"
+		if(ticker.mode.replacementmode)
+			dat += "Former Game Mode: <B>[ticker.mode.name]</B><BR>"
+			dat += "Replacement Game Mode: <B>[ticker.mode.replacementmode.name]</B><BR>"
+		else
+			dat += "Current Game Mode: <B>[ticker.mode.name]</B><BR>"
+		dat += "Round Duration: <B>[round(world.time / 36000)]:[add_zero("[world.time / 600 % 60]", 2)]:[world.time / 100 % 6][world.time / 100 % 10]</B><BR>"
+		dat += "<B>Emergency shuttle</B><BR>"
+		if(EMERGENCY_IDLE_OR_RECALLED)
+			dat += "<a href='?_src_=holder;call_shuttle=1'>Call Shuttle</a><br>"
+		else
+			var/timeleft = SSshuttle.emergency.timeLeft()
+			if(SSshuttle.emergency.mode == SHUTTLE_CALL)
+				dat += "ETA: <a href='?_src_=holder;edit_shuttle_time=1'>[(timeleft / 60) % 60]:[add_zero(num2text(timeleft % 60), 2)]</a><BR>"
+				dat += "<a href='?_src_=holder;call_shuttle=2'>Send Back</a><br>"
+			else
+				dat += "ETA: <a href='?_src_=holder;edit_shuttle_time=1'>[(timeleft / 60) % 60]:[add_zero(num2text(timeleft % 60), 2)]</a><BR>"
+		dat += "<B>Continuous Round Status</B><BR>"
+		dat += "<a href='?_src_=holder;toggle_continuous=1'>[config.continuous[ticker.mode.config_tag] ? "Continue if antagonists die" : "End on antagonist death"]</a>"
+		if(config.continuous[ticker.mode.config_tag])
+			dat += ", <a href='?_src_=holder;toggle_midround_antag=1'>[config.midround_antag[ticker.mode.config_tag] ? "creating replacement antagonists" : "not creating new antagonists"]</a><BR>"
+		else
+			dat += "<BR>"
+		if(config.midround_antag[ticker.mode.config_tag])
+			dat += "Time limit: <a href='?_src_=holder;alter_midround_time_limit=1'>[config.midround_antag_time_check] minutes into round</a><BR>"
+			dat += "Living crew limit: <a href='?_src_=holder;alter_midround_life_limit=1'>[config.midround_antag_life_check * 100]% of crew alive</a><BR>"
+			dat += "If limits past: <a href='?_src_=holder;toggle_noncontinuous_behavior=1'>[ticker.mode.round_ends_with_antag_death ? "End The Round" : "Continue As Extended"]</a><BR>"
+
+		dat += "<BR>"
+		dat += "<a href='?_src_=holder;end_round=\ref[usr]'>End Round Now</a><br>"
+		dat += "<a href='?_src_=holder;delay_round_end=1'>[ticker.delay_end ? "End Round Normally" : "Delay Round End"]</a><br>"
+		if(ticker.mode.syndicates.len)
+			dat += "<br><table cellspacing=5><tr><td><B>Syndicates</B></td><td></td></tr>"
+			for(var/datum/mind/N in ticker.mode.syndicates)
+				var/mob/M = N.current
+				if(M)
+					dat += "<tr><td><a href='?_src_=holder;adminplayeropts=\ref[M]'>[M.real_name]</a>[M.client ? "" : " <i>(No Client)</i>"][M.stat == 2 ? " <b><font color=red>(DEAD)</font></b>" : ""]</td>"
+					dat += "<td><A href='?priv_msg=[M.ckey]'>PM</A></td>"
+					dat += "<td><A href='?_src_=holder;adminplayerobservefollow=\ref[M]'>FLW</a></td></tr>"
+				else
+					dat += "<tr><td><i><a href='?_src_=vars;Vars=\ref[N]'>[N.name]([N.key])</a> Nuclear Operative Body destroyed!</i></td>"
+					dat += "<td><A href='?priv_msg=[N.key]'>PM</A></td></tr>"
+			dat += "</table><br><table><tr><td><B>Nuclear Disk(s)</B></td></tr>"
+			for(var/obj/item/weapon/disk/nuclear/N in poi_list)
+				dat += "<tr><td>[N.name], "
+				var/atom/disk_loc = N.loc
+				while(!istype(disk_loc, /turf))
+					if(istype(disk_loc, /mob))
+						var/mob/M = disk_loc
+						dat += "carried by <a href='?_src_=holder;adminplayeropts=\ref[M]'>[M.real_name]</a> "
+					if(istype(disk_loc, /obj))
+						var/obj/O = disk_loc
+						dat += "in \a [O.name] "
+					disk_loc = disk_loc.loc
+				dat += "in [disk_loc.loc] at ([disk_loc.x], [disk_loc.y], [disk_loc.z])</td></tr>"
+			dat += "</table>"
+
+		if(ticker.mode.head_revolutionaries.len || ticker.mode.revolutionaries.len)
+			dat += "<br><table cellspacing=5><tr><td><B>Revolutionaries</B></td><td></td></tr>"
+			for(var/datum/mind/N in ticker.mode.head_revolutionaries)
+				var/mob/M = N.current
+				if(!M)
+					dat += "<tr><td><a href='?_src_=vars;Vars=\ref[N]'>[N.name]([N.key])</a><i>Head Revolutionary body destroyed!</i></td>"
+					dat += "<td><A href='?priv_msg=[N.key]'>PM</A></td></tr>"
+				else
+					dat += "<tr><td><a href='?_src_=holder;adminplayeropts=\ref[M]'>[M.real_name]</a> <b>(Leader)</b>[M.client ? "" : " <i>(No Client)</i>"][M.stat == 2 ? " <b><font color=red>(DEAD)</font></b>" : ""]</td>"
+					dat += "<td><A href='?priv_msg=[M.ckey]'>PM</A></td>"
+					dat += "<td><A href='?_src_=holder;adminplayerobservefollow=\ref[M]'>FLW</a></td></tr>"
+			for(var/datum/mind/N in ticker.mode.revolutionaries)
+				var/mob/M = N.current
+				if(M)
+					dat += "<tr><td><a href='?_src_=holder;adminplayeropts=\ref[M]'>[M.real_name]</a>[M.client ? "" : " <i>(No Client)</i>"][M.stat == 2 ? " <b><font color=red>(DEAD)</font></b>" : ""]</td>"
+					dat += "<td><A href='?priv_msg=[M.ckey]'>PM</A></td>"
+					dat += "<td><A href='?_src_=holder;adminplayerobservefollow=\ref[M]'>FLW</a></td></tr>"
+			dat += "</table><table cellspacing=5><tr><td><B>Target(s)</B></td><td></td><td><B>Location</B></td></tr>"
+			for(var/datum/mind/N in ticker.mode.get_living_heads())
+				var/mob/M = N.current
+				if(M)
+					dat += "<tr><td><a href='?_src_=holder;adminplayeropts=\ref[M]'>[M.real_name]</a>[M.client ? "" : " <i>(No Client)</i>"][M.stat == 2 ? " <b><font color=red>(DEAD)</font></b>" : ""]</td>"
+					dat += "<td><A href='?priv_msg=[M.ckey]'>PM</A></td>"
+					dat += "<td><A href='?_src_=holder;adminplayerobservefollow=\ref[M]'>FLW</a></td>"
+					var/turf/mob_loc = get_turf(M)
+					dat += "<td>[mob_loc.loc]</td></tr>"
+				else
+					dat += "<tr><td><a href='?_src_=vars;Vars=\ref[N]'>[N.name]([N.key])</a><i>Head body destroyed!</i></td>"
+					dat += "<td><A href='?priv_msg=[N.key]'>PM</A></td></tr>"
+			dat += "</table>"
+
+		for(var/datum/gang/G in ticker.mode.gangs)
+			dat += "<br><table cellspacing=5><tr><td><B>[G.name] Gang: <a href='?_src_=holder;gangpoints=\ref[G]'>[G.points] Influence</a> | [round((G.territory.len/start_state.num_territories)*100, 1)]% Control</B></td><td></td></tr>"
+			for(var/datum/mind/N in G.bosses)
+				var/mob/M = N.current
+				if(!M)
+					dat += "<tr><td><a href='?_src_=vars;Vars=\ref[N]'>[N.name]([N.key])</a><i>Gang Boss body destroyed!</i></td>"
+					dat += "<td><A href='?priv_msg=[N.key]'>PM</A></td></tr>"
+				else
+					dat += "<tr><td><a href='?_src_=holder;adminplayeropts=\ref[M]'>[M.real_name]</a> <b>(Boss)</b>[M.client ? "" : " <i>(No Client)</i>"][M.stat == 2 ? " <b><font color=red>(DEAD)</font></b>" : ""]</td>"
+					dat += "<td><A href='?priv_msg=[M.ckey]'>PM</A></td>"
+					dat += "<td><A href='?_src_=holder;adminplayerobservefollow=\ref[M]'>FLW</a></td></tr>"
+			for(var/datum/mind/N in G.gangsters)
+				var/mob/M = N.current
+				if(M)
+					dat += "<tr><td><a href='?_src_=holder;adminplayeropts=\ref[M]'>[M.real_name]</a>[M.client ? "" : " <i>(No Client)</i>"][M.stat == 2 ? " <b><font color=red>(DEAD)</font></b>" : ""]</td>"
+					dat += "<td><A href='?priv_msg=[M.ckey]'>PM</A></td></tr>"
+			dat += "</table>"
+
+		if(ticker.mode.changelings.len > 0)
+			dat += "<br><table cellspacing=5><tr><td><B>Changelings</B></td><td></td><td></td></tr>"
+			for(var/datum/mind/changeling in ticker.mode.changelings)
+				var/mob/M = changeling.current
+				if(M)
+					dat += "<tr><td>[M.mind.changeling.changelingID] as <a href='?_src_=holder;adminplayeropts=\ref[M]'>[M.real_name]</a>[M.client ? "" : " <i>(No Client)</i>"][M.stat == 2 ? " <b><font color=red>(DEAD)</font></b>" : ""]</td>"
+					dat += "<td><A href='?priv_msg=[M.ckey]'>PM</A></td>"
+					dat += "<td><A href='?_src_=holder;adminplayerobservefollow=\ref[M]'>FLW</a></td>"
+					dat += "<td><A HREF='?_src_=holder;traitor=\ref[M]'>Show Objective</A></td></tr>"
+				else
+					dat += "<tr><td><a href='?_src_=vars;Vars=\ref[changeling]'>[changeling.name]([changeling.key])</a><i>Changeling body destroyed!</i></td>"
+					dat += "<td><A href='?priv_msg=[changeling.key]'>PM</A></td></tr>"
+			dat += "</table>"
+
+		if(ticker.mode.wizards.len > 0)
+			dat += "<br><table cellspacing=5><tr><td><B>Wizards</B></td><td></td><td></td></tr>"
+			for(var/datum/mind/wizard in ticker.mode.wizards)
+				var/mob/M = wizard.current
+				if(M)
+					dat += "<tr><td><a href='?_src_=holder;adminplayeropts=\ref[M]'>[M.real_name]</a>[M.client ? "" : " <i>(No Client)</i>"][M.stat == 2 ? " <b><font color=red>(DEAD)</font></b>" : ""]</td>"
+					dat += "<td><A href='?priv_msg=[M.ckey]'>PM</A></td>"
+					dat += "<td><A href='?_src_=holder;adminplayerobservefollow=\ref[M]'>FLW</a></td>"
+					dat += "<td><A HREF='?_src_=holder;traitor=\ref[M]'>Show Objective</A></td></tr>"
+				else
+					dat += "<tr><td><a href='?_src_=vars;Vars=\ref[wizard]'>[wizard.name]([wizard.key])</a><i>Wizard body destroyed!</i></td></tr>"
+					dat += "<td><A href='?priv_msg=[wizard.key]'>PM</A></td></tr>"
+			dat += "</table>"
+
+		if(ticker.mode.apprentices.len > 0)
+			dat += "<br><table cellspacing=5><tr><td><B>Apprentice</B></td><td></td><td></td></tr>"
+			for(var/datum/mind/apprentice in ticker.mode.apprentices)
+				var/mob/M = apprentice.current
+				if(M)
+					dat += "<tr><td><a href='?_src_=holder;adminplayeropts=\ref[M]'>[M.real_name]</a>[M.client ? "" : " <i>(No Client)</i>"][M.stat == 2 ? " <b><font color=red>(DEAD)</font></b>" : ""]</td>"
+					dat += "<td><A href='?priv_msg=[M.ckey]'>PM</A></td>"
+					dat += "<td><A href='?_src_=holder;adminplayerobservefollow=\ref[M]'>FLW</a></td>"
+					dat += "<td><A HREF='?_src_=holder;traitor=\ref[M]'>Show Objective</A></td></tr>"
+				else
+					dat += "<tr><td><a href='?_src_=vars;Vars=\ref[apprentice]'>[apprentice.name]([apprentice.key])</a><i>Apprentice body destroyed!!</i></td></tr>"
+					dat += "<td><A href='?priv_msg=[apprentice.key]'>PM</A></td></tr>"
+			dat += "</table>"
+
+		if(ticker.mode.cult.len)
+			dat += "<br><table cellspacing=5><tr><td><B>Cultists</B></td><td></td></tr>"
+			for(var/datum/mind/N in ticker.mode.cult)
+				var/mob/M = N.current
+				if(M)
+					dat += "<tr><td><a href='?_src_=holder;adminplayeropts=\ref[M]'>[M.real_name]</a>[M.client ? "" : " <i>(No Client)</i>"][M.stat == 2 ? " <b><font color=red>(DEAD)</font></b>" : ""]</td>"
+					dat += "<td><A href='?priv_msg=[M.ckey]'>PM</A></td>"
+					dat += "<td><A href='?_src_=holder;adminplayerobservefollow=\ref[M]'>FLW</a></td></tr>"
+			dat += "</table>"
+
+		if(ticker.mode.servants_of_ratvar.len)
+			dat += "<br><table cellspacing=5><tr><td><B>Servants of Ratvar</B></td><td></td></tr>"
+			for(var/datum/mind/N in ticker.mode.servants_of_ratvar)
+				var/mob/M = N.current
+				if(M)
+					dat += "<tr><td><a href='?_src_=holder;adminplayeropts=\ref[M]'>[M.real_name]</a>[M.client ? "" : " <i>(ghost)</i>"][M.stat == 2 ? " <b><font color=red>(DEAD)</font></b>" : ""]</td>"
+					dat += "<td><A href='?priv_msg=[M.ckey]'>PM</A></td>"
+					dat += "<td><A href='?_src_=holder;adminplayerobservefollow=\ref[M]'>FLW</a></td></tr>"
+			dat += "</table>"
+
+		if(ticker.mode.red_deities.len || ticker.mode.red_deity_prophets.len || ticker.mode.blue_deity_prophets.len || ticker.mode.red_deity_followers.len || ticker.mode.blue_deity_followers.len)
+			dat += "<br><table cellspacing=5><tr><td><B>Red Deity</B></td><td></td></tr>"
+			for(var/datum/mind/N in ticker.mode.red_deities)
+				var/mob/M = N.current
+				if(M)
+					dat += "<tr><td>Red Deity: <a href='?_src_=holder;adminplayeropts=\ref[M]'>[M.real_name]</a>[M.client ? "" : " <i>(No Client)</i>"][M.stat == 2 ? " <b><font color=red>(DEAD)</font></b>" : ""]</td>"
+					dat += "<td><A href='?priv_msg=[M.ckey]'>PM</A></td>"
+					dat += "<td><A href='?_src_=holder;adminplayerobservefollow=\ref[M]'>FLW</a></td></tr>"
+			dat += "</table>"
+
+		if(ticker.mode.blue_deities.len)
+			dat += "<br><table cellspacing=5><tr><td><B>Blue Deity</B></td><td></td></tr>"
+			for(var/datum/mind/N in ticker.mode.blue_deities)
+				var/mob/M = N.current
+				if(M)
+					dat += "<tr><td>Blue Deity: <a href='?_src_=holder;adminplayeropts=\ref[M]'>[M.real_name]</a>[M.client ? "" : " <i>(No Client)</i>"][M.stat == 2 ? " <b><font color=red>(DEAD)</font></b>" : ""]</td>"
+					dat += "<td><A href='?priv_msg=[M.ckey]'>PM</A></td>"
+					dat += "<td><A href='?_src_=holder;adminplayerobservefollow=\ref[M]'>FLW</a></td></tr>"
+			dat += "</table>"
+
+		if(ticker.mode.red_deity_prophets.len)
+			dat += "<br><table cellspacing=5><tr><td><B>Red Deity Prophets</B></td><td></td></tr>"
+			for(var/datum/mind/N in ticker.mode.red_deity_prophets)
+				var/mob/M = N.current
+				if(M)
+					dat += "<tr><td>Red Deity Prophet: <a href='?_src_=holder;adminplayeropts=\ref[M]'>[M.real_name]</a>[M.client ? "" : " <i>(No Client)</i>"][M.stat == 2 ? " <b><font color=red>(DEAD)</font></b>" : ""]</td>"
+					dat += "<td><A href='?priv_msg=[M.ckey]'>PM</A></td>"
+					dat += "<td><A href='?_src_=holder;adminplayerobservefollow=\ref[M]'>FLW</a></td></tr>"
+			dat += "</table>"
+
+		if(ticker.mode.blue_deity_prophets.len)
+			dat += "<br><table cellspacing=5><tr><td><B>Blue Deity Prophets</B></td><td></td></tr>"
+			for(var/datum/mind/N in ticker.mode.blue_deity_prophets)
+				var/mob/M = N.current
+				if(M)
+					dat += "<tr><td>Blue Deity Prophet: <a href='?_src_=holder;adminplayeropts=\ref[M]'>[M.real_name]</a>[M.client ? "" : " <i>(No Client)</i>"][M.stat == 2 ? " <b><font color=red>(DEAD)</font></b>" : ""]</td>"
+					dat += "<td><A href='?priv_msg=[M.ckey]'>PM</A></td>"
+					dat += "<td><A href='?_src_=holder;adminplayerobservefollow=\ref[M]'>FLW</a></td></tr>"
+			dat += "</table>"
+
+		if(ticker.mode.red_deity_followers.len)
+			dat += "<br><table cellspacing=5><tr><td><B>Red Deity Followers</B></td><td></td></tr>"
+			for(var/datum/mind/N in ticker.mode.red_deity_followers)
+				var/mob/M = N.current
+				if(M)
+					dat += "<tr><td>Red Deity Followers: <a href='?_src_=holder;adminplayeropts=\ref[M]'>[M.real_name]</a>[M.client ? "" : " <i>(No Client)</i>"][M.stat == 2 ? " <b><font color=red>(DEAD)</font></b>" : ""]</td>"
+					dat += "<td><A href='?priv_msg=[M.ckey]'>PM</A></td>"
+					dat += "<td><A href='?_src_=holder;adminplayerobservefollow=\ref[M]'>FLW</a></td></tr>"
+			dat += "</table>"
+
+		if(ticker.mode.blue_deity_followers.len)
+			dat += "<br><table cellspacing=5><tr><td><B>Blue Deity Followers</B></td><td></td></tr>"
+			for(var/datum/mind/N in ticker.mode.blue_deity_followers)
+				var/mob/M = N.current
+				if(M)
+					dat += "<tr><td>Blue Deity Followers: <a href='?_src_=holder;adminplayeropts=\ref[M]'>[M.real_name]</a>[M.client ? "" : " <i>(No Client)</i>"][M.stat == 2 ? " <b><font color=red>(DEAD)</font></b>" : ""]</td>"
+					dat += "<td><A href='?priv_msg=[M.ckey]'>PM</A></td>"
+					dat += "<td><A href='?_src_=holder;adminplayerobservefollow=\ref[M]'>FLW</a></td></tr>"
+			dat += "</table>"
+
+		if(ticker.mode.traitors.len > 0)
+			dat += "<br><table cellspacing=5><tr><td><B>Traitors</B></td><td></td><td></td></tr>"
+			for(var/datum/mind/traitor in ticker.mode.traitors)
+				var/mob/M = traitor.current
+				if(M)
+					dat += "<tr><td><a href='?_src_=holder;adminplayeropts=\ref[M]'>[M.real_name]</a>[M.client ? "" : " <i>(No Client)</i>"][M.stat == 2 ? " <b><font color=red>(DEAD)</font></b>" : ""]</td>"
+					dat += "<td><A href='?priv_msg=[M.ckey]'>PM</A></td>"
+					dat += "<td><A href='?_src_=holder;adminplayerobservefollow=\ref[M]'>FLW</a></td>"
+					dat += "<td><A HREF='?_src_=holder;traitor=\ref[M]'>Show Objective</A></td></tr>"
+				else
+					dat += "<tr><td><a href='?_src_=vars;Vars=\ref[traitor]'>[traitor.name]([traitor.key])</a><i>Traitor body destroyed!</i></td>"
+					dat += "<td><A href='?priv_msg=[traitor.key]'>PM</A></td></tr>"
+			dat += "</table>"
+
+		if(ticker.mode.abductors.len)
+			dat += "<br><table cellspacing=5><tr><td><B>Abductors</B></td><td></td><td></td></tr>"
+			for(var/datum/mind/abductor in ticker.mode.abductors)
+				var/mob/M = abductor.current
+				if(M)
+					dat += "<tr><td><a href='?_src_=holder;adminplayeropts=\ref[M]'>[M.real_name]</a>[M.client ? "" : " <i>(No Client)</i>"][M.stat == 2 ? " <b><font color=red>(DEAD)</font></b>" : ""]</td>"
+					dat += "<td><A href='?priv_msg=[M.ckey]'>PM</A></td>"
+					dat += "<td><A href='?_src_=holder;adminplayerobservefollow=\ref[M]'>FLW</a></td>"
+					dat += "<td><A HREF='?_src_=holder;traitor=\ref[M]'>Show Objective</A></td></tr>"
+				else
+					dat += "<tr><td><a href='?_src_=vars;Vars=\ref[abductor]'>[abductor.name]([abductor.key])</a><i>Abductor body destroyed!</i></td></tr>"
+					dat += "<td><A href='?priv_msg=[abductor.key]'>PM</A></td>"
+			dat += "</table>"
+			dat += "<br><table cellspacing=5><tr><td><B>Abductees</B></td><td></td><td></td></tr>"
+			for(var/obj/machinery/abductor/experiment/E in machines)
+				for(var/datum/mind/abductee in E.abductee_minds)
+					var/mob/M = abductee.current
+					if(M)
+						dat += "<tr><td><a href='?_src_=holder;adminplayeropts=\ref[M]'>[M.real_name]</a>[M.client ? "" : " <i>(No Client)</i>"][M.stat == 2 ? " <b><font color=red>(DEAD)</font></b>" : ""]</td>"
+						dat += "<td><A href='?priv_msg=[M.ckey]'>PM</A></td>"
+						dat += "<td><A href='?_src_=holder;adminplayerobservefollow=\ref[M]'>FLW</a></td>"
+						dat += "<td><A HREF='?_src_=holder;traitor=\ref[M]'>Show Objective</A></td></tr>"
+					else
+						dat += "<tr><td><a href='?_src_=vars;Vars=\ref[abductee]'>[abductee.name]([abductee.key])</a><i>Abductee body destroyed!</i></td>"
+						dat += "<td><A href='?priv_msg=[abductee.key]'>PM</A></td></tr>"
+			dat += "</table>"
+
+		if(ticker.mode.devils.len)
+			dat += "<br><table cellspacing=5><tr><td><B>devils</B></td><td></td><td></td></tr>"
+			for(var/X in ticker.mode.devils)
+				var/datum/mind/devil = X
+				var/mob/M = devil.current
+				if(M)
+					dat += "<tr><td><a href='?_src_=holder;adminplayeropts=\ref[M]'>[M.real_name] : [devil.devilinfo.truename]</a>[M.client ? "" : " <i>(No Client)</i>"][M.stat == 2 ? " <b><font color=red>(DEAD)</font></b>" : ""]</td>"
+					dat += "<td><A href='?priv_msg=[M.ckey]'>PM</A></td>"
+					dat += "<td><A HREF='?_src_=holder;traitor=\ref[M]'>Show Objective</A></td></tr>"
+					dat += "<td><A HREF='?_src_=holder;admincheckdevilinfo=\ref[M]'>Show all devil info</A></td></tr>"
+				else
+					dat += "<tr><td><a href='?_src_=vars;Vars=\ref[devil]'>[devil.name] :  [devil.devilinfo.truename] ([devil.key])</a><i>devil body destroyed!</i></td></tr>"
+					dat += "<td><A href='?priv_msg=[devil.key]'>PM</A></td>"
+			dat += "</table>"
+
+		if(ticker.mode.sintouched.len)
+			dat += "<br><table cellspacing=5><tr><td><B>sintouched</B></td><td></td><td></td></tr>"
+			for(var/X in ticker.mode.sintouched)
+				var/datum/mind/sintouched = X
+				var/mob/M = sintouched.current
+				if(M)
+					dat += "<tr><td><a href='?_src_=holder;adminplayeropts=\ref[M]'>[M.real_name]</a>[M.client ? "" : " <i>(No Client)</i>"][M.stat == 2 ? " <b><font color=red>(DEAD)</font></b>" : ""]</td>"
+					dat += "<td><A href='?priv_msg=[M.ckey]'>PM</A></td>"
+					dat += "<td><A HREF='?_src_=holder;traitor=\ref[M]'>Show Objective</A></td></tr>"
+				else
+					dat += "<tr><td><a href='?_src_=vars;Vars=\ref[sintouched]'>[sintouched.name]([sintouched.key])</a><i>sintouched body destroyed!</i></td></tr>"
+					dat += "<td><A href='?priv_msg=[sintouched.key]'>PM</A></td>"
+			dat += "</table>"
+
+		var/list/blob_minds = list()
+		for(var/mob/camera/blob/B in mob_list)
+			blob_minds |= B.mind
+
+		if(istype(ticker.mode, /datum/game_mode/blob) || blob_minds.len)
+			dat += "<br><table cellspacing=5><tr><td><B>Blob</B></td><td></td><td></td></tr>"
+			if(istype(ticker.mode,/datum/game_mode/blob))
+				var/datum/game_mode/blob/mode = ticker.mode
+				blob_minds |= mode.blob_overminds
+				dat += "<tr><td><i>Progress: [blobs_legit.len]/[mode.blobwincount]</i></td></tr>"
+
+			for(var/datum/mind/blob in blob_minds)
+				var/mob/M = blob.current
+				if(M)
+					dat += "<tr><td><a href='?_src_=holder;adminplayeropts=\ref[M]'>[M.real_name]</a>[M.client ? "" : " <i>(No Client)</i>"][M.stat == 2 ? " <b><font color=red>(DEAD)</font></b>" : ""]</td>"
+					dat += "<td><A href='?priv_msg=[M.ckey]'>PM</A></td>"
+					dat += "<td><A href='?_src_=holder;adminplayerobservefollow=\ref[M]'>FLW</a></td></tr>"
+				else
+					dat += "<tr><td><a href='?_src_=vars;Vars=\ref[blob]'>[blob.name]([blob.key])</a><i>Blob not found!</i></td>"
+					dat += "<td><A href='?priv_msg=[blob.key]'>PM</A></td></tr>"
+			dat += "</table>"
+
+
+		if(istype(ticker.mode, /datum/game_mode/monkey))
+			var/datum/game_mode/monkey/mode = ticker.mode
+			dat += "<br><table cellspacing=5><tr><td><B>Monkey</B></td><td></td><td></td></tr>"
+
+			for(var/datum/mind/eek in mode.ape_infectees)
+				var/mob/M = eek.current
+				if(M)
+					dat += "<tr><td><a href='?_src_=holder;adminplayeropts=\ref[M]'>[M.real_name]</a>[M.client ? "" : " <i>(No Client)</i>"][M.stat == 2 ? " <b><font color=red>(DEAD)</font></b>" : ""]</td>"
+					dat += "<td><A href='?priv_msg=[M.ckey]'>PM</A></td>"
+					dat += "<td><A href='?_src_=holder;adminplayerobservefollow=\ref[M]'>FLW</a></td></tr>"
+				else
+					dat += "<tr><td><a href='?_src_=vars;Vars=\ref[eek]'>[eek.name]([eek.key])</a><i>Monkey not found!</i></td>"
+					dat += "<td><A href='?priv_msg=[eek.key]'>PM</A></td></tr>"
+			dat += "</table>"
+
+
+		dat += "</body></html>"
+		usr << browse(dat, "window=roundstatus;size=420x500")
+	else
+		alert("The game hasn't started yet!")