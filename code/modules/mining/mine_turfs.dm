--- conflicted
+++ resolved
@@ -1,26 +1,12 @@
 /**********************Mineral deposits**************************/
 
-<<<<<<< HEAD
-var/global/list/rockTurfEdgeCache
-#define NORTH_EDGING	"north"
-#define SOUTH_EDGING	"south"
-#define EAST_EDGING		"east"
-#define WEST_EDGING		"west"
-
 /turf/mineral //wall piece
-	name = "rock"
-	icon = 'icons/turf/mining.dmi'
-	icon_state = "rock_nochance"
-	baseturf = /turf/open/floor/plating/asteroid/airless
-=======
-/turf/simulated/mineral //wall piece
 	name = "rock"
 	icon = 'icons/turf/smoothrocks.dmi'
 	icon_state = "rock"
 	smooth = SMOOTH_MORE
 	canSmoothWith = list (/turf/simulated/mineral, /turf/simulated/wall)
-	baseturf = /turf/simulated/floor/plating/asteroid/airless
->>>>>>> c3f72b33
+	baseturf = /turf/open/floor/plating/asteroid/airless
 	oxygen = 0
 	nitrogen = 0
 	opacity = 1
@@ -30,14 +16,7 @@
 	blocks_air = 1
 	layer = MOB_LAYER + 0.05
 	temperature = TCMB
-<<<<<<< HEAD
-	var/environment_type = "asteroid"
-	var/turf/open/floor/plating/asteroid/turf_type = /turf/open/floor/plating/asteroid //For basalt vs normal asteroid
-=======
-	var/environment_type = "basalt"
-	var/turf/simulated/floor/plating/asteroid/turf_type = /turf/simulated/floor/plating/asteroid/basalt/lava_land_surface //For basalt vs normal asteroid
->>>>>>> c3f72b33
-	var/mineralType = null
+	var/environment_type = "basalt"	var/turf/open/floor/plating/asteroid/turf_type = /turf/open/floor/open/floor/plating/asteroid/basalt/lava_land_surface //For basalt vs normal asteroid	var/mineralType = null
 	var/mineralAmt = 3
 	var/spread = 0 //will the seam spread?
 	var/spreadChance = 0 //the percentual chance of an ore spreading to the neighbouring tiles
@@ -46,16 +25,11 @@
 
 /turf/mineral/volcanic
 	environment_type = "basalt"
-<<<<<<< HEAD
 	turf_type = /turf/open/floor/plating/asteroid/basalt
 	baseturf = /turf/open/floor/plating/asteroid/basalt
-=======
-	turf_type = /turf/simulated/floor/plating/asteroid/basalt
-	baseturf = /turf/simulated/floor/plating/asteroid/basalt
 	oxygen = 14
 	nitrogen = 23
 	temperature = 300
->>>>>>> c3f72b33
 
 /turf/mineral/ex_act(severity, target)
 	..()
@@ -70,55 +44,7 @@
 			src.gets_drilled(null, 1)
 	return
 
-<<<<<<< HEAD
-/turf/mineral/New()
-	if(!rockTurfEdgeCache || !rockTurfEdgeCache.len)
-		rockTurfEdgeCache = list()
-		rockTurfEdgeCache.len = 4
-		rockTurfEdgeCache[NORTH_EDGING] = image('icons/turf/mining.dmi', "rock_side_n", layer = 6)
-		rockTurfEdgeCache[SOUTH_EDGING] = image('icons/turf/mining.dmi', "rock_side_s")
-		rockTurfEdgeCache[EAST_EDGING] = image('icons/turf/mining.dmi', "rock_side_e", layer = 6)
-		rockTurfEdgeCache[WEST_EDGING] = image('icons/turf/mining.dmi', "rock_side_w", layer = 6)
-
-	spawn(1)
-		var/turf/T
-		if((istype(get_step(src, NORTH), /turf/open/floor)) || (istype(get_step(src, NORTH), /turf/space)))
-			T = get_step(src, NORTH)
-			if (T)
-				T.overlays += rockTurfEdgeCache[SOUTH_EDGING]
-		if((istype(get_step(src, SOUTH), /turf/open/floor)) || (istype(get_step(src, SOUTH), /turf/space)))
-			T = get_step(src, SOUTH)
-			if (T)
-				T.overlays += rockTurfEdgeCache[NORTH_EDGING]
-		if((istype(get_step(src, EAST), /turf/open/floor)) || (istype(get_step(src, EAST), /turf/space)))
-			T = get_step(src, EAST)
-			if (T)
-				T.overlays += rockTurfEdgeCache[WEST_EDGING]
-		if((istype(get_step(src, WEST), /turf/open/floor)) || (istype(get_step(src, WEST), /turf/space)))
-			T = get_step(src, WEST)
-			if (T)
-				T.overlays += rockTurfEdgeCache[EAST_EDGING]
-
-	if (mineralType && mineralAmt && spread && spreadChance)
-		for(var/dir in cardinal)
-			if(prob(spreadChance))
-				var/turf/T = get_step(src, dir)
-				if(istype(T, /turf/mineral/random))
-					Spread(T)
-
-	HideRock()
-	return
-
-/turf/mineral/proc/HideRock()
-	if(hidden)
-		name = "rock"
-		icon_state = "rock"
-	return
-
 /turf/mineral/Spread(turf/T)
-=======
-/turf/simulated/mineral/Spread(turf/T)
->>>>>>> c3f72b33
 	new src.type(T)
 
 /turf/mineral/random
@@ -142,42 +68,6 @@
 					Spread(T)
 
 	if (prob(mineralChance))
-<<<<<<< HEAD
-		var/mName = pickweight(mineralSpawnChanceList) //temp mineral name
-
-		if (mName)
-			var/turf/mineral/M
-			switch(mName)
-				if("Uranium")
-					M = new/turf/mineral/uranium(src)
-				if("Iron")
-					M = new/turf/mineral/iron(src)
-				if("Diamond")
-					M = new/turf/mineral/diamond(src)
-				if("Gold")
-					M = new/turf/mineral/gold(src)
-				if("Silver")
-					M = new/turf/mineral/silver(src)
-				if("Plasma")
-					M = new/turf/mineral/plasma(src)
-				if("Cave")
-					new/turf/open/floor/plating/asteroid/airless/cave(src)
-				if("Gibtonite")
-					M = new/turf/mineral/gibtonite(src)
-				if("Bananium")
-					M = new/turf/mineral/clown(src)
-				if("BScrystal")
-					M = new/turf/mineral/bscrystal(src)
-				/*if("Adamantine")
-					M = new/turf/mineral/adamantine(src)*/
-			if(M)
-				M.mineralAmt = rand(1, 5)
-				M.environment_type = src.environment_type
-				M.turf_type = src.turf_type
-				M.baseturf = src.baseturf
-				src = M
-				M.levelupdate()
-=======
 		var/path = pickweight(mineralSpawnChanceList)
 		var/turf/T = new path(src)
 
@@ -188,9 +78,7 @@
 			M.turf_type = src.turf_type
 			M.baseturf = src.baseturf
 			src = M
-			M.levelupdate()
->>>>>>> c3f72b33
-	return
+			M.levelupdate()	return
 
 /turf/mineral/random/high_chance
 	icon_state = "rock_highchance"
@@ -215,93 +103,51 @@
 	icon_state = "rock"
 	..()
 
-<<<<<<< HEAD
 /turf/mineral/iron
-	name = "iron deposit"
-	icon_state = "rock_Iron"
-=======
-/turf/simulated/mineral/iron
->>>>>>> c3f72b33
 	mineralType = /obj/item/weapon/ore/iron
 	spreadChance = 20
 	spread = 1
 	scan_state = "rock_Iron"
 
-<<<<<<< HEAD
 /turf/mineral/uranium
-	name = "uranium deposit"
-=======
-/turf/simulated/mineral/uranium
->>>>>>> c3f72b33
 	mineralType = /obj/item/weapon/ore/uranium
 	spreadChance = 5
 	spread = 1
 	scan_state = "rock_Uranium"
 
-<<<<<<< HEAD
 /turf/mineral/diamond
-	name = "diamond deposit"
-=======
-/turf/simulated/mineral/diamond
->>>>>>> c3f72b33
 	mineralType = /obj/item/weapon/ore/diamond
 	spreadChance = 0
 	spread = 1
 	scan_state = "rock_Diamond"
 
-<<<<<<< HEAD
 /turf/mineral/gold
-	name = "gold deposit"
-=======
-/turf/simulated/mineral/gold
->>>>>>> c3f72b33
 	mineralType = /obj/item/weapon/ore/gold
 	spreadChance = 5
 	spread = 1
 	scan_state = "rock_Gold"
 
-<<<<<<< HEAD
 /turf/mineral/silver
-	name = "silver deposit"
-=======
-/turf/simulated/mineral/silver
->>>>>>> c3f72b33
 	mineralType = /obj/item/weapon/ore/silver
 	spreadChance = 5
 	spread = 1
 	scan_state = "rock_Silver"
 
-<<<<<<< HEAD
 /turf/mineral/plasma
-	name = "plasma deposit"
-=======
-/turf/simulated/mineral/plasma
->>>>>>> c3f72b33
 	icon_state = "rock_Plasma"
 	mineralType = /obj/item/weapon/ore/plasma
 	spreadChance = 8
 	spread = 1
 	scan_state = "rock_Plasma"
 
-<<<<<<< HEAD
 /turf/mineral/clown
-	name = "bananium deposit"
-	icon_state = "rock_Clown"
-=======
-/turf/simulated/mineral/clown
->>>>>>> c3f72b33
 	mineralType = /obj/item/weapon/ore/bananium
 	mineralAmt = 3
 	spreadChance = 0
 	spread = 0
 	scan_state = "rock_Clown"
 
-<<<<<<< HEAD
 /turf/mineral/bscrystal
-	name = "bluespace crystal deposit"
-=======
-/turf/simulated/mineral/bscrystal
->>>>>>> c3f72b33
 	icon_state = "rock_BScrystal"
 	mineralType = /obj/item/weapon/ore/bluespace_crystal
 	mineralAmt = 1
@@ -398,17 +244,11 @@
 		if(det_time >= 1 && det_time <= 2)
 			G.quality = 2
 			G.icon_state = "Gibtonite ore 2"
-<<<<<<< HEAD
-	var/turf/open/floor/plating/asteroid/G = ChangeTurf(turf_type)
-	G.fullUpdateMineralOverlays()
-=======
 	ChangeTurf(turf_type)
-
 /turf/simulated/mineral/gibtonite/volcanic
 	oxygen = 14
 	nitrogen = 23
 	temperature = 300
->>>>>>> c3f72b33
 
 ////////////////////////////////End Gibtonite
 
@@ -418,19 +258,9 @@
 	var/sanity = 1
 	turf_type = /turf/open/floor/plating/asteroid/airless
 
-<<<<<<< HEAD
-/turf/open/floor/plating/asteroid/airless/cave/New(loc, var/length, var/go_backwards = 1, var/exclude_dir = -1)
-=======
-/turf/simulated/floor/plating/asteroid/airless/cave/volcanic
-	mob_spawn_list = list(/mob/living/simple_animal/hostile/asteroid/goldgrub = 10, /mob/living/simple_animal/hostile/asteroid/goliath/beast = 50, /mob/living/simple_animal/hostile/asteroid/basilisk/watcher = 40, /mob/living/simple_animal/hostile/asteroid/hivelord/legion = 30,
-		/mob/living/simple_animal/hostile/spawner/lavaland = 2, /mob/living/simple_animal/hostile/spawner/lavaland/goliath = 3, /mob/living/simple_animal/hostile/spawner/lavaland/legion = 3)
-	turf_type = /turf/simulated/floor/plating/asteroid/basalt/lava_land_surface
-	oxygen = 14
-	nitrogen = 23
-	temperature = 300
->>>>>>> c3f72b33
-
-/turf/simulated/floor/plating/asteroid/airless/cave/New(loc, length, go_backwards = 1, exclude_dir = -1)
+/turf/open/floor/plating/asteroid/airless/cave/volcanic	mob_spawn_list = list(/mob/living/simple_animal/hostile/asteroid/goldgrub = 10, /mob/living/simple_animal/hostile/asteroid/goliath/beast = 50, /mob/living/simple_animal/hostile/asteroid/basilisk/watcher = 40, /mob/living/simple_animal/hostile/asteroid/hivelord/legion = 30,
+		/mob/living/simple_animal/hostile/spawner/lavaland = 2, /mob/living/simple_animal/hostile/spawner/lavaland/goliath = 3, /mob/living/simple_animal/hostile/spawner/lavaland/legion = 3)	turf_type = /turf/open/floor/plating/asteroid/bastalt/lava_land_surface	initial_gas_mix = "o2=14;n2=23;TEMP=300"
+/turf/open/floor/plating/asteroid/airless/cave/New(loc, length, go_backwards = 1, exclude_dir = -1)
 	// If length (arg2) isn't defined, get a random length; otherwise assign our length to the length arg.
 	if(!length)
 		src.length = rand(25, 50)
@@ -497,14 +327,7 @@
 		return
 
 	SpawnMonster(T)
-<<<<<<< HEAD
-	var/turf/open/floor/t = new turf_type(T)
-	spawn(2)
-		t.fullUpdateMineralOverlays()
-=======
 	new turf_type(T)
->>>>>>> c3f72b33
-
 /turf/open/floor/plating/asteroid/airless/cave/proc/SpawnMonster(turf/T)
 	if(prob(30))
 		if(istype(loc, /area/mine/explored))
@@ -548,12 +371,7 @@
 		for (i=0;i<mineralAmt;i++)
 			new mineralType(src)
 		feedback_add_details("ore_mined","[mineralType]|[mineralAmt]")
-<<<<<<< HEAD
-	var/turf/open/floor/plating/asteroid/N = ChangeTurf(turf_type)
-=======
-	ChangeTurf(turf_type)
->>>>>>> c3f72b33
-	playsound(src, 'sound/effects/break_stone.ogg', 50, 1) //beautiful destruction
+	ChangeTurf(turf_type)	playsound(src, 'sound/effects/break_stone.ogg', 50, 1) //beautiful destruction
 	return
 
 /turf/mineral/attack_animal(mob/living/simple_animal/user)
@@ -727,52 +545,14 @@
 /turf/open/floor/plating/asteroid/singularity_pull(S, current_size)
 	return
 
-<<<<<<< HEAD
-/turf/proc/updateMineralOverlays()
-	src.overlays.Cut()
-
-	if(istype(get_step(src, NORTH), /turf/mineral))
-		src.overlays += rockTurfEdgeCache[NORTH_EDGING]
-	if(istype(get_step(src, SOUTH), /turf/mineral))
-		src.overlays += rockTurfEdgeCache[SOUTH_EDGING]
-	if(istype(get_step(src, EAST), /turf/mineral))
-		src.overlays += rockTurfEdgeCache[EAST_EDGING]
-	if(istype(get_step(src, WEST), /turf/mineral))
-		src.overlays += rockTurfEdgeCache[WEST_EDGING]
-
-/turf/mineral/updateMineralOverlays()
-	return
-
-/turf/wall/updateMineralOverlays()
-	return
-
-/turf/proc/fullUpdateMineralOverlays()
-	for (var/turf/t in range(1,src))
-		t.updateMineralOverlays()
-
-
-
-
-
-
-
-
-=======
->>>>>>> c3f72b33
 //////////////CHASM//////////////////
 
 /turf/chasm
 	name = "chasm"
 	desc = "Watch your step."
-<<<<<<< HEAD
 	baseturf = /turf/chasm
-	smooth = SMOOTH_TRUE
+	smooth = SMOOTH_TRUE | SMOOTH_BORDER
 	icon = 'icons/turf/open/floors/Chasms.dmi'
-=======
-	baseturf = /turf/simulated/chasm
-	smooth = SMOOTH_TRUE | SMOOTH_BORDER
-	icon = 'icons/turf/floors/Chasms.dmi'
->>>>>>> c3f72b33
 	icon_state = "smooth"
 	var/drop_x = 1
 	var/drop_y = 1
@@ -785,27 +565,16 @@
 	drop(AM)
 
 
-<<<<<<< HEAD
 /turf/chasm/proc/drop(atom/movable/AM)
-	visible_message("[AM] falls into [src]!")
-=======
-/turf/simulated/chasm/proc/drop(atom/movable/AM)
 	/*visible_message("[AM] falls into [src]!")
 	qdel(AM)*/
->>>>>>> c3f72b33
 	AM.forceMove(locate(drop_x, drop_y, drop_z))
 	AM.visible_message("[AM] falls from above!")
 	if(istype(AM, /mob/living))
 		var/mob/living/L = AM
 		L.adjustBruteLoss(30)
 
-<<<<<<< HEAD
-
-
 /turf/chasm/straight_down/New()
-=======
-/turf/simulated/chasm/straight_down/New()
->>>>>>> c3f72b33
 	..()
 	drop_x = x
 	drop_y = y
@@ -816,58 +585,41 @@
 
 ///////Surface. The surface is warm, but survivable without a suit. Internals are required. The floors break to chasms, which drop you into the underground.
 
-<<<<<<< HEAD
-/turf/open/floor/plating/asteroid/basalt/lava_land_surface
-	initial_gas_mix = "o2=14;n2=23;TEMP=300"
-	baseturf = /turf/chasm/straight_down/lava_land_surface
-=======
-/turf/simulated/floor/plating/asteroid/basalt/lava_land_surface
-	oxygen = 14
-	nitrogen = 23
-	temperature = 300
-	baseturf = /turf/simulated/floor/plating/lava/smooth/lava_land_surface
->>>>>>> c3f72b33
-
+/turf/simulated/floor/plating/asteroid/basalt/lava_land_surface	initial_gas_mix = "o2=14;n2=23;TEMP=300"	baseturf = /turf/open/floor/plating/lava/smooth/lava_land_surface
 /turf/chasm/straight_down/lava_land_surface
 	initial_gas_mix = "o2=14;n2=23;TEMP=300"
 	baseturf = /turf/chasm/straight_down/lava_land_surface
 
-<<<<<<< HEAD
-/turf/mineral/volcanic/lava_land_surface
+/turf/open/chasm/straight_down/lava_land_surface/drop(atom/movable/AM)	if(!AM.invisibility)		visible_message("[AM] falls into [src]!")	qdel(AM)
+/turf/mineral/volcanic/lava_land_surface	environment_type = "basalt"
+	turf_type = /turf/open/floor/plating/asteroid/basalt/lava_land_surface	baseturf = /turf/open/floor/plating/lava/smooth/lava_land_surface
+/turf/closed/mineral/random/volcanic
 	environment_type = "basalt"
 	turf_type = /turf/open/floor/plating/asteroid/basalt/lava_land_surface
-	baseturf = /turf/chasm/straight_down/lava_land_surface
-=======
-/turf/simulated/chasm/straight_down/lava_land_surface/drop(atom/movable/AM)
-	if(!AM.invisibility)
-		visible_message("[AM] falls into [src]!")
-	qdel(AM)
-
-/turf/simulated/mineral/volcanic/lava_land_surface
-	environment_type = "basalt"
-	turf_type = /turf/simulated/floor/plating/asteroid/basalt/lava_land_surface
-	baseturf = /turf/simulated/floor/plating/lava/smooth/lava_land_surface
-
-/turf/simulated/mineral/random/volcanic
-	environment_type = "basalt"
-	turf_type = /turf/simulated/floor/plating/asteroid/basalt/lava_land_surface
-	baseturf = /turf/simulated/floor/plating/lava/smooth/lava_land_surface
-	oxygen = 14
-	nitrogen = 23
-	temperature = 300
+	baseturf = /turf/open/floor/plating/lava/smooth/lava_land_surface
+	initial_gas_mix = "o2=14;n2=23;TEMP=300"
 
 	mineralChance = 10
 	mineralSpawnChanceList = list(
-		/turf/simulated/mineral/uranium/volcanic = 5, /turf/simulated/mineral/diamond/volcanic = 1, /turf/simulated/mineral/gold/volcanic = 10,
-		/turf/simulated/mineral/silver/volcanic = 12, /turf/simulated/mineral/plasma/volcanic = 20, /turf/simulated/mineral/iron/volcanic = 40,
-		/turf/simulated/mineral/gibtonite/volcanic = 4, /turf/simulated/floor/plating/asteroid/airless/cave/volcanic = 1, /turf/simulated/mineral/bscrystal/volcanic = 1)
->>>>>>> c3f72b33
-
-/turf/open/floor/plating/lava/smooth/lava_land_surface
+		/turf/open/mineral/uranium/volcanic = 5, /turf/open/mineral/diamond/volcanic = 1, /turf/open/mineral/gold/volcanic = 10,
+		/turf/open/mineral/silver/volcanic = 12, /turf/open/mineral/plasma/volcanic = 20, /turf/open/mineral/iron/volcanic = 40,
+		/turf/open/mineral/gibtonite/volcanic = 4, /turf/open/floor/plating/asteroid/airless/cave/volcanic = 1, /turf/open/mineral/bscrystal/volcanic = 1)/turf/open/floor/plating/lava/smooth/lava_land_surface
 	initial_gas_mix = "o2=14;n2=23;TEMP=300"
 	baseturf = /turf/chasm/straight_down/lava_land_surface
 
-/turf/simulated/mineral/gibtonite/volcanic
+/turf/open/mineral/gibtonite/volcanic
+	environment_type = "basalt"
+	turf_type = /turf/open/floor/plating/asteroid/basalt/lava_land_surface
+	baseturf = /turf/open/floor/plating/asteroid/basalt/lava_land_surface
+	initial_gas_mix = "o2=14;n2=23;TEMP=300"
+
+/turf/closed/mineral/uranium/volcanic	environment_type = "basalt"	turf_type = /turf/open/floor/plating/asteroid/basalt/lava_land_surface	baseturf = /turf/open/floor/plating/asteroid/basalt/lava_land_surface	initial_gas_mix = "o2=14;n2=23;TEMP=300"
+/turf/closed/mineral/diamond/volcanic	environment_type = "basalt"
+	turf_type = /turf/simulated/floor/plating/asteroid/basalt/lava_land_surface
+	baseturf = /turf/simulated/floor/plating/asteroid/basalt/lava_land_surface
+	initial_gas_mix = "o2=14;n2=23;TEMP=300"
+/turf/closed/mineral/gold/volcanic	environment_type = "basalt"	turf_type = /turf/open/floor/plating/asteroid/basalt/lava_land_surface	baseturf = /turf/open/floor/plating/asteroid/basalt/lava_land_surface	initial_gas_mix = "o2=14;n2=23;TEMP=300"
+/turf/simulated/mineral/silver/volcanic
 	environment_type = "basalt"
 	turf_type = /turf/simulated/floor/plating/asteroid/basalt/lava_land_surface
 	baseturf = /turf/simulated/floor/plating/asteroid/basalt/lava_land_surface
@@ -875,7 +627,7 @@
 	nitrogen = 23
 	temperature = 300
 
-/turf/simulated/mineral/uranium/volcanic
+/turf/simulated/mineral/plasma/volcanic
 	environment_type = "basalt"
 	turf_type = /turf/simulated/floor/plating/asteroid/basalt/lava_land_surface
 	baseturf = /turf/simulated/floor/plating/asteroid/basalt/lava_land_surface
@@ -883,60 +635,13 @@
 	nitrogen = 23
 	temperature = 300
 
-/turf/simulated/mineral/diamond/volcanic
+/turf/simulated/mineral/iron/volcanic
 	environment_type = "basalt"
 	turf_type = /turf/simulated/floor/plating/asteroid/basalt/lava_land_surface
 	baseturf = /turf/simulated/floor/plating/asteroid/basalt/lava_land_surface
 	oxygen = 14
 	nitrogen = 23
 	temperature = 300
-
-/turf/simulated/mineral/gold/volcanic
-	environment_type = "basalt"
-	turf_type = /turf/simulated/floor/plating/asteroid/basalt/lava_land_surface
-	baseturf = /turf/simulated/floor/plating/asteroid/basalt/lava_land_surface
-	oxygen = 14
-	nitrogen = 23
-	temperature = 300
-
-<<<<<<< HEAD
-/turf/open/floor/plating/asteroid/basalt/lava_land_underground
-	initial_gas_mix = "o2=14;n2=23;TEMP=500"
-	baseturf = /turf/open/floor/plating/lava/smooth/lava_land_underground
-
-/turf/mineral/volcanic/lava_land_underground
-	environment_type = "basalt"
-	turf_type = /turf/open/floor/plating/asteroid/basalt/lava_land_underground
-	baseturf = /turf/open/floor/plating/lava/smooth/lava_land_underground
-
-/turf/open/floor/plating/lava/smooth/lava_land_underground
-	initial_gas_mix = "o2=14;n2=23;TEMP=500"
-	baseturf = /turf/open/floor/plating/lava/smooth/lava_land_underground
-=======
-/turf/simulated/mineral/silver/volcanic
-	environment_type = "basalt"
-	turf_type = /turf/simulated/floor/plating/asteroid/basalt/lava_land_surface
-	baseturf = /turf/simulated/floor/plating/asteroid/basalt/lava_land_surface
-	oxygen = 14
-	nitrogen = 23
-	temperature = 300
-
-/turf/simulated/mineral/plasma/volcanic
-	environment_type = "basalt"
-	turf_type = /turf/simulated/floor/plating/asteroid/basalt/lava_land_surface
-	baseturf = /turf/simulated/floor/plating/asteroid/basalt/lava_land_surface
-	oxygen = 14
-	nitrogen = 23
-	temperature = 300
-
-/turf/simulated/mineral/iron/volcanic
-	environment_type = "basalt"
-	turf_type = /turf/simulated/floor/plating/asteroid/basalt/lava_land_surface
-	baseturf = /turf/simulated/floor/plating/asteroid/basalt/lava_land_surface
-	oxygen = 14
-	nitrogen = 23
-	temperature = 300
->>>>>>> c3f72b33
 
 /turf/simulated/mineral/bscrystal/volcanic
 	environment_type = "basalt"
