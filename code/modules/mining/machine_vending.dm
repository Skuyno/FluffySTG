--- conflicted
+++ resolved
@@ -120,15 +120,10 @@
 					return
 				I.loc = src
 				inserted_id = I
-<<<<<<< HEAD
-			else
-				to_chat(usr, "<span class='danger'>No valid ID.</span>")
-=======
 				to_chat(usr, "<span class='notice'>You insert the ID into [src]'s card slot.</span>")
 			else 
 				to_chat(usr, "<span class='warning'>Error: No valid ID!</span>")
 				flick(icon_deny, src)
->>>>>>> f700cb63
 	if(href_list["purchase"])
 		if(istype(inserted_id))
 			var/datum/data/mining_equipment/prize = locate(href_list["purchase"])
