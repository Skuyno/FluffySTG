<<<<<<< HEAD
/**********************Light************************/

//this item is intended to give the effect of entering the mine, so that light gradually fades
/obj/effect/light_emitter
	name = "Light-emtter"
	anchored = 1
	unacidable = 1
	luminosity = 8

/**********************Miner Lockers**************************/

/obj/structure/closet/wardrobe/miner
	name = "mining wardrobe"
	icon_door = "mixed"

/obj/structure/closet/wardrobe/miner/New()
	..()
	contents = list()
	new /obj/item/weapon/storage/backpack/dufflebag/engineering(src)
	new /obj/item/weapon/storage/backpack/industrial(src)
	new /obj/item/weapon/storage/backpack/satchel_eng(src)
	new /obj/item/clothing/under/rank/miner(src)
	new /obj/item/clothing/under/rank/miner(src)
	new /obj/item/clothing/under/rank/miner(src)
	new /obj/item/clothing/shoes/sneakers/black(src)
	new /obj/item/clothing/shoes/sneakers/black(src)
	new /obj/item/clothing/shoes/sneakers/black(src)
	new /obj/item/clothing/gloves/fingerless(src)
	new /obj/item/clothing/gloves/fingerless(src)
	new /obj/item/clothing/gloves/fingerless(src)

/obj/structure/closet/secure_closet/miner
	name = "miner's equipment"
	icon_state = "mining"
	req_access = list(access_mining)

/obj/structure/closet/secure_closet/miner/New()
	..()
	new /obj/item/device/radio/headset/headset_cargo(src)
	new /obj/item/device/mining_scanner(src)
	new /obj/item/weapon/storage/bag/ore(src)
	new /obj/item/weapon/shovel(src)
	new /obj/item/weapon/pickaxe(src)
	new /obj/item/clothing/glasses/meson(src)


/**********************Shuttle Computer**************************/

/obj/machinery/computer/shuttle/mining
	name = "Mining Shuttle Console"
	desc = "Used to call and send the mining shuttle."
	circuit = /obj/item/weapon/circuitboard/mining_shuttle
	shuttleId = "mining"
	possible_destinations = "mining_home;mining_away"
	no_destination_swap = 1

/*********************Pickaxe & Drills**************************/

/obj/item/weapon/pickaxe
	name = "pickaxe"
	icon = 'icons/obj/mining.dmi'
	icon_state = "pickaxe"
	flags = CONDUCT
	slot_flags = SLOT_BELT
	force = 15
	throwforce = 10
	item_state = "pickaxe"
	w_class = 4
	materials = list(MAT_METAL=2000) //one sheet, but where can you make them?
	var/digspeed = 40
	var/list/digsound = list('sound/effects/picaxe1.ogg','sound/effects/picaxe2.ogg','sound/effects/picaxe3.ogg')
	origin_tech = "materials=1;engineering=1"
	attack_verb = list("hit", "pierced", "sliced", "attacked")

/obj/item/weapon/pickaxe/proc/playDigSound()
	playsound(src, pick(digsound),50,1)

/obj/item/weapon/pickaxe/silver
	name = "silver-plated pickaxe"
	icon_state = "spickaxe"
	item_state = "spickaxe"
	digspeed = 30 //mines faster than a normal pickaxe, bought from mining vendor
	origin_tech = "materials=3;engineering=2"
	desc = "A silver-plated pickaxe that mines slightly faster than standard-issue."

/obj/item/weapon/pickaxe/diamond
	name = "diamond-tipped pickaxe"
	icon_state = "dpickaxe"
	item_state = "dpickaxe"
	digspeed = 20
	origin_tech = "materials=4;engineering=3"
	desc = "A pickaxe with a diamond pick head. Extremely robust at cracking rock walls and digging up dirt."

/obj/item/weapon/pickaxe/drill
	name = "mining drill"
	icon_state = "handdrill"
	item_state = "jackhammer"
	digspeed = 25 //available from roundstart, faster than a pickaxe.
	digsound = list('sound/weapons/drill.ogg')
	hitsound = 'sound/weapons/drill.ogg'
	origin_tech = "materials=2;powerstorage=3;engineering=2"
	desc = "An electric mining drill for the especially scrawny."

/obj/item/weapon/pickaxe/drill/cyborg
	name = "cyborg mining drill"
	desc = "An integrated electric mining drill."
	flags = NODROP

/obj/item/weapon/pickaxe/drill/diamonddrill
	name = "diamond-tipped mining drill"
	icon_state = "diamonddrill"
	digspeed = 10
	origin_tech = "materials=6;powerstorage=4;engineering=5"
	desc = "Yours is the drill that will pierce the heavens!"

/obj/item/weapon/pickaxe/drill/cyborg/diamond //This is the BORG version!
	name = "diamond-tipped cyborg mining drill" //To inherit the NODROP flag, and easier to change borg specific drill mechanics.
	icon_state = "diamonddrill"
	digspeed = 10

/obj/item/weapon/pickaxe/drill/jackhammer
	name = "sonic jackhammer"
	icon_state = "jackhammer"
	item_state = "jackhammer"
	digspeed = 5 //the epitome of powertools. extremely fast mining, laughs at puny walls
	origin_tech = "materials=3;powerstorage=2;engineering=2"
	digsound = list('sound/weapons/sonic_jackhammer.ogg')
	hitsound = 'sound/weapons/sonic_jackhammer.ogg'
	desc = "Cracks rocks with sonic blasts, and doubles as a demolition power tool for smashing walls."

/*****************************Shovel********************************/

/obj/item/weapon/shovel
	name = "shovel"
	desc = "A large tool for digging and moving dirt."
	icon = 'icons/obj/mining.dmi'
	icon_state = "shovel"
	flags = CONDUCT
	slot_flags = SLOT_BELT
	force = 8
	var/digspeed = 20
	throwforce = 4
	item_state = "shovel"
	w_class = 3
	materials = list(MAT_METAL=50)
	origin_tech = "materials=1;engineering=1"
	attack_verb = list("bashed", "bludgeoned", "thrashed", "whacked")
	sharpness = IS_SHARP

/obj/item/weapon/shovel/spade
	name = "spade"
	desc = "A small tool for digging and moving dirt."
	icon_state = "spade"
	item_state = "spade"
	force = 5
	throwforce = 7
	w_class = 2


/**********************Mining car (Crate like thing, not the rail car)**************************/

/obj/structure/closet/crate/miningcar
	desc = "A mining car. This one doesn't work on rails, but has to be dragged."
	name = "Mining car (not for rails)"
	icon_state = "miningcar"

/*****************************Survival Pod********************************/


/area/survivalpod
	name = "\improper Emergency Shelter"
	icon_state = "away"
	requires_power = 0
	has_gravity = 1

/obj/item/weapon/survivalcapsule
	name = "bluespace shelter capsule"
	desc = "An emergency shelter stored within a pocket of bluespace."
	icon_state = "capsule"
	icon = 'icons/obj/mining.dmi'
	w_class = 1
	var/used = FALSE

/obj/item/weapon/survivalcapsule/attack_self()
	if(used == FALSE)
		src.loc.visible_message("The [src] begins to shake. Stand back!")
		used = TRUE
		sleep(50)
		playsound(get_turf(src), 'sound/effects/phasein.ogg', 100, 1)
		PoolOrNew(/obj/effect/particle_effect/smoke, src.loc)
		load()
		qdel(src)

/obj/item/weapon/survivalcapsule/proc/load()
	var/list/blacklist = list(/area/shuttle) //Shuttles move based on area, and we'd like not to break them
	var/turf/start_turf = get_turf(src.loc)
	var/turf/cur_turf
	var/x_size = 5
	var/y_size = 5
	var/list/walltypes = list(/turf/wall)
	var/floor_type = /turf/open/floor/wood
	var/room

	//Center the room/spawn it
	start_turf = locate(start_turf.x -2, start_turf.y - 2, start_turf.z)

	room = spawn_room(start_turf, x_size, y_size, walltypes, floor_type, "Emergency Shelter")

	start_turf = get_turf(src.loc)

	//Fill it
	cur_turf = locate(start_turf.x, start_turf.y-2, start_turf.z)
	new /obj/machinery/door/airlock/glass(cur_turf)

	cur_turf = locate(start_turf.x+1, start_turf.y, start_turf.z)
	new /obj/structure/table/wood(cur_turf)
	new /obj/item/weapon/storage/pill_bottle/dice(cur_turf)

	cur_turf = locate(start_turf.x+1, start_turf.y-1, start_turf.z)
	var/obj/structure/chair/comfy/C = new /obj/structure/chair/comfy(cur_turf)
	C.dir = 1

	cur_turf = locate(start_turf.x+1, start_turf.y+1, start_turf.z)
	new /obj/structure/chair/comfy(cur_turf)

	cur_turf = locate(start_turf.x-1, start_turf.y-1, start_turf.z)
	var/obj/machinery/sleeper/S = new /obj/machinery/sleeper(cur_turf)
	S.dir = 4

	cur_turf = locate(start_turf.x-1, start_turf.y, start_turf.z)
	new /obj/structure/table/wood(cur_turf)
	new /obj/item/weapon/storage/box/donkpockets(cur_turf)

	cur_turf = locate(start_turf.x-1, start_turf.y+1, start_turf.z)
	new /obj/structure/table/wood(cur_turf)
	new /obj/machinery/microwave(cur_turf)

	var/area/survivalpod/L = new /area/survivalpod

	var/turf/threshhold = locate(start_turf.x, start_turf.y-2, start_turf.z)
	threshhold.ChangeTurf(/turf/open/floor/wood)
	threshhold.blocks_air = 1 //So the air doesn't leak out
	threshhold.oxygen = 21
	threshhold.temperature = 293.15
	threshhold.nitrogen = 82
	threshhold.carbon_dioxide = 0
	threshhold.toxins = 0
	var/area/ZZ = get_area(threshhold)
	if(!is_type_in_list(ZZ, blacklist))
		L.contents += threshhold
	threshhold.overlays.Cut()

	var/list/turfs = room["floors"]
	for(var/turf/open/floor/A in turfs)
		SSair.remove_from_active(A)
		A.oxygen = 21
		A.temperature = 293.15
		A.nitrogen = 82
		A.carbon_dioxide = 0
		A.toxins = 0
		A.air.copy_from_turf(A)
		SSair.add_to_active(A)
		A.overlays.Cut()
		var/area/Z = get_area(A)
		if(!is_type_in_list(Z, blacklist))
			L.contents += A
=======
/**********************Light************************/

//this item is intended to give the effect of entering the mine, so that light gradually fades
/obj/effect/light_emitter
	name = "Light-emtter"
	anchored = 1
	unacidable = 1
	luminosity = 8

/**********************Miner Lockers**************************/

/obj/structure/closet/wardrobe/miner
	name = "mining wardrobe"
	icon_door = "mixed"

/obj/structure/closet/wardrobe/miner/New()
	..()
	contents = list()
	new /obj/item/weapon/storage/backpack/dufflebag/engineering(src)
	new /obj/item/weapon/storage/backpack/industrial(src)
	new /obj/item/weapon/storage/backpack/satchel_eng(src)
	new /obj/item/clothing/under/rank/miner(src)
	new /obj/item/clothing/under/rank/miner(src)
	new /obj/item/clothing/under/rank/miner(src)
	new /obj/item/clothing/shoes/sneakers/black(src)
	new /obj/item/clothing/shoes/sneakers/black(src)
	new /obj/item/clothing/shoes/sneakers/black(src)
	new /obj/item/clothing/gloves/fingerless(src)
	new /obj/item/clothing/gloves/fingerless(src)
	new /obj/item/clothing/gloves/fingerless(src)

/obj/structure/closet/secure_closet/miner
	name = "miner's equipment"
	icon_state = "mining"
	req_access = list(access_mining)

/obj/structure/closet/secure_closet/miner/New()
	..()
	new /obj/item/device/radio/headset/headset_cargo(src)
	new /obj/item/device/mining_scanner(src)
	new /obj/item/weapon/storage/bag/ore(src)
	new /obj/item/weapon/shovel(src)
	new /obj/item/weapon/pickaxe(src)
	new /obj/item/clothing/glasses/meson(src)
	new /obj/item/weapon/survivalcapsule(src)


/**********************Shuttle Computer**************************/

/obj/machinery/computer/shuttle/mining
	name = "Mining Shuttle Console"
	desc = "Used to call and send the mining shuttle."
	circuit = /obj/item/weapon/circuitboard/mining_shuttle
	shuttleId = "mining"
	possible_destinations = "mining_home;mining_away"
	no_destination_swap = 1

/*********************Pickaxe & Drills**************************/

/obj/item/weapon/pickaxe
	name = "pickaxe"
	icon = 'icons/obj/mining.dmi'
	icon_state = "pickaxe"
	flags = CONDUCT
	slot_flags = SLOT_BELT
	force = 15
	throwforce = 10
	item_state = "pickaxe"
	w_class = 4
	materials = list(MAT_METAL=2000) //one sheet, but where can you make them?
	var/digspeed = 40
	var/list/digsound = list('sound/effects/picaxe1.ogg','sound/effects/picaxe2.ogg','sound/effects/picaxe3.ogg')
	origin_tech = "materials=1;engineering=1"
	attack_verb = list("hit", "pierced", "sliced", "attacked")

/obj/item/weapon/pickaxe/proc/playDigSound()
	playsound(src, pick(digsound),50,1)

/obj/item/weapon/pickaxe/silver
	name = "silver-plated pickaxe"
	icon_state = "spickaxe"
	item_state = "spickaxe"
	digspeed = 30 //mines faster than a normal pickaxe, bought from mining vendor
	origin_tech = "materials=3;engineering=2"
	desc = "A silver-plated pickaxe that mines slightly faster than standard-issue."

/obj/item/weapon/pickaxe/diamond
	name = "diamond-tipped pickaxe"
	icon_state = "dpickaxe"
	item_state = "dpickaxe"
	digspeed = 20
	origin_tech = "materials=4;engineering=3"
	desc = "A pickaxe with a diamond pick head. Extremely robust at cracking rock walls and digging up dirt."

/obj/item/weapon/pickaxe/drill
	name = "mining drill"
	icon_state = "handdrill"
	item_state = "jackhammer"
	digspeed = 25 //available from roundstart, faster than a pickaxe.
	digsound = list('sound/weapons/drill.ogg')
	hitsound = 'sound/weapons/drill.ogg'
	origin_tech = "materials=2;powerstorage=3;engineering=2"
	desc = "An electric mining drill for the especially scrawny."

/obj/item/weapon/pickaxe/drill/cyborg
	name = "cyborg mining drill"
	desc = "An integrated electric mining drill."
	flags = NODROP

/obj/item/weapon/pickaxe/drill/diamonddrill
	name = "diamond-tipped mining drill"
	icon_state = "diamonddrill"
	digspeed = 10
	origin_tech = "materials=6;powerstorage=4;engineering=5"
	desc = "Yours is the drill that will pierce the heavens!"

/obj/item/weapon/pickaxe/drill/cyborg/diamond //This is the BORG version!
	name = "diamond-tipped cyborg mining drill" //To inherit the NODROP flag, and easier to change borg specific drill mechanics.
	icon_state = "diamonddrill"
	digspeed = 10

/obj/item/weapon/pickaxe/drill/jackhammer
	name = "sonic jackhammer"
	icon_state = "jackhammer"
	item_state = "jackhammer"
	digspeed = 5 //the epitome of powertools. extremely fast mining, laughs at puny walls
	origin_tech = "materials=3;powerstorage=2;engineering=2"
	digsound = list('sound/weapons/sonic_jackhammer.ogg')
	hitsound = 'sound/weapons/sonic_jackhammer.ogg'
	desc = "Cracks rocks with sonic blasts, and doubles as a demolition power tool for smashing walls."

/*****************************Shovel********************************/

/obj/item/weapon/shovel
	name = "shovel"
	desc = "A large tool for digging and moving dirt."
	icon = 'icons/obj/mining.dmi'
	icon_state = "shovel"
	flags = CONDUCT
	slot_flags = SLOT_BELT
	force = 8
	var/digspeed = 20
	throwforce = 4
	item_state = "shovel"
	w_class = 3
	materials = list(MAT_METAL=50)
	origin_tech = "materials=1;engineering=1"
	attack_verb = list("bashed", "bludgeoned", "thrashed", "whacked")
	sharpness = IS_SHARP

/obj/item/weapon/shovel/spade
	name = "spade"
	desc = "A small tool for digging and moving dirt."
	icon_state = "spade"
	item_state = "spade"
	force = 5
	throwforce = 7
	w_class = 2


/**********************Mining car (Crate like thing, not the rail car)**************************/

/obj/structure/closet/crate/miningcar
	desc = "A mining car. This one doesn't work on rails, but has to be dragged."
	name = "Mining car (not for rails)"
	icon_state = "miningcar"

/*****************************Survival Pod********************************/


/area/survivalpod
	name = "\improper Emergency Shelter"
	icon_state = "away"
	requires_power = 0
	has_gravity = 1

/obj/item/weapon/survivalcapsule
	name = "bluespace shelter capsule"
	desc = "An emergency shelter stored within a pocket of bluespace."
	icon_state = "capsule"
	icon = 'icons/obj/mining.dmi'
	w_class = 1
	var/used = FALSE

/obj/item/weapon/survivalcapsule/attack_self()
	if(used == FALSE)
		src.loc.visible_message("The [src] begins to shake. Stand back!")
		used = TRUE
		sleep(50)
		var/clear = TRUE
		for(var/turf/T in range(3,src))
			if((!istype(T, /turf/simulated/mineral)) && T.density)
				clear = FALSE
				break
		if(!clear)
			src.loc.visible_message("The [src] doesn't have room to deploy! You need to clear a 3x3 area!")
			used = FALSE
			return
		playsound(get_turf(src), 'sound/effects/phasein.ogg', 100, 1)
		PoolOrNew(/obj/effect/particle_effect/smoke, src.loc)
		load()
		qdel(src)

/obj/item/weapon/survivalcapsule/proc/load()
	var/list/blacklist = list(/area/shuttle) //Shuttles move based on area, and we'd like not to break them
	var/turf/start_turf = get_turf(src.loc)
	var/turf/cur_turf
	var/x_size = 5
	var/y_size = 5
	var/list/walltypes = list(/turf/simulated/wall)
	var/floor_type = /turf/simulated/floor/wood
	var/room

	//Center the room/spawn it
	start_turf = locate(start_turf.x -2, start_turf.y - 2, start_turf.z)

	room = spawn_room(start_turf, x_size, y_size, walltypes, floor_type, "Emergency Shelter")

	start_turf = get_turf(src.loc)

	//Fill it
	cur_turf = locate(start_turf.x, start_turf.y-2, start_turf.z)
	new /obj/machinery/door/airlock/glass(cur_turf)

	cur_turf = locate(start_turf.x+1, start_turf.y, start_turf.z)
	new /obj/structure/table/wood(cur_turf)
	new /obj/item/weapon/storage/pill_bottle/dice(cur_turf)

	cur_turf = locate(start_turf.x+1, start_turf.y-1, start_turf.z)
	var/obj/structure/chair/comfy/C = new /obj/structure/chair/comfy(cur_turf)
	C.dir = 1

	cur_turf = locate(start_turf.x+1, start_turf.y+1, start_turf.z)
	new /obj/structure/chair/comfy(cur_turf)

	cur_turf = locate(start_turf.x-1, start_turf.y-1, start_turf.z)
	var/obj/machinery/sleeper/S = new /obj/machinery/sleeper(cur_turf)
	S.dir = 4

	cur_turf = locate(start_turf.x-1, start_turf.y, start_turf.z)
	new /obj/structure/table/wood(cur_turf)
	new /obj/item/weapon/storage/box/donkpockets(cur_turf)

	cur_turf = locate(start_turf.x-1, start_turf.y+1, start_turf.z)
	new /obj/structure/table/wood(cur_turf)
	new /obj/machinery/microwave(cur_turf)

	var/area/survivalpod/L = new /area/survivalpod

	var/turf/threshhold = locate(start_turf.x, start_turf.y-2, start_turf.z)
	threshhold.ChangeTurf(/turf/simulated/floor/wood)
	threshhold.blocks_air = 1 //So the air doesn't leak out
	threshhold.oxygen = 21
	threshhold.temperature = 293.15
	threshhold.nitrogen = 82
	threshhold.carbon_dioxide = 0
	threshhold.toxins = 0
	var/area/ZZ = get_area(threshhold)
	if(!is_type_in_list(ZZ, blacklist))
		L.contents += threshhold
	threshhold.overlays.Cut()

	var/list/turfs = room["floors"]
	for(var/turf/simulated/floor/A in turfs)
		SSair.remove_from_active(A)
		A.oxygen = 21
		A.temperature = 293.15
		A.nitrogen = 82
		A.carbon_dioxide = 0
		A.toxins = 0
		A.air.copy_from_turf(A)
		SSair.add_to_active(A)
		A.overlays.Cut()
		var/area/Z = get_area(A)
		if(!is_type_in_list(Z, blacklist))
			L.contents += A
>>>>>>> c3f72b33
<|MERGE_RESOLUTION|>--- conflicted
+++ resolved
@@ -1,271 +1,3 @@
-<<<<<<< HEAD
-/**********************Light************************/
-
-//this item is intended to give the effect of entering the mine, so that light gradually fades
-/obj/effect/light_emitter
-	name = "Light-emtter"
-	anchored = 1
-	unacidable = 1
-	luminosity = 8
-
-/**********************Miner Lockers**************************/
-
-/obj/structure/closet/wardrobe/miner
-	name = "mining wardrobe"
-	icon_door = "mixed"
-
-/obj/structure/closet/wardrobe/miner/New()
-	..()
-	contents = list()
-	new /obj/item/weapon/storage/backpack/dufflebag/engineering(src)
-	new /obj/item/weapon/storage/backpack/industrial(src)
-	new /obj/item/weapon/storage/backpack/satchel_eng(src)
-	new /obj/item/clothing/under/rank/miner(src)
-	new /obj/item/clothing/under/rank/miner(src)
-	new /obj/item/clothing/under/rank/miner(src)
-	new /obj/item/clothing/shoes/sneakers/black(src)
-	new /obj/item/clothing/shoes/sneakers/black(src)
-	new /obj/item/clothing/shoes/sneakers/black(src)
-	new /obj/item/clothing/gloves/fingerless(src)
-	new /obj/item/clothing/gloves/fingerless(src)
-	new /obj/item/clothing/gloves/fingerless(src)
-
-/obj/structure/closet/secure_closet/miner
-	name = "miner's equipment"
-	icon_state = "mining"
-	req_access = list(access_mining)
-
-/obj/structure/closet/secure_closet/miner/New()
-	..()
-	new /obj/item/device/radio/headset/headset_cargo(src)
-	new /obj/item/device/mining_scanner(src)
-	new /obj/item/weapon/storage/bag/ore(src)
-	new /obj/item/weapon/shovel(src)
-	new /obj/item/weapon/pickaxe(src)
-	new /obj/item/clothing/glasses/meson(src)
-
-
-/**********************Shuttle Computer**************************/
-
-/obj/machinery/computer/shuttle/mining
-	name = "Mining Shuttle Console"
-	desc = "Used to call and send the mining shuttle."
-	circuit = /obj/item/weapon/circuitboard/mining_shuttle
-	shuttleId = "mining"
-	possible_destinations = "mining_home;mining_away"
-	no_destination_swap = 1
-
-/*********************Pickaxe & Drills**************************/
-
-/obj/item/weapon/pickaxe
-	name = "pickaxe"
-	icon = 'icons/obj/mining.dmi'
-	icon_state = "pickaxe"
-	flags = CONDUCT
-	slot_flags = SLOT_BELT
-	force = 15
-	throwforce = 10
-	item_state = "pickaxe"
-	w_class = 4
-	materials = list(MAT_METAL=2000) //one sheet, but where can you make them?
-	var/digspeed = 40
-	var/list/digsound = list('sound/effects/picaxe1.ogg','sound/effects/picaxe2.ogg','sound/effects/picaxe3.ogg')
-	origin_tech = "materials=1;engineering=1"
-	attack_verb = list("hit", "pierced", "sliced", "attacked")
-
-/obj/item/weapon/pickaxe/proc/playDigSound()
-	playsound(src, pick(digsound),50,1)
-
-/obj/item/weapon/pickaxe/silver
-	name = "silver-plated pickaxe"
-	icon_state = "spickaxe"
-	item_state = "spickaxe"
-	digspeed = 30 //mines faster than a normal pickaxe, bought from mining vendor
-	origin_tech = "materials=3;engineering=2"
-	desc = "A silver-plated pickaxe that mines slightly faster than standard-issue."
-
-/obj/item/weapon/pickaxe/diamond
-	name = "diamond-tipped pickaxe"
-	icon_state = "dpickaxe"
-	item_state = "dpickaxe"
-	digspeed = 20
-	origin_tech = "materials=4;engineering=3"
-	desc = "A pickaxe with a diamond pick head. Extremely robust at cracking rock walls and digging up dirt."
-
-/obj/item/weapon/pickaxe/drill
-	name = "mining drill"
-	icon_state = "handdrill"
-	item_state = "jackhammer"
-	digspeed = 25 //available from roundstart, faster than a pickaxe.
-	digsound = list('sound/weapons/drill.ogg')
-	hitsound = 'sound/weapons/drill.ogg'
-	origin_tech = "materials=2;powerstorage=3;engineering=2"
-	desc = "An electric mining drill for the especially scrawny."
-
-/obj/item/weapon/pickaxe/drill/cyborg
-	name = "cyborg mining drill"
-	desc = "An integrated electric mining drill."
-	flags = NODROP
-
-/obj/item/weapon/pickaxe/drill/diamonddrill
-	name = "diamond-tipped mining drill"
-	icon_state = "diamonddrill"
-	digspeed = 10
-	origin_tech = "materials=6;powerstorage=4;engineering=5"
-	desc = "Yours is the drill that will pierce the heavens!"
-
-/obj/item/weapon/pickaxe/drill/cyborg/diamond //This is the BORG version!
-	name = "diamond-tipped cyborg mining drill" //To inherit the NODROP flag, and easier to change borg specific drill mechanics.
-	icon_state = "diamonddrill"
-	digspeed = 10
-
-/obj/item/weapon/pickaxe/drill/jackhammer
-	name = "sonic jackhammer"
-	icon_state = "jackhammer"
-	item_state = "jackhammer"
-	digspeed = 5 //the epitome of powertools. extremely fast mining, laughs at puny walls
-	origin_tech = "materials=3;powerstorage=2;engineering=2"
-	digsound = list('sound/weapons/sonic_jackhammer.ogg')
-	hitsound = 'sound/weapons/sonic_jackhammer.ogg'
-	desc = "Cracks rocks with sonic blasts, and doubles as a demolition power tool for smashing walls."
-
-/*****************************Shovel********************************/
-
-/obj/item/weapon/shovel
-	name = "shovel"
-	desc = "A large tool for digging and moving dirt."
-	icon = 'icons/obj/mining.dmi'
-	icon_state = "shovel"
-	flags = CONDUCT
-	slot_flags = SLOT_BELT
-	force = 8
-	var/digspeed = 20
-	throwforce = 4
-	item_state = "shovel"
-	w_class = 3
-	materials = list(MAT_METAL=50)
-	origin_tech = "materials=1;engineering=1"
-	attack_verb = list("bashed", "bludgeoned", "thrashed", "whacked")
-	sharpness = IS_SHARP
-
-/obj/item/weapon/shovel/spade
-	name = "spade"
-	desc = "A small tool for digging and moving dirt."
-	icon_state = "spade"
-	item_state = "spade"
-	force = 5
-	throwforce = 7
-	w_class = 2
-
-
-/**********************Mining car (Crate like thing, not the rail car)**************************/
-
-/obj/structure/closet/crate/miningcar
-	desc = "A mining car. This one doesn't work on rails, but has to be dragged."
-	name = "Mining car (not for rails)"
-	icon_state = "miningcar"
-
-/*****************************Survival Pod********************************/
-
-
-/area/survivalpod
-	name = "\improper Emergency Shelter"
-	icon_state = "away"
-	requires_power = 0
-	has_gravity = 1
-
-/obj/item/weapon/survivalcapsule
-	name = "bluespace shelter capsule"
-	desc = "An emergency shelter stored within a pocket of bluespace."
-	icon_state = "capsule"
-	icon = 'icons/obj/mining.dmi'
-	w_class = 1
-	var/used = FALSE
-
-/obj/item/weapon/survivalcapsule/attack_self()
-	if(used == FALSE)
-		src.loc.visible_message("The [src] begins to shake. Stand back!")
-		used = TRUE
-		sleep(50)
-		playsound(get_turf(src), 'sound/effects/phasein.ogg', 100, 1)
-		PoolOrNew(/obj/effect/particle_effect/smoke, src.loc)
-		load()
-		qdel(src)
-
-/obj/item/weapon/survivalcapsule/proc/load()
-	var/list/blacklist = list(/area/shuttle) //Shuttles move based on area, and we'd like not to break them
-	var/turf/start_turf = get_turf(src.loc)
-	var/turf/cur_turf
-	var/x_size = 5
-	var/y_size = 5
-	var/list/walltypes = list(/turf/wall)
-	var/floor_type = /turf/open/floor/wood
-	var/room
-
-	//Center the room/spawn it
-	start_turf = locate(start_turf.x -2, start_turf.y - 2, start_turf.z)
-
-	room = spawn_room(start_turf, x_size, y_size, walltypes, floor_type, "Emergency Shelter")
-
-	start_turf = get_turf(src.loc)
-
-	//Fill it
-	cur_turf = locate(start_turf.x, start_turf.y-2, start_turf.z)
-	new /obj/machinery/door/airlock/glass(cur_turf)
-
-	cur_turf = locate(start_turf.x+1, start_turf.y, start_turf.z)
-	new /obj/structure/table/wood(cur_turf)
-	new /obj/item/weapon/storage/pill_bottle/dice(cur_turf)
-
-	cur_turf = locate(start_turf.x+1, start_turf.y-1, start_turf.z)
-	var/obj/structure/chair/comfy/C = new /obj/structure/chair/comfy(cur_turf)
-	C.dir = 1
-
-	cur_turf = locate(start_turf.x+1, start_turf.y+1, start_turf.z)
-	new /obj/structure/chair/comfy(cur_turf)
-
-	cur_turf = locate(start_turf.x-1, start_turf.y-1, start_turf.z)
-	var/obj/machinery/sleeper/S = new /obj/machinery/sleeper(cur_turf)
-	S.dir = 4
-
-	cur_turf = locate(start_turf.x-1, start_turf.y, start_turf.z)
-	new /obj/structure/table/wood(cur_turf)
-	new /obj/item/weapon/storage/box/donkpockets(cur_turf)
-
-	cur_turf = locate(start_turf.x-1, start_turf.y+1, start_turf.z)
-	new /obj/structure/table/wood(cur_turf)
-	new /obj/machinery/microwave(cur_turf)
-
-	var/area/survivalpod/L = new /area/survivalpod
-
-	var/turf/threshhold = locate(start_turf.x, start_turf.y-2, start_turf.z)
-	threshhold.ChangeTurf(/turf/open/floor/wood)
-	threshhold.blocks_air = 1 //So the air doesn't leak out
-	threshhold.oxygen = 21
-	threshhold.temperature = 293.15
-	threshhold.nitrogen = 82
-	threshhold.carbon_dioxide = 0
-	threshhold.toxins = 0
-	var/area/ZZ = get_area(threshhold)
-	if(!is_type_in_list(ZZ, blacklist))
-		L.contents += threshhold
-	threshhold.overlays.Cut()
-
-	var/list/turfs = room["floors"]
-	for(var/turf/open/floor/A in turfs)
-		SSair.remove_from_active(A)
-		A.oxygen = 21
-		A.temperature = 293.15
-		A.nitrogen = 82
-		A.carbon_dioxide = 0
-		A.toxins = 0
-		A.air.copy_from_turf(A)
-		SSair.add_to_active(A)
-		A.overlays.Cut()
-		var/area/Z = get_area(A)
-		if(!is_type_in_list(Z, blacklist))
-			L.contents += A
-=======
 /**********************Light************************/
 
 //this item is intended to give the effect of entering the mine, so that light gradually fades
@@ -475,8 +207,8 @@
 	var/turf/cur_turf
 	var/x_size = 5
 	var/y_size = 5
-	var/list/walltypes = list(/turf/simulated/wall)
-	var/floor_type = /turf/simulated/floor/wood
+	var/list/walltypes = list(/turf/wall)
+	var/floor_type = /turf/open/floor/wood
 	var/room
 
 	//Center the room/spawn it
@@ -516,7 +248,7 @@
 	var/area/survivalpod/L = new /area/survivalpod
 
 	var/turf/threshhold = locate(start_turf.x, start_turf.y-2, start_turf.z)
-	threshhold.ChangeTurf(/turf/simulated/floor/wood)
+	threshhold.ChangeTurf(/turf/open/floor/wood)
 	threshhold.blocks_air = 1 //So the air doesn't leak out
 	threshhold.oxygen = 21
 	threshhold.temperature = 293.15
@@ -529,7 +261,7 @@
 	threshhold.overlays.Cut()
 
 	var/list/turfs = room["floors"]
-	for(var/turf/simulated/floor/A in turfs)
+	for(var/turf/open/floor/A in turfs)
 		SSair.remove_from_active(A)
 		A.oxygen = 21
 		A.temperature = 293.15
@@ -541,5 +273,4 @@
 		A.overlays.Cut()
 		var/area/Z = get_area(A)
 		if(!is_type_in_list(Z, blacklist))
-			L.contents += A
->>>>>>> c3f72b33
+			L.contents += A