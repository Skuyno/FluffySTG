--- conflicted
+++ resolved
@@ -2,11 +2,7 @@
 
 /obj/machinery/monkey_recycler
 	name = "monkey recycler"
-<<<<<<< HEAD
-	desc = "A machine used for recycling dead monkeys into monkey cubes. It currently produces 0.2 cubes for every monkey inserted."
-=======
 	desc = "A machine used for recycling dead monkeys into monkey cubes."
->>>>>>> cf4d9347
 	icon = 'icons/obj/kitchen.dmi'
 	icon_state = "grinder"
 	layer = BELOW_OBJ_LAYER
@@ -38,19 +34,12 @@
 	for(var/obj/item/stock_parts/manipulator/B in component_parts)
 		cube_production += B.rating * 0.1
 	for(var/obj/item/stock_parts/matter_bin/M in component_parts)
-<<<<<<< HEAD
 		cube_production += M.rating * 0.1
-	src.desc = "A machine used for recycling dead monkeys into monkey cubes. It currently produces [cube_production] cubes for every monkey inserted."
-=======
-		cubes_made = M.rating
-	cube_production = cubes_made
-	required_grind = req_grind
-
+		
 /obj/machinery/monkey_recycler/examine(mob/user)
 	..()
 	if(in_range(user, src) || isobserver(user))
-		to_chat(user, "<span class='notice'>The status display reads: Producing <b>[cube_production]</b> cube(s) for every <b>[required_grind]</b> monkey(s) inserted.<span>")
->>>>>>> cf4d9347
+		to_chat(user, "<span class='notice'>The status display reads: Producing <b>[cube_production]</b> cubes for every monkey inserted.<span>")
 
 /obj/machinery/monkey_recycler/attackby(obj/item/O, mob/user, params)
 	if(default_deconstruction_screwdriver(user, "grinder_open", "grinder", O))
