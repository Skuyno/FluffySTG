--- conflicted
+++ resolved
@@ -210,11 +210,10 @@
 	name = "Dutch Hot Coco"
 	desc = "Made in Space South America."
 	list_reagents = list("hot_coco" = 30, "sugar" = 5)
-<<<<<<< HEAD
 	foodtype = SUGAR
-=======
+
 	resistance_flags = FREEZE_PROOF
->>>>>>> c8d08b66
+
 
 /obj/item/weapon/reagent_containers/food/drinks/dry_ramen
 	name = "Cup Ramen"
