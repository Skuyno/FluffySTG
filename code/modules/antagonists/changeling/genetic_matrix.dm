/// Coordinating datum for the changeling genetic matrix interface.
/datum/genetic_matrix
	var/name = "Genetic Matrix"
	var/datum/antagonist/changeling/changeling
	var/datum/changeling_bio_incubator/listened_incubator

/datum/genetic_matrix/New(datum/antagonist/changeling/changeling)
	. = ..()
	src.changeling = changeling
	register_with_incubator()

/datum/genetic_matrix/Destroy()
	unregister_from_incubator()
	changeling = null
	return ..()

/datum/genetic_matrix/proc/register_with_incubator()
	unregister_from_incubator()
	if(!changeling)
		return
	var/datum/changeling_bio_incubator/incubator = changeling.bio_incubator
	if(!incubator)
		return
	listened_incubator = incubator
	RegisterSignal(incubator, COMSIG_CHANGELING_BIO_INCUBATOR_UPDATED, PROC_REF(on_bio_incubator_updated))

/datum/genetic_matrix/proc/unregister_from_incubator()
	if(listened_incubator)
		UnregisterSignal(listened_incubator, COMSIG_CHANGELING_BIO_INCUBATOR_UPDATED)
		listened_incubator = null

/datum/genetic_matrix/proc/on_bio_incubator_updated(datum/changeling_bio_incubator/incubator, update_flags)
	SIGNAL_HANDLER
	if(QDELETED(src))
		return
	SStgui.update_uis(src)

/datum/genetic_matrix/ui_state(mob/user)
	return GLOB.always_state

/datum/genetic_matrix/ui_status(mob/user, datum/ui_state/state)
	if(!changeling)
		return UI_CLOSE
	return UI_INTERACTIVE

/datum/genetic_matrix/ui_interact(mob/user, datum/tgui/ui)
	ui = SStgui.try_update_ui(user, src, ui)
	if(!ui)
		ui = new(user, src, "GeneticMatrix", name)
		ui.open()

/datum/genetic_matrix/ui_static_data(mob/user)
	var/max_slots = 0
	var/max_builds = 0
	var/datum/changeling_bio_incubator/incubator = changeling?.bio_incubator
	if(incubator)
		max_slots = incubator.get_max_slots()
		max_builds = incubator.get_max_builds()
	return list(
		"maxModuleSlots" = max_slots,
		"maxAbilitySlots" = max_slots,
		"maxBuilds" = max_builds,
	)

/datum/genetic_matrix/ui_data(mob/user)
	var/list/data = list()
	if(!changeling)
		return data
	if(!changeling.bio_incubator)
		changeling.create_bio_incubator()
	register_with_incubator()
	var/datum/changeling_bio_incubator/incubator = changeling.bio_incubator
	changeling.ensure_genetic_matrix_setup()
	changeling.prune_genetic_matrix_assignments()
	data["builds"] = changeling.get_genetic_matrix_builds_data()
	data["resultCatalog"] = changeling.get_genetic_matrix_profile_catalog()
	var/list/module_catalog = changeling.get_genetic_matrix_module_catalog()
	data["moduleCatalog"] = module_catalog
	data["abilityCatalog"] = module_catalog
	var/list/module_storage = changeling.get_genetic_matrix_module_storage()
	data["modules"] = module_storage
	data["abilities"] = module_storage
	data["cells"] = changeling.get_genetic_matrix_profile_storage()
	data["cytologyCells"] = incubator ? incubator.get_cells_data() : list()
	data["recipes"] = incubator ? incubator.get_recipes_data() : list()
	data["skills"] = changeling.get_genetic_matrix_skills_data()
	data["canAddBuild"] = incubator ? incubator.can_add_build() : FALSE
	return data

/datum/genetic_matrix/ui_act(action, list/params, datum/tgui/ui, datum/ui_state/state)
	. = ..()
	if(.)
		return
	if(!changeling)
		return FALSE
	var/mob/user = ui.user
	var/datum/changeling_bio_incubator/incubator = changeling.bio_incubator
	switch(action)
		if("create_build")
			if(!incubator || !incubator.can_add_build())
				return FALSE
			var/default_name = "Matrix Build [incubator.builds.len + 1]"
			var/new_name = tgui_input_text(user, "Name the new build.", "Create Genetic Matrix Build", default_name, 32)
			if(isnull(new_name))
				return FALSE
			new_name = sanitize_text(new_name)
			if(!length(new_name))
				new_name = default_name
			changeling.add_genetic_matrix_build(new_name)
			return TRUE
		if("delete_build")
			var/datum/changeling_bio_incubator/build/build = changeling.find_genetic_matrix_build(params["build"])
			if(!build)
				return FALSE
<<<<<<< HEAD
			if(tgui_alert(user, "Delete build \"[build.name]\"?", "Remove Build", list("Delete", "Cancel")) != "Delete")
=======
                        if(tgui_alert(user, "Delete build \"[build.name]\"?", "Remove Build", list("Delete", "Cancel")) != "Delete")
>>>>>>> cd2e81f8
				return FALSE
			changeling.remove_genetic_matrix_build(build)
			return TRUE
		if("rename_build")
			var/datum/changeling_bio_incubator/build/build = changeling.find_genetic_matrix_build(params["build"])
			if(!build)
				return FALSE
			var/new_name = tgui_input_text(user, "Enter a new name for this build.", "Rename Build", build.name, 32)
			if(isnull(new_name))
				return FALSE
			new_name = sanitize_text(new_name)
			if(!length(new_name))
				return FALSE
			build.name = new_name
			build.bio_incubator?.notify_update()
			return TRUE
		if("clear_build")
			var/datum/changeling_bio_incubator/build/build = changeling.find_genetic_matrix_build(params["build"])
			if(!build)
				return FALSE
			changeling.clear_genetic_matrix_build(build)
			return TRUE
		if("set_build_profile")
			var/datum/changeling_bio_incubator/build/build = changeling.find_genetic_matrix_build(params["build"])
			if(!build)
				return FALSE
			var/datum/changeling_profile/profile = changeling.find_genetic_matrix_profile(params["profile"])
			changeling.assign_genetic_matrix_profile(build, profile)
			return TRUE
		if("clear_build_profile")
			var/datum/changeling_bio_incubator/build/build = changeling.find_genetic_matrix_build(params["build"])
			if(!build)
				return FALSE
			changeling.assign_genetic_matrix_profile(build, null)
			return TRUE
		if(action == "set_build_module" || action == "set_build_ability")
			var/datum/changeling_bio_incubator/build/build = changeling.find_genetic_matrix_build(params["build"])
			if(!build)
				return FALSE
			var/max_slots = incubator ? incubator.get_max_slots() : 0
			var/slot = clamp(text2num(params["slot"]), 1, max_slots)
			if(!slot)
				return FALSE
			var/module_identifier = params["module"]
			if(isnull(module_identifier))
				module_identifier = params["ability"]
			if(!module_identifier)
				changeling.assign_genetic_matrix_module(build, null, slot)
				return TRUE
			return changeling.assign_genetic_matrix_module(build, module_identifier, slot)
		if(action == "clear_build_module" || action == "clear_build_ability")
			var/datum/changeling_bio_incubator/build/build = changeling.find_genetic_matrix_build(params["build"])
			if(!build)
				return FALSE
			var/max_slots = incubator ? incubator.get_max_slots() : 0
			var/slot = clamp(text2num(params["slot"]), 1, max_slots)
			if(!slot)
				return FALSE
			changeling.assign_genetic_matrix_module(build, null, slot)
			return TRUE
	return FALSE

/datum/action/changeling/genetic_matrix
	name = "Genetic Matrix"
	button_icon_state = "sting_transform"
	background_icon_state = "bg_changeling"
	overlay_icon_state = "bg_changeling_border"
	check_flags = NONE

/datum/action/changeling/genetic_matrix/New(Target)
	. = ..()
	if(!istype(Target, /datum/genetic_matrix))
		stack_trace("genetic_matrix action created with non-matrix target.")
		qdel(src)

/datum/action/changeling/genetic_matrix/Trigger(mob/clicker, trigger_flags)
	if(!(trigger_flags & TRIGGER_FORCE_AVAILABLE) && !IsAvailable(feedback = TRUE))
		return FALSE
	if(SEND_SIGNAL(src, COMSIG_ACTION_TRIGGER, src) & COMPONENT_ACTION_BLOCK_TRIGGER)
		return FALSE
	var/datum/genetic_matrix/matrix = target
	if(!matrix)
		return FALSE
	matrix.ui_interact(owner)
	return TRUE

/// Ensure that the matrix data structures exist and have at least one build configured.
/datum/antagonist/changeling/proc/ensure_genetic_matrix_setup()
	bio_incubator?.ensure_default_build()

/// Remove invalid references from matrix builds.
/datum/antagonist/changeling/proc/prune_genetic_matrix_assignments()
	bio_incubator?.prune_assignments()

/// Generate data for the matrix builds to send to the UI.
/datum/antagonist/changeling/proc/get_genetic_matrix_builds_data()
	var/list/output = list()
	var/datum/changeling_bio_incubator/incubator = bio_incubator
	if(!incubator)
		return output
	return incubator.get_builds_data()

/// Produce a sortable profile dataset for quick access on the matrix tab.
/datum/antagonist/changeling/proc/get_genetic_matrix_profile_catalog()
	var/list/catalog = list()
	if(!stored_profiles)
		return catalog
	for(var/datum/changeling_profile/profile as anything in stored_profiles)
		catalog += list(get_genetic_matrix_profile_data(profile))
	sortTim(catalog, GLOBAL_PROC_REF(cmp_assoc_list_name))
	return catalog

/// Provide profile data for the storage tab.
/datum/antagonist/changeling/proc/get_genetic_matrix_profile_storage()
	return get_genetic_matrix_profile_catalog()

/// Aggregate module information available to the changeling.
/datum/antagonist/changeling/proc/get_genetic_matrix_module_catalog()
	var/list/catalog = list()
	var/list/seen_ids = list()
	if(bio_incubator)
		for(var/list/entry as anything in bio_incubator.get_crafted_module_catalog())
			var/id = entry["id"]
			if(!id)
				continue
			catalog += list(entry.Copy())
			seen_ids[id] = TRUE
	for(var/datum/action/changeling/innate as anything in innate_powers)
		var/path = innate.type
		if(!ispath(path) || seen_ids["[path]"])
			continue
		var/list/data = get_genetic_matrix_module_data_from_path(path)
		if(!data)
			continue
		data["source"] = "innate"
		catalog += list(data)
		seen_ids[data["id"]] = TRUE
	for(var/path in purchased_powers)
		var/id = "[path]"
		if(seen_ids[id])
			continue
		var/list/data = get_genetic_matrix_module_data_from_path(path)
		if(!data)
			continue
		data["source"] = "purchased"
		catalog += list(data)
		seen_ids[id] = TRUE
	sortTim(catalog, GLOBAL_PROC_REF(cmp_assoc_list_name))
	return catalog

/// Provide detailed module data for the storage tab.
/datum/antagonist/changeling/proc/get_genetic_matrix_module_storage()
	return get_genetic_matrix_module_catalog()

/// Return a dataset summarizing the owner's skills.
/datum/antagonist/changeling/proc/get_genetic_matrix_skills_data()
	var/list/data = list()
	if(!owner)
		return data
	var/datum/mind/mind = owner
	if(!mind.known_skills)
		return data
	for(var/skill_type in mind.known_skills)
		var/datum/skill/skill_datum = skill_type
		var/level = mind.get_skill_level(skill_type)
		var/list/entry = list(
			"id" = "[skill_type]",
			"name" = initial(skill_datum.name),
			"level" = level,
			"levelName" = mind.get_skill_level_name(skill_type),
			"exp" = mind.get_skill_exp(skill_type),
			"desc" = initial(skill_datum.desc),
		)
		data += list(entry)
	sortTim(data, GLOBAL_PROC_REF(cmp_assoc_list_name))
	return data

/// Add a new matrix build for this changeling.
/datum/antagonist/changeling/proc/add_genetic_matrix_build(name)
	return bio_incubator ? bio_incubator.add_build(name) : null

/// Remove and clean up an existing matrix build.
/datum/antagonist/changeling/proc/remove_genetic_matrix_build(datum/changeling_bio_incubator/build/build)
	bio_incubator?.remove_build(build)

/// Clear all assignments from a specific build without deleting it.
/datum/antagonist/changeling/proc/clear_genetic_matrix_build(datum/changeling_bio_incubator/build/build)
	bio_incubator?.clear_build(build)

/// Assign a DNA profile to a build.
/datum/antagonist/changeling/proc/assign_genetic_matrix_profile(datum/changeling_bio_incubator/build/build, datum/changeling_profile/profile)
	bio_incubator?.assign_profile(build, profile)

/// Assign a module to a slot within a build. Passing null clears the slot.
/datum/antagonist/changeling/proc/assign_genetic_matrix_module(datum/changeling_bio_incubator/build/build, module_identifier, slot)
	return bio_incubator ? bio_incubator.assign_module(build, module_identifier, slot) : FALSE

/// Determine whether the changeling currently possesses a given module identifier.
/datum/antagonist/changeling/proc/has_genetic_matrix_module(module_identifier)
	if(isnull(module_identifier))
		return FALSE
	var/id_text = bio_incubator?.sanitize_module_id(module_identifier)
	if(!id_text)
		return FALSE
	if(bio_incubator?.has_module(id_text))
		return TRUE
	var/path = text2path(id_text)
	if(ispath(path, /datum/action/changeling))
		if(purchased_powers && purchased_powers[path])
			return TRUE
		for(var/datum/action/changeling/innate as anything in innate_powers)
			if(innate.type == path)
				return TRUE
	return FALSE

/// Locate a matrix build using its reference string.
/datum/antagonist/changeling/proc/find_genetic_matrix_build(identifier)
	return bio_incubator ? bio_incubator.find_build(identifier) : null

/// Locate a stored profile using its reference string.
/datum/antagonist/changeling/proc/find_genetic_matrix_profile(identifier)
	if(isnull(identifier))
		return null
	for(var/datum/changeling_profile/profile as anything in stored_profiles)
		if(REF(profile) == identifier)
			return profile
	return null

/// Convert a stored profile to UI-friendly data.
/datum/antagonist/changeling/proc/get_genetic_matrix_profile_data(datum/changeling_profile/profile)
	var/list/quirk_names = list()
	for(var/datum/quirk/quirk as anything in profile.quirks)
		quirk_names += initial(quirk.name)
	var/list/skillchip_names = list()
	for(var/list/chip_metadata in profile.skillchips)
		var/chip_type = chip_metadata["type"]
		if(ispath(chip_type, /obj/item/skillchip))
			var/obj/item/skillchip/skillchip_type = chip_type
			skillchip_names += initial(skillchip_type.name)
		else if(chip_type)
			skillchip_names += "[chip_type]"
	return list(
		"id" = REF(profile),
		"name" = profile.name,
		"protected" = profile.protected,
		"age" = profile.age,
		"physique" = profile.physique,
		"voice" = profile.voice,
		"quirks" = quirk_names,
		"quirk_count" = quirk_names.len,
		"skillchips" = skillchip_names,
		"skillchip_count" = skillchip_names.len,
		"scar_count" = LAZYLEN(profile.stored_scars),
		"id_icon" = profile.id_icon,
	)

/// Convert an ability type path to UI-friendly data for compatibility.
/datum/antagonist/changeling/proc/get_genetic_matrix_module_data_from_path(datum/action/changeling/ability_path)
	if(isnull(ability_path))
		return null
	var/list/data = list(
		"id" = "[ability_path]",
		"name" = initial(ability_path.name),
		"desc" = initial(ability_path.desc),
		"helptext" = initial(ability_path.helptext),
		"chemical_cost" = initial(ability_path.chemical_cost),
		"dna_cost" = initial(ability_path.dna_cost),
		"req_dna" = initial(ability_path.req_dna),
		"req_absorbs" = initial(ability_path.req_absorbs),
		"button_icon_state" = initial(ability_path.button_icon_state),
	)
	return data

/// Legacy helper for callers expecting the old name.
/datum/antagonist/changeling/proc/get_genetic_matrix_ability_data(datum/action/changeling/ability_path)
	return get_genetic_matrix_module_data_from_path(ability_path)

/// Handle updates when a new DNA profile is added.
/datum/antagonist/changeling/proc/on_genetic_matrix_profile_added(datum/changeling_profile/profile)
	ensure_genetic_matrix_setup()
	if(!bio_incubator)
		return
	for(var/datum/changeling_bio_incubator/build/build as anything in bio_incubator.builds)
		if(!build.assigned_profile)
			build.assigned_profile = profile
			bio_incubator.notify_update(BIO_INCUBATOR_UPDATE_BUILDS)
			break

/// Handle updates when a DNA profile is removed.
/datum/antagonist/changeling/proc/on_genetic_matrix_profile_removed(datum/changeling_profile/profile)
	if(!bio_incubator)
		return
	var/changed = FALSE
	for(var/datum/changeling_bio_incubator/build/build as anything in bio_incubator.builds)
		if(build.assigned_profile == profile)
			build.assigned_profile = null
			changed = TRUE
	if(changed)
		bio_incubator.notify_update(BIO_INCUBATOR_UPDATE_BUILDS)<|MERGE_RESOLUTION|>--- conflicted
+++ resolved
@@ -112,11 +112,7 @@
 			var/datum/changeling_bio_incubator/build/build = changeling.find_genetic_matrix_build(params["build"])
 			if(!build)
 				return FALSE
-<<<<<<< HEAD
-			if(tgui_alert(user, "Delete build \"[build.name]\"?", "Remove Build", list("Delete", "Cancel")) != "Delete")
-=======
-                        if(tgui_alert(user, "Delete build \"[build.name]\"?", "Remove Build", list("Delete", "Cancel")) != "Delete")
->>>>>>> cd2e81f8
+      if(tgui_alert(user, "Delete build \"[build.name]\"?", "Remove Build", list("Delete", "Cancel")) != "Delete")
 				return FALSE
 			changeling.remove_genetic_matrix_build(build)
 			return TRUE
