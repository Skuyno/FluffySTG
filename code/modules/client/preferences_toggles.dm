--- conflicted
+++ resolved
@@ -1,280 +1,239 @@
-//toggles
-/client/verb/toggle_ghost_ears()
-	set name = "Show/Hide GhostEars"
-	set category = "Preferences"
-	set desc = ".Toggle Between seeing all mob speech, and only speech of nearby mobs"
-	prefs.chat_toggles ^= CHAT_GHOSTEARS
-	src << "As a ghost, you will now [(prefs.chat_toggles & CHAT_GHOSTEARS) ? "see all speech in the world" : "only see speech from nearby mobs"]."
-	prefs.save_preferences()
-	feedback_add_details("admin_verb","TGE") //If you are copy-pasting this, ensure the 2nd parameter is unique to the new proc!
-
-/client/verb/toggle_ghost_sight()
-	set name = "Show/Hide GhostSight"
-	set category = "Preferences"
-	set desc = ".Toggle Between seeing all mob emotes, and only emotes of nearby mobs"
-	prefs.chat_toggles ^= CHAT_GHOSTSIGHT
-	src << "As a ghost, you will now [(prefs.chat_toggles & CHAT_GHOSTSIGHT) ? "see all emotes in the world" : "only see emotes from nearby mobs"]."
-	prefs.save_preferences()
-	feedback_add_details("admin_verb","TGS") //If you are copy-pasting this, ensure the 2nd parameter is unique to the new proc!
-
-/client/verb/toggle_ghost_whispers()
-	set name = "Show/Hide GhostWhispers"
-	set category = "Preferences"
-	set desc = ".Toggle between hearing all whispers, and only whispers of nearby mobs"
-	prefs.chat_toggles ^= CHAT_GHOSTWHISPER
-	src << "As a ghost, you will now [(prefs.chat_toggles & CHAT_GHOSTWHISPER) ? "see all whispers in the world" : "only see whispers from nearby mobs"]."
-	prefs.save_preferences()
-	feedback_add_details("admin_verb","TGW") //If you are copy-pasting this, ensure the 2nd parameter is unique to the new proc!
-
-/client/verb/toggle_ghost_radio()
-	set name = "Show/Hide GhostRadio"
-	set category = "Preferences"
-	set desc = ".Enable or disable hearing radio chatter as a ghost"
-	prefs.chat_toggles ^= CHAT_GHOSTRADIO
-	src << "As a ghost, you will now [(prefs.chat_toggles & CHAT_GHOSTRADIO) ? "see radio chatter" : "not see radio chatter"]."
-	prefs.save_preferences()
-	feedback_add_details("admin_verb","TGR") //If you are copy-pasting this, ensure the 2nd parameter is unique to the new proc! //social experiment, increase the generation whenever you copypaste this shamelessly GENERATION 1
-
-/client/verb/toggle_ghost_pda()
-	set name = "Show/Hide GhostPDA"
-	set category = "Preferences"
-	set desc = ".Toggle Between seeing all mob pda messages, and only pda messages of nearby mobs"
-	prefs.chat_toggles ^= CHAT_GHOSTPDA
-	src << "As a ghost, you will now [(prefs.chat_toggles & CHAT_GHOSTPDA) ? "see all pda messages in the world" : "only see pda messages from nearby mobs"]."
-	prefs.save_preferences()
-	feedback_add_details("admin_verb","TGP") //If you are copy-pasting this, ensure the 2nd parameter is unique to the new proc!
-
-/client/proc/toggle_hear_radio()
-	set name = "Show/Hide RadioChatter"
-	set category = "Preferences"
-	set desc = "Toggle seeing radiochatter from nearby radios and speakers"
-	if(!holder) return
-	prefs.chat_toggles ^= CHAT_RADIO
-	prefs.save_preferences()
-	usr << "You will [(prefs.chat_toggles & CHAT_RADIO) ? "now" : "no longer"] see radio chatter from nearby radios or speakers"
-	feedback_add_details("admin_verb","THR") //If you are copy-pasting this, ensure the 2nd parameter is unique to the new proc!
-
-/client/proc/toggleadminhelpsound()
-	set name = "Hear/Silence Adminhelps"
-	set category = "Preferences"
-	set desc = "Toggle hearing a notification when admin PMs are received"
-	if(!holder)	return
-	prefs.toggles ^= SOUND_ADMINHELP
-	prefs.save_preferences()
-	usr << "You will [(prefs.toggles & SOUND_ADMINHELP) ? "now" : "no longer"] hear a sound when adminhelps arrive."
-	feedback_add_details("admin_verb","AHS") //If you are copy-pasting this, ensure the 2nd parameter is unique to the new proc!
-
-/client/proc/toggleannouncelogin()
-	set name = "Do/Don't Announce Login"
-	set category = "Preferences"
-	set desc = "Toggle if you want an announcement to admins when you login during a round"
-	if(!holder)	return
-	prefs.toggles ^= ANNOUNCE_LOGIN
-	prefs.save_preferences()
-	usr << "You will [(prefs.toggles & ANNOUNCE_LOGIN) ? "now" : "no longer"] have an announcement to other admins when you login."
-	feedback_add_details("admin_verb","TAL") //If you are copy-pasting this, ensure the 2nd parameter is unique to the new proc!
-
-/client/proc/deadchat()
-	set name = "Show/Hide Deadchat"
-	set category = "Preferences"
-	set desc ="Toggles seeing deadchat"
-	prefs.chat_toggles ^= CHAT_DEAD
-	prefs.save_preferences()
-	src << "You will [(prefs.chat_toggles & CHAT_DEAD) ? "now" : "no longer"] see deadchat."
-	feedback_add_details("admin_verb","TDV") //If you are copy-pasting this, ensure the 2nd parameter is unique to the new proc!
-
-/client/proc/toggleprayers()
-	set name = "Show/Hide Prayers"
-	set category = "Preferences"
-	set desc = "Toggles seeing prayers"
-	prefs.chat_toggles ^= CHAT_PRAYER
-	prefs.save_preferences()
-	src << "You will [(prefs.chat_toggles & CHAT_PRAYER) ? "now" : "no longer"] see prayerchat."
-	feedback_add_details("admin_verb","TP") //If you are copy-pasting this, ensure the 2nd parameter is unique to the new proc!
-
-/client/verb/toggleprayersounds()
-	set name = "Hear/Silence Prayer Sounds"
-	set category = "Preferences"
-	set desc = "Toggles hearing pray sounds."
-	prefs.toggles ^= SOUND_PRAYERS
-	prefs.save_preferences()
-	if(prefs.toggles & SOUND_PRAYERS)
-		src << "You will now hear prayer sounds."
-	else
-		src << "You will no longer prayer sounds."
-	feedback_add_details("admin_verb", "PSounds")
-
-/client/verb/togglemidroundantag()
-	set name = "Toggle Midround Antagonist"
-	set category = "Preferences"
-	set desc = "Toggles whether or not you will be considered for antagonist status given during a round."
-	prefs.toggles ^= MIDROUND_ANTAG
-	prefs.save_preferences()
-	src << "You will [(prefs.toggles & MIDROUND_ANTAG) ? "now" : "no longer"] be considered for midround antagonist positions."
-	feedback_add_details("admin_verb","TMidroundA") //If you are copy-pasting this, ensure the 2nd parameter is unique to the new proc!
-
-/client/verb/toggletitlemusic()
-	set name = "Hear/Silence LobbyMusic"
-	set category = "Preferences"
-	set desc = "Toggles hearing the GameLobby music"
-	prefs.toggles ^= SOUND_LOBBY
-	prefs.save_preferences()
-	if(prefs.toggles & SOUND_LOBBY)
-		src << "You will now hear music in the game lobby."
-		if(istype(mob, /mob/new_player))
-			playtitlemusic()
-	else
-		src << "You will no longer hear music in the game lobby."
-		if(istype(mob, /mob/new_player))
-			mob.stopLobbySound()
-	feedback_add_details("admin_verb","TLobby") //If you are copy-pasting this, ensure the 2nd parameter is unique to the new proc!
-
-/client/verb/togglemidis()
-	set name = "Hear/Silence Midis"
-	set category = "Preferences"
-	set desc = "Toggles hearing sounds uploaded by admins"
-	prefs.toggles ^= SOUND_MIDI
-	prefs.save_preferences()
-	if(prefs.toggles & SOUND_MIDI)
-		src << "You will now hear any sounds uploaded by admins."
-		if(admin_sound)
-			src << admin_sound
-	else
-		src << "You will no longer hear sounds uploaded by admins; any currently playing midis have been disabled."
-		if(admin_sound && !(admin_sound.status & SOUND_PAUSED))
-			admin_sound.status |= SOUND_PAUSED
-			src << admin_sound
-			admin_sound.status ^= SOUND_PAUSED
-	feedback_add_details("admin_verb","TMidi") //If you are copy-pasting this, ensure the 2nd parameter is unique to the new proc!
-
-/client/verb/stop_client_sounds()
-	set name = "Stop Sounds"
-	set category = "Preferences"
-	set desc = "Kills all currently playing sounds, use if admin taste in midis a shite"
-	src << sound(null)
-	feedback_add_details("admin_verb","SAPS") //If you are copy-pasting this, ensure the 2nd parameter is unique to the new proc!
-
-/client/verb/listen_ooc()
-	set name = "Show/Hide OOC"
-	set category = "Preferences"
-	set desc = "Toggles seeing OutOfCharacter chat"
-	prefs.chat_toggles ^= CHAT_OOC
-	prefs.save_preferences()
-	src << "You will [(prefs.chat_toggles & CHAT_OOC) ? "now" : "no longer"] see messages on the OOC channel."
-	feedback_add_details("admin_verb","TOOC") //If you are copy-pasting this, ensure the 2nd parameter is unique to the new proc!
-
-/client/verb/Toggle_Soundscape() //All new ambience should be added here so it works with this verb until someone better at things comes up with a fix that isn't awful
-	set name = "Hear/Silence Ambience"
-	set category = "Preferences"
-	set desc = "Toggles hearing ambient sound effects"
-	prefs.toggles ^= SOUND_AMBIENCE
-	prefs.save_preferences()
-	if(prefs.toggles & SOUND_AMBIENCE)
-		src << "You will now hear ambient sounds."
-	else
-		src << "You will no longer hear ambient sounds."
-		src << sound(null, repeat = 0, wait = 0, volume = 0, channel = 1)
-		src << sound(null, repeat = 0, wait = 0, volume = 0, channel = 2)
-	feedback_add_details("admin_verb","TAmbi") //If you are copy-pasting this, ensure the 2nd parameter is unique to the new proc!
-
-// This needs a toggle because you people are awful and spammed terrible music
-/client/verb/toggle_instruments()
-	set name = "Hear/Silence Instruments"
-	set category = "Preferences"
-	set desc = "Toggles hearing musical instruments like the violin and piano"
-	prefs.toggles ^= SOUND_INSTRUMENTS
-	prefs.save_preferences()
-	if(prefs.toggles & SOUND_INSTRUMENTS)
-		src << "You will now hear people playing musical instruments."
-	else
-		src << "You will no longer hear musical instruments."
-	feedback_add_details("admin_verb","TInstru") //If you are copy-pasting this, ensure the 2nd parameter is unique to the new proc!
-
-//Lots of people get headaches from the normal ship ambience, this is to prevent that
-/client/verb/toggle_ship_ambience()
-	set name = "Hear/Silence Ship Ambience"
-	set category = "Preferences"
-	set desc = "Toggles hearing generalized ship ambience, no matter your area."
-	prefs.toggles ^= SOUND_SHIP_AMBIENCE
-	prefs.save_preferences()
-	if(prefs.toggles & SOUND_SHIP_AMBIENCE)
-		src << "You will now hear ship ambience."
-	else
-		src << "You will no longer hear ship ambience."
-		src << sound(null, repeat = 0, wait = 0, volume = 0, channel = 2)
-		src.ambience_playing = 0
-	feedback_add_details("admin_verb", "SAmbi") //If you are copy-pasting this, I bet you read this comment expecting to see the same thing :^)
-
-<<<<<<< HEAD
-//be special
-/client/verb/toggle_be_special(/*role in be_special_flags*/)
-	set name = "Toggle SpecialRole Candidacy"
-	set category = "Preferences"
-	set desc = "Toggles which special roles you would like to be a candidate for, during events."
-
-	var/list/options = list()
-
-	for(var/role in special_roles)
-		var/key = capitalize(role)
-		if(role in prefs.be_special)
-			key += " (Enabled)"
-		else
-			key += " (Disabled)"
-		options[key] = role
-
-	var/a_input = input(src,"Special role candicacy","Special roles") as null|anything in options
-	if(!a_input || !options[a_input])
-		return
-
-	var/role_flag = options[a_input]
-	if(role_flag in prefs.be_special)
-		prefs.be_special -= role_flag
-	else
-		prefs.be_special += role_flag
-
-	prefs.save_preferences()
-	src << "You will [(role_flag in prefs.be_special) ? "now" : "no longer"] be considered for [capitalize(role_flag)] events (where possible)."
-	feedback_add_details("admin_verb","TBeSpecial") //If you are copy-pasting this, ensure the 2nd parameter is unique to the new proc!
-
-/client/verb/toggle_member_publicity()
-	set name = "Toggle Membership Publicity"
-	set category = "Preferences"
-	set desc = "Toggles whether other players can see that you are a BYOND member (OOC blag icon/colours)."
-	prefs.toggles ^= MEMBER_PUBLIC
-	prefs.save_preferences()
-	src << "Others can[(prefs.toggles & MEMBER_PUBLIC) ? "" : "not"] see whether you are a byond member."
-=======
->>>>>>> f830f269
-
-var/list/ghost_forms = list("ghost","ghostking","ghostian2","skeleghost","ghost_red","ghost_black", \
-							"ghost_blue","ghost_yellow","ghost_green","ghost_pink", \
-							"ghost_cyan","ghost_dblue","ghost_dred","ghost_dgreen", \
-							"ghost_dcyan","ghost_grey","ghost_dyellow","ghost_dpink", "ghost_purpleswirl","ghost_funkypurp","ghost_pinksherbert","ghost_blazeit",\
-							"ghost_mellow","ghost_rainbow","ghost_camo","ghost_fire")
-/client/verb/pick_form()
-	set name = "Choose Ghost Form"
-	set category = "Preferences"
-	set desc = "Choose your preferred ghostly appearance."
-	if(!is_content_unlocked())	return
-	var/new_form = input(src, "Thanks for supporting BYOND - Choose your ghostly form:","Thanks for supporting BYOND",null) as null|anything in ghost_forms
-	if(new_form)
-		prefs.ghost_form = new_form
-		prefs.save_preferences()
-		if(istype(mob,/mob/dead/observer))
-			mob.icon_state = new_form
-
-/client/verb/toggle_intent_style()
-	set name = "Toggle Intent Selection Style"
-	set category = "Preferences"
-	set desc = "Toggle between directly clicking the desired intent or clicking to rotate through."
-	prefs.toggles ^= INTENT_STYLE
-	src << "[(prefs.toggles & INTENT_STYLE) ? "Clicking directly on intents selects them." : "Clicking on intents rotates selection clockwise."]"
-	prefs.save_preferences()
-	feedback_add_details("admin_verb","ITENTS") //If you are copy-pasting this, ensure the 2nd parameter is unique to the new proc!
-
-/client/verb/setup_character()
-	set name = "Game Preferences"
-	set category = "Preferences"
-	set desc = "Allows you to access the Setup Character screen. Changes to your character won't take effect until next round, but other changes will."
-	prefs.current_tab = 1
+//toggles
+/client/verb/toggle_ghost_ears()
+	set name = "Show/Hide GhostEars"
+	set category = "Preferences"
+	set desc = ".Toggle Between seeing all mob speech, and only speech of nearby mobs"
+	prefs.chat_toggles ^= CHAT_GHOSTEARS
+	src << "As a ghost, you will now [(prefs.chat_toggles & CHAT_GHOSTEARS) ? "see all speech in the world" : "only see speech from nearby mobs"]."
+	prefs.save_preferences()
+	feedback_add_details("admin_verb","TGE") //If you are copy-pasting this, ensure the 2nd parameter is unique to the new proc!
+
+/client/verb/toggle_ghost_sight()
+	set name = "Show/Hide GhostSight"
+	set category = "Preferences"
+	set desc = ".Toggle Between seeing all mob emotes, and only emotes of nearby mobs"
+	prefs.chat_toggles ^= CHAT_GHOSTSIGHT
+	src << "As a ghost, you will now [(prefs.chat_toggles & CHAT_GHOSTSIGHT) ? "see all emotes in the world" : "only see emotes from nearby mobs"]."
+	prefs.save_preferences()
+	feedback_add_details("admin_verb","TGS") //If you are copy-pasting this, ensure the 2nd parameter is unique to the new proc!
+
+/client/verb/toggle_ghost_whispers()
+	set name = "Show/Hide GhostWhispers"
+	set category = "Preferences"
+	set desc = ".Toggle between hearing all whispers, and only whispers of nearby mobs"
+	prefs.chat_toggles ^= CHAT_GHOSTWHISPER
+	src << "As a ghost, you will now [(prefs.chat_toggles & CHAT_GHOSTWHISPER) ? "see all whispers in the world" : "only see whispers from nearby mobs"]."
+	prefs.save_preferences()
+	feedback_add_details("admin_verb","TGW") //If you are copy-pasting this, ensure the 2nd parameter is unique to the new proc!
+
+/client/verb/toggle_ghost_radio()
+	set name = "Show/Hide GhostRadio"
+	set category = "Preferences"
+	set desc = ".Enable or disable hearing radio chatter as a ghost"
+	prefs.chat_toggles ^= CHAT_GHOSTRADIO
+	src << "As a ghost, you will now [(prefs.chat_toggles & CHAT_GHOSTRADIO) ? "see radio chatter" : "not see radio chatter"]."
+	prefs.save_preferences()
+	feedback_add_details("admin_verb","TGR") //If you are copy-pasting this, ensure the 2nd parameter is unique to the new proc! //social experiment, increase the generation whenever you copypaste this shamelessly GENERATION 1
+
+/client/verb/toggle_ghost_pda()
+	set name = "Show/Hide GhostPDA"
+	set category = "Preferences"
+	set desc = ".Toggle Between seeing all mob pda messages, and only pda messages of nearby mobs"
+	prefs.chat_toggles ^= CHAT_GHOSTPDA
+	src << "As a ghost, you will now [(prefs.chat_toggles & CHAT_GHOSTPDA) ? "see all pda messages in the world" : "only see pda messages from nearby mobs"]."
+	prefs.save_preferences()
+	feedback_add_details("admin_verb","TGP") //If you are copy-pasting this, ensure the 2nd parameter is unique to the new proc!
+
+/client/proc/toggle_hear_radio()
+	set name = "Show/Hide RadioChatter"
+	set category = "Preferences"
+	set desc = "Toggle seeing radiochatter from nearby radios and speakers"
+	if(!holder) return
+	prefs.chat_toggles ^= CHAT_RADIO
+	prefs.save_preferences()
+	usr << "You will [(prefs.chat_toggles & CHAT_RADIO) ? "now" : "no longer"] see radio chatter from nearby radios or speakers"
+	feedback_add_details("admin_verb","THR") //If you are copy-pasting this, ensure the 2nd parameter is unique to the new proc!
+
+/client/proc/toggleadminhelpsound()
+	set name = "Hear/Silence Adminhelps"
+	set category = "Preferences"
+	set desc = "Toggle hearing a notification when admin PMs are received"
+	if(!holder)	return
+	prefs.toggles ^= SOUND_ADMINHELP
+	prefs.save_preferences()
+	usr << "You will [(prefs.toggles & SOUND_ADMINHELP) ? "now" : "no longer"] hear a sound when adminhelps arrive."
+	feedback_add_details("admin_verb","AHS") //If you are copy-pasting this, ensure the 2nd parameter is unique to the new proc!
+
+/client/proc/toggleannouncelogin()
+	set name = "Do/Don't Announce Login"
+	set category = "Preferences"
+	set desc = "Toggle if you want an announcement to admins when you login during a round"
+	if(!holder)	return
+	prefs.toggles ^= ANNOUNCE_LOGIN
+	prefs.save_preferences()
+	usr << "You will [(prefs.toggles & ANNOUNCE_LOGIN) ? "now" : "no longer"] have an announcement to other admins when you login."
+	feedback_add_details("admin_verb","TAL") //If you are copy-pasting this, ensure the 2nd parameter is unique to the new proc!
+
+/client/proc/deadchat()
+	set name = "Show/Hide Deadchat"
+	set category = "Preferences"
+	set desc ="Toggles seeing deadchat"
+	prefs.chat_toggles ^= CHAT_DEAD
+	prefs.save_preferences()
+	src << "You will [(prefs.chat_toggles & CHAT_DEAD) ? "now" : "no longer"] see deadchat."
+	feedback_add_details("admin_verb","TDV") //If you are copy-pasting this, ensure the 2nd parameter is unique to the new proc!
+
+/client/proc/toggleprayers()
+	set name = "Show/Hide Prayers"
+	set category = "Preferences"
+	set desc = "Toggles seeing prayers"
+	prefs.chat_toggles ^= CHAT_PRAYER
+	prefs.save_preferences()
+	src << "You will [(prefs.chat_toggles & CHAT_PRAYER) ? "now" : "no longer"] see prayerchat."
+	feedback_add_details("admin_verb","TP") //If you are copy-pasting this, ensure the 2nd parameter is unique to the new proc!
+
+/client/verb/toggleprayersounds()
+	set name = "Hear/Silence Prayer Sounds"
+	set category = "Preferences"
+	set desc = "Toggles hearing pray sounds."
+	prefs.toggles ^= SOUND_PRAYERS
+	prefs.save_preferences()
+	if(prefs.toggles & SOUND_PRAYERS)
+		src << "You will now hear prayer sounds."
+	else
+		src << "You will no longer prayer sounds."
+	feedback_add_details("admin_verb", "PSounds")
+
+/client/verb/togglemidroundantag()
+	set name = "Toggle Midround Antagonist"
+	set category = "Preferences"
+	set desc = "Toggles whether or not you will be considered for antagonist status given during a round."
+	prefs.toggles ^= MIDROUND_ANTAG
+	prefs.save_preferences()
+	src << "You will [(prefs.toggles & MIDROUND_ANTAG) ? "now" : "no longer"] be considered for midround antagonist positions."
+	feedback_add_details("admin_verb","TMidroundA") //If you are copy-pasting this, ensure the 2nd parameter is unique to the new proc!
+
+/client/verb/toggletitlemusic()
+	set name = "Hear/Silence LobbyMusic"
+	set category = "Preferences"
+	set desc = "Toggles hearing the GameLobby music"
+	prefs.toggles ^= SOUND_LOBBY
+	prefs.save_preferences()
+	if(prefs.toggles & SOUND_LOBBY)
+		src << "You will now hear music in the game lobby."
+		if(istype(mob, /mob/new_player))
+			playtitlemusic()
+	else
+		src << "You will no longer hear music in the game lobby."
+		if(istype(mob, /mob/new_player))
+			mob.stopLobbySound()
+	feedback_add_details("admin_verb","TLobby") //If you are copy-pasting this, ensure the 2nd parameter is unique to the new proc!
+
+/client/verb/togglemidis()
+	set name = "Hear/Silence Midis"
+	set category = "Preferences"
+	set desc = "Toggles hearing sounds uploaded by admins"
+	prefs.toggles ^= SOUND_MIDI
+	prefs.save_preferences()
+	if(prefs.toggles & SOUND_MIDI)
+		src << "You will now hear any sounds uploaded by admins."
+		if(admin_sound)
+			src << admin_sound
+	else
+		src << "You will no longer hear sounds uploaded by admins; any currently playing midis have been disabled."
+		if(admin_sound && !(admin_sound.status & SOUND_PAUSED))
+			admin_sound.status |= SOUND_PAUSED
+			src << admin_sound
+			admin_sound.status ^= SOUND_PAUSED
+	feedback_add_details("admin_verb","TMidi") //If you are copy-pasting this, ensure the 2nd parameter is unique to the new proc!
+
+/client/verb/stop_client_sounds()
+	set name = "Stop Sounds"
+	set category = "Preferences"
+	set desc = "Kills all currently playing sounds, use if admin taste in midis a shite"
+	src << sound(null)
+	feedback_add_details("admin_verb","SAPS") //If you are copy-pasting this, ensure the 2nd parameter is unique to the new proc!
+
+/client/verb/listen_ooc()
+	set name = "Show/Hide OOC"
+	set category = "Preferences"
+	set desc = "Toggles seeing OutOfCharacter chat"
+	prefs.chat_toggles ^= CHAT_OOC
+	prefs.save_preferences()
+	src << "You will [(prefs.chat_toggles & CHAT_OOC) ? "now" : "no longer"] see messages on the OOC channel."
+	feedback_add_details("admin_verb","TOOC") //If you are copy-pasting this, ensure the 2nd parameter is unique to the new proc!
+
+/client/verb/Toggle_Soundscape() //All new ambience should be added here so it works with this verb until someone better at things comes up with a fix that isn't awful
+	set name = "Hear/Silence Ambience"
+	set category = "Preferences"
+	set desc = "Toggles hearing ambient sound effects"
+	prefs.toggles ^= SOUND_AMBIENCE
+	prefs.save_preferences()
+	if(prefs.toggles & SOUND_AMBIENCE)
+		src << "You will now hear ambient sounds."
+	else
+		src << "You will no longer hear ambient sounds."
+		src << sound(null, repeat = 0, wait = 0, volume = 0, channel = 1)
+		src << sound(null, repeat = 0, wait = 0, volume = 0, channel = 2)
+	feedback_add_details("admin_verb","TAmbi") //If you are copy-pasting this, ensure the 2nd parameter is unique to the new proc!
+
+// This needs a toggle because you people are awful and spammed terrible music
+/client/verb/toggle_instruments()
+	set name = "Hear/Silence Instruments"
+	set category = "Preferences"
+	set desc = "Toggles hearing musical instruments like the violin and piano"
+	prefs.toggles ^= SOUND_INSTRUMENTS
+	prefs.save_preferences()
+	if(prefs.toggles & SOUND_INSTRUMENTS)
+		src << "You will now hear people playing musical instruments."
+	else
+		src << "You will no longer hear musical instruments."
+	feedback_add_details("admin_verb","TInstru") //If you are copy-pasting this, ensure the 2nd parameter is unique to the new proc!
+
+//Lots of people get headaches from the normal ship ambience, this is to prevent that
+/client/verb/toggle_ship_ambience()
+	set name = "Hear/Silence Ship Ambience"
+	set category = "Preferences"
+	set desc = "Toggles hearing generalized ship ambience, no matter your area."
+	prefs.toggles ^= SOUND_SHIP_AMBIENCE
+	prefs.save_preferences()
+	if(prefs.toggles & SOUND_SHIP_AMBIENCE)
+		src << "You will now hear ship ambience."
+	else
+		src << "You will no longer hear ship ambience."
+		src << sound(null, repeat = 0, wait = 0, volume = 0, channel = 2)
+		src.ambience_playing = 0
+	feedback_add_details("admin_verb", "SAmbi") //If you are copy-pasting this, I bet you read this comment expecting to see the same thing :^)
+
+var/list/ghost_forms = list("ghost","ghostking","ghostian2","skeleghost","ghost_red","ghost_black", \
+							"ghost_blue","ghost_yellow","ghost_green","ghost_pink", \
+							"ghost_cyan","ghost_dblue","ghost_dred","ghost_dgreen", \
+							"ghost_dcyan","ghost_grey","ghost_dyellow","ghost_dpink", "ghost_purpleswirl","ghost_funkypurp","ghost_pinksherbert","ghost_blazeit",\
+							"ghost_mellow","ghost_rainbow","ghost_camo","ghost_fire")
+/client/verb/pick_form()
+	set name = "Choose Ghost Form"
+	set category = "Preferences"
+	set desc = "Choose your preferred ghostly appearance."
+	if(!is_content_unlocked())	return
+	var/new_form = input(src, "Thanks for supporting BYOND - Choose your ghostly form:","Thanks for supporting BYOND",null) as null|anything in ghost_forms
+	if(new_form)
+		prefs.ghost_form = new_form
+		prefs.save_preferences()
+		if(istype(mob,/mob/dead/observer))
+			mob.icon_state = new_form
+
+/client/verb/toggle_intent_style()
+	set name = "Toggle Intent Selection Style"
+	set category = "Preferences"
+	set desc = "Toggle between directly clicking the desired intent or clicking to rotate through."
+	prefs.toggles ^= INTENT_STYLE
+	src << "[(prefs.toggles & INTENT_STYLE) ? "Clicking directly on intents selects them." : "Clicking on intents rotates selection clockwise."]"
+	prefs.save_preferences()
+	feedback_add_details("admin_verb","ITENTS") //If you are copy-pasting this, ensure the 2nd parameter is unique to the new proc!
+
+/client/verb/setup_character()
+	set name = "Game Preferences"
+	set category = "Preferences"
+	set desc = "Allows you to access the Setup Character screen. Changes to your character won't take effect until next round, but other changes will."
+	prefs.current_tab = 1
 	prefs.ShowChoices(usr)