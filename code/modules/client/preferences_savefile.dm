//This is the lowest supported version, anything below this is completely obsolete and the entire savefile will be wiped.
#define SAVEFILE_VERSION_MIN	10

//This is the current version, anything below this will attempt to update (if it's not obsolete)
#define SAVEFILE_VERSION_MAX	17
/*
SAVEFILE UPDATING/VERSIONING - 'Simplified', or rather, more coder-friendly ~Carn
	This proc checks if the current directory of the savefile S needs updating
	It is to be used by the load_character and load_preferences procs.
	(S.cd=="/" is preferences, S.cd=="/character[integer]" is a character slot, etc)

	if the current directory's version is below SAVEFILE_VERSION_MIN it will simply wipe everything in that directory
	(if we're at root "/" then it'll just wipe the entire savefile, for instance.)

	if its version is below SAVEFILE_VERSION_MAX but above the minimum, it will load data but later call the
	respective update_preferences() or update_character() proc.
	Those procs allow coders to specify format changes so users do not lose their setups and have to redo them again.

	Failing all that, the standard sanity checks are performed. They simply check the data is suitable, reverting to
	initial() values if necessary.
*/
/datum/preferences/proc/savefile_needs_update(savefile/S)
	var/savefile_version
	S["version"] >> savefile_version

	if(savefile_version < SAVEFILE_VERSION_MIN)
		S.dir.Cut()
		return -2
	if(savefile_version < SAVEFILE_VERSION_MAX)
		return savefile_version
	return -1


/datum/preferences/proc/update_antagchoices(current_version, savefile/S)
	if((!islist(be_special) || old_be_special ) && current_version < 12)
		//Archived values of when antag pref defines were a bitfield+fitflags
		var/B_traitor = 1
		var/B_operative = 2
		var/B_changeling = 4
		var/B_wizard = 8
		var/B_malf = 16
		var/B_rev = 32
		var/B_alien = 64
		var/B_pai = 128
		var/B_cultist = 256
		var/B_blob = 512
		var/B_ninja = 1024
		var/B_monkey = 2048
		var/B_gang = 4096
		var/B_abductor = 16384

		var/list/archived = list(B_traitor,B_operative,B_changeling,B_wizard,B_malf,B_rev,B_alien,B_pai,B_cultist,B_blob,B_ninja,B_monkey,B_gang,B_abductor)

		be_special = list()

		for(var/flag in archived)
			if(old_be_special & flag)
				//this is shitty, but this proc should only be run once per player and then never again for the rest of eternity,
				switch(flag)
					if(1) //why aren't these the variables above? Good question, it's because byond complains the expression isn't constant, when it is.
						be_special += ROLE_TRAITOR
					if(2)
						be_special += ROLE_OPERATIVE
					if(4)
						be_special += ROLE_CHANGELING
					if(8)
						be_special += ROLE_WIZARD
					if(16)
						be_special += ROLE_MALF
					if(32)
						be_special += ROLE_REV
					if(64)
						be_special += ROLE_ALIEN
					if(128)
						be_special += ROLE_PAI
					if(256)
						be_special += ROLE_CULTIST
					if(512)
						be_special += ROLE_BLOB
					if(1024)
						be_special += ROLE_NINJA
					if(2048)
						be_special += ROLE_MONKEY
					if(4096)
						be_special += ROLE_GANG
					if(16384)
						be_special += ROLE_ABDUCTOR


/datum/preferences/proc/update_preferences(current_version, savefile/S)
	if(current_version < 10)
		toggles |= MEMBER_PUBLIC
	if(current_version < 11)
		chat_toggles = TOGGLES_DEFAULT_CHAT
		toggles = TOGGLES_DEFAULT
	if(current_version < 12)
		ignoring = list()
	if(current_version < 15)
		toggles |= SOUND_ANNOUNCEMENTS


//should this proc get fairly long (say 3 versions long),
//just increase SAVEFILE_VERSION_MIN so it's not as far behind
//SAVEFILE_VERSION_MAX and then delete any obsolete if clauses
//from this proc.
//It's only really meant to avoid annoying frequent players
//if your savefile is 3 months out of date, then 'tough shit'.
/datum/preferences/proc/update_character(current_version, savefile/S)
	if(pref_species && !(pref_species.id in roundstart_species))
		var/rando_race = pick(config.roundstart_races)
		pref_species = new rando_race()

	if(current_version < 13 || !istext(backbag))
		switch(backbag)
			if(2)
				backbag = DSATCHEL
			else
				backbag = DBACKPACK
	if(current_version < 16)
		var/berandom
		S["userandomjob"] >> berandom
		if (berandom)
			joblessrole = BERANDOMJOB
		else
			joblessrole = BEASSISTANT
<<<<<<< HEAD
	if(current_version < 17)
		features["legs"] = "Normal Legs"
=======
>>>>>>> 321ebe7a



/datum/preferences/proc/load_path(ckey,filename="preferences.sav")
	if(!ckey)
		return
	path = "data/player_saves/[copytext(ckey,1,2)]/[ckey]/[filename]"

/datum/preferences/proc/load_preferences()
	if(!path)
		return 0
	if(!fexists(path))
		return 0

	var/savefile/S = new /savefile(path)
	if(!S)
		return 0
	S.cd = "/"

	var/needs_update = savefile_needs_update(S)
	if(needs_update == -2)		//fatal, can't load any data
		return 0

	//general preferences
	S["ooccolor"]			>> ooccolor
	S["lastchangelog"]		>> lastchangelog
	S["UI_style"]			>> UI_style
	S["hotkeys"]			>> hotkeys
	S["tgui_fancy"]			>> tgui_fancy
	S["tgui_lock"]			>> tgui_lock

	if(islist(S["be_special"]))
		S["be_special"] 	>> be_special
	else //force update and store the old bitflag version of be_special
		needs_update = 11
		S["be_special"] 	>> old_be_special

	S["default_slot"]		>> default_slot
	S["chat_toggles"]		>> chat_toggles
	S["toggles"]			>> toggles
	S["ghost_form"]			>> ghost_form
	S["ghost_orbit"]		>> ghost_orbit
	S["ghost_accs"]			>> ghost_accs
	S["ghost_others"]		>> ghost_others
	S["preferred_map"]		>> preferred_map
	S["ignoring"]			>> ignoring
	S["ghost_hud"]			>> ghost_hud
	S["inquisitive_ghost"]	>> inquisitive_ghost
	S["uses_glasses_colour"]>> uses_glasses_colour

	//try to fix any outdated data if necessary
	if(needs_update >= 0)
		update_preferences(needs_update, S)		//needs_update = savefile_version if we need an update (positive integer)
		update_antagchoices(needs_update, S)

	//Sanitize
	ooccolor		= sanitize_ooccolor(sanitize_hexcolor(ooccolor, 6, 1, initial(ooccolor)))
	lastchangelog	= sanitize_text(lastchangelog, initial(lastchangelog))
	UI_style		= sanitize_inlist(UI_style, list("Midnight", "Plasmafire", "Retro", "Slimecore", "Operative"), initial(UI_style))
	hotkeys			= sanitize_integer(hotkeys, 0, 1, initial(hotkeys))
	tgui_fancy		= sanitize_integer(tgui_fancy, 0, 1, initial(tgui_fancy))
	tgui_lock		= sanitize_integer(tgui_lock, 0, 1, initial(tgui_lock))
	default_slot	= sanitize_integer(default_slot, 1, max_save_slots, initial(default_slot))
	toggles			= sanitize_integer(toggles, 0, 65535, initial(toggles))
	ghost_form		= sanitize_inlist(ghost_form, ghost_forms, initial(ghost_form))
	ghost_orbit 	= sanitize_inlist(ghost_orbit, ghost_orbits, initial(ghost_orbit))
	ghost_accs		= sanitize_inlist(ghost_accs, ghost_accs_options, GHOST_ACCS_DEFAULT_OPTION)
	ghost_others	= sanitize_inlist(ghost_others, ghost_others_options, GHOST_OTHERS_DEFAULT_OPTION)

	return 1

/datum/preferences/proc/save_preferences()
	if(!path)
		return 0
	var/savefile/S = new /savefile(path)
	if(!S)
		return 0
	S.cd = "/"

	S["version"] << SAVEFILE_VERSION_MAX		//updates (or failing that the sanity checks) will ensure data is not invalid at load. Assume up-to-date

	//general preferences
	S["ooccolor"]			<< ooccolor
	S["lastchangelog"]		<< lastchangelog
	S["UI_style"]			<< UI_style
	S["hotkeys"]			<< hotkeys
	S["tgui_fancy"]			<< tgui_fancy
	S["tgui_lock"]			<< tgui_lock
	S["be_special"]			<< be_special
	S["default_slot"]		<< default_slot
	S["toggles"]			<< toggles
	S["chat_toggles"]		<< chat_toggles
	S["ghost_form"]			<< ghost_form
	S["ghost_orbit"]		<< ghost_orbit
	S["ghost_accs"]			<< ghost_accs
	S["ghost_others"]		<< ghost_others
	S["preferred_map"]		<< preferred_map
	S["ignoring"]			<< ignoring
	S["ghost_hud"]			<< ghost_hud
	S["inquisitive_ghost"]	<< inquisitive_ghost
	S["uses_glasses_colour"]<< uses_glasses_colour

	return 1

/datum/preferences/proc/load_character(slot)
	if(!path)
		return 0
	if(!fexists(path))
		return 0
	var/savefile/S = new /savefile(path)
	if(!S)
		return 0
	S.cd = "/"
	if(!slot)
		slot = default_slot
	slot = sanitize_integer(slot, 1, max_save_slots, initial(default_slot))
	if(slot != default_slot)
		default_slot = slot
		S["default_slot"] << slot

	S.cd = "/character[slot]"
	var/needs_update = savefile_needs_update(S)
	if(needs_update == -2)		//fatal, can't load any data
		return 0

	//Species
	var/species_id
	S["species"]			>> species_id
	if(config.mutant_races && species_id && (species_id in roundstart_species))
		var/newtype = roundstart_species[species_id]
		pref_species = new newtype()
	else
		var/rando_race = pick(config.roundstart_races)
		pref_species = new rando_race()

	if(!S["features["mcolor"]"] || S["features["mcolor"]"] == "#000")
		S["features["mcolor"]"]	<< "#FFF"

	//Character
	S["OOC_Notes"]			>> metadata
	S["real_name"]			>> real_name
	S["name_is_always_random"] >> be_random_name
	S["body_is_always_random"] >> be_random_body
	S["gender"]				>> gender
	S["age"]				>> age
	S["hair_color"]			>> hair_color
	S["facial_hair_color"]	>> facial_hair_color
	S["eye_color"]			>> eye_color
	S["skin_tone"]			>> skin_tone
	S["hair_style_name"]	>> hair_style
	S["facial_style_name"]	>> facial_hair_style
	S["underwear"]			>> underwear
	S["undershirt"]			>> undershirt
	S["socks"]				>> socks
	S["backbag"]			>> backbag
	S["feature_mcolor"]					>> features["mcolor"]
	S["feature_lizard_tail"]			>> features["tail_lizard"]
	S["feature_lizard_snout"]			>> features["snout"]
	S["feature_lizard_horns"]			>> features["horns"]
	S["feature_lizard_frills"]			>> features["frills"]
	S["feature_lizard_spines"]			>> features["spines"]
	S["feature_lizard_body_markings"]	>> features["body_markings"]
	S["feature_lizard_legs"]			>> features["legs"]
	if(!config.mutant_humans)
		features["tail_human"] = "none"
		features["ears"] = "none"
	else
		S["feature_human_tail"]				>> features["tail_human"]
		S["feature_human_ears"]				>> features["ears"]
	S["clown_name"]			>> custom_names["clown"]
	S["mime_name"]			>> custom_names["mime"]
	S["ai_name"]			>> custom_names["ai"]
	S["cyborg_name"]		>> custom_names["cyborg"]
	S["religion_name"]		>> custom_names["religion"]
	S["deity_name"]			>> custom_names["deity"]

	//Jobs
	S["joblessrole"]		>> joblessrole
	S["job_civilian_high"]	>> job_civilian_high
	S["job_civilian_med"]	>> job_civilian_med
	S["job_civilian_low"]	>> job_civilian_low
	S["job_medsci_high"]	>> job_medsci_high
	S["job_medsci_med"]		>> job_medsci_med
	S["job_medsci_low"]		>> job_medsci_low
	S["job_engsec_high"]	>> job_engsec_high
	S["job_engsec_med"]		>> job_engsec_med
	S["job_engsec_low"]		>> job_engsec_low

	//try to fix any outdated data if necessary
	if(needs_update >= 0)
		update_character(needs_update, S)		//needs_update == savefile_version if we need an update (positive integer)

	//Sanitize
	metadata		= sanitize_text(metadata, initial(metadata))
	real_name		= reject_bad_name(real_name)
	if(!features["mcolor"] || features["mcolor"] == "#000")
		features["mcolor"] = pick("FFFFFF","7F7F7F", "7FFF7F", "7F7FFF", "FF7F7F", "7FFFFF", "FF7FFF", "FFFF7F")
	if(!real_name)
		real_name = random_unique_name(gender)
	be_random_name	= sanitize_integer(be_random_name, 0, 1, initial(be_random_name))
	be_random_body	= sanitize_integer(be_random_body, 0, 1, initial(be_random_body))
	gender			= sanitize_gender(gender)
	if(gender == MALE)
		hair_style			= sanitize_inlist(hair_style, hair_styles_male_list)
		facial_hair_style			= sanitize_inlist(facial_hair_style, facial_hair_styles_male_list)
		underwear		= sanitize_inlist(underwear, underwear_m)
		undershirt 		= sanitize_inlist(undershirt, undershirt_m)
	else
		hair_style			= sanitize_inlist(hair_style, hair_styles_female_list)
		facial_hair_style			= sanitize_inlist(facial_hair_style, facial_hair_styles_female_list)
		underwear		= sanitize_inlist(underwear, underwear_f)
		undershirt		= sanitize_inlist(undershirt, undershirt_f)
	socks			= sanitize_inlist(socks, socks_list)
	age				= sanitize_integer(age, AGE_MIN, AGE_MAX, initial(age))
	hair_color			= sanitize_hexcolor(hair_color, 3, 0)
	facial_hair_color			= sanitize_hexcolor(facial_hair_color, 3, 0)
	eye_color		= sanitize_hexcolor(eye_color, 3, 0)
	skin_tone		= sanitize_inlist(skin_tone, skin_tones)
	backbag			= sanitize_inlist(backbag, backbaglist, initial(backbag))
	features["mcolor"]	= sanitize_hexcolor(features["mcolor"], 3, 0)
	features["tail_lizard"]	= sanitize_inlist(features["tail_lizard"], tails_list_lizard)
	features["tail_human"] 	= sanitize_inlist(features["tail_human"], tails_list_human, "None")
	features["snout"]	= sanitize_inlist(features["snout"], snouts_list)
	features["horns"] 	= sanitize_inlist(features["horns"], horns_list)
	features["ears"]	= sanitize_inlist(features["ears"], ears_list, "None")
	features["frills"] 	= sanitize_inlist(features["frills"], frills_list)
	features["spines"] 	= sanitize_inlist(features["spines"], spines_list)
	features["body_markings"] 	= sanitize_inlist(features["body_markings"], body_markings_list)
	features["feature_lizard_legs"]	= sanitize_inlist(features["legs"], legs_list, "Normal Legs")

	joblessrole	= sanitize_integer(joblessrole, 1, 3, initial(joblessrole))
	job_civilian_high = sanitize_integer(job_civilian_high, 0, 65535, initial(job_civilian_high))
	job_civilian_med = sanitize_integer(job_civilian_med, 0, 65535, initial(job_civilian_med))
	job_civilian_low = sanitize_integer(job_civilian_low, 0, 65535, initial(job_civilian_low))
	job_medsci_high = sanitize_integer(job_medsci_high, 0, 65535, initial(job_medsci_high))
	job_medsci_med = sanitize_integer(job_medsci_med, 0, 65535, initial(job_medsci_med))
	job_medsci_low = sanitize_integer(job_medsci_low, 0, 65535, initial(job_medsci_low))
	job_engsec_high = sanitize_integer(job_engsec_high, 0, 65535, initial(job_engsec_high))
	job_engsec_med = sanitize_integer(job_engsec_med, 0, 65535, initial(job_engsec_med))
	job_engsec_low = sanitize_integer(job_engsec_low, 0, 65535, initial(job_engsec_low))

	return 1

/datum/preferences/proc/save_character()
	if(!path)
		return 0
	var/savefile/S = new /savefile(path)
	if(!S)
		return 0
	S.cd = "/character[default_slot]"

	S["version"]			<< SAVEFILE_VERSION_MAX	//load_character will sanitize any bad data, so assume up-to-date.

	//Character
	S["OOC_Notes"]			<< metadata
	S["real_name"]			<< real_name
	S["name_is_always_random"] << be_random_name
	S["body_is_always_random"] << be_random_body
	S["gender"]				<< gender
	S["age"]				<< age
	S["hair_color"]			<< hair_color
	S["facial_hair_color"]	<< facial_hair_color
	S["eye_color"]			<< eye_color
	S["skin_tone"]			<< skin_tone
	S["hair_style_name"]	<< hair_style
	S["facial_style_name"]	<< facial_hair_style
	S["underwear"]			<< underwear
	S["undershirt"]			<< undershirt
	S["socks"]				<< socks
	S["backbag"]			<< backbag
	S["species"]			<< pref_species.id
	S["feature_mcolor"]					<< features["mcolor"]
	S["feature_lizard_tail"]			<< features["tail_lizard"]
	S["feature_human_tail"]				<< features["tail_human"]
	S["feature_lizard_snout"]			<< features["snout"]
	S["feature_lizard_horns"]			<< features["horns"]
	S["feature_human_ears"]				<< features["ears"]
	S["feature_lizard_frills"]			<< features["frills"]
	S["feature_lizard_spines"]			<< features["spines"]
	S["feature_lizard_body_markings"]	<< features["body_markings"]
	S["feature_lizard_legs"]			<< features["legs"]
	S["clown_name"]			<< custom_names["clown"]
	S["mime_name"]			<< custom_names["mime"]
	S["ai_name"]			<< custom_names["ai"]
	S["cyborg_name"]		<< custom_names["cyborg"]
	S["religion_name"]		<< custom_names["religion"]
	S["deity_name"]			<< custom_names["deity"]

	//Jobs
	S["joblessrole"]		<< joblessrole
	S["job_civilian_high"]	<< job_civilian_high
	S["job_civilian_med"]	<< job_civilian_med
	S["job_civilian_low"]	<< job_civilian_low
	S["job_medsci_high"]	<< job_medsci_high
	S["job_medsci_med"]		<< job_medsci_med
	S["job_medsci_low"]		<< job_medsci_low
	S["job_engsec_high"]	<< job_engsec_high
	S["job_engsec_med"]		<< job_engsec_med
	S["job_engsec_low"]		<< job_engsec_low

	return 1


#undef SAVEFILE_VERSION_MAX
#undef SAVEFILE_VERSION_MIN
/*
//DEBUG
//Some crude tools for testing savefiles
//path is the savefile path
/client/verb/savefile_export(path as text)
	var/savefile/S = new /savefile(path)
	S.ExportText("/",file("[path].txt"))
//path is the savefile path
/client/verb/savefile_import(path as text)
	var/savefile/S = new /savefile(path)
	S.ImportText("/",file("[path].txt"))
*/<|MERGE_RESOLUTION|>--- conflicted
+++ resolved
@@ -123,11 +123,8 @@
 			joblessrole = BERANDOMJOB
 		else
 			joblessrole = BEASSISTANT
-<<<<<<< HEAD
 	if(current_version < 17)
 		features["legs"] = "Normal Legs"
-=======
->>>>>>> 321ebe7a
 
 
 
