--- conflicted
+++ resolved
@@ -1,187 +1,161 @@
-/*
-#define BRUTE "brute"
-#define BURN "burn"
-#define TOX "tox"
-#define OXY "oxy"
-#define CLONE "clone"
-
-#define ADD "add"
-#define SET "set"
-*/
-
-/obj/item/projectile
-	name = "projectile"
-	icon = 'icons/obj/projectiles.dmi'
-	icon_state = "bullet"
-	density = 1
-	unacidable = 1
-	anchored = 1 //There's a reason this is here, Mport. God fucking damn it -Agouri. Find&Fix by Pete. The reason this is here is to stop the curving of emitter shots.
-	pass_flags = PASSTABLE
-	mouse_opacity = 0
-	hitsound = 'sound/weapons/pierce.ogg'
-	var/bumped = 0		//Prevents it from hitting more than one guy at once
-	var/def_zone = ""	//Aiming at
-	var/mob/firer = null//Who shot it
-	var/suppressed = 0	//Attack message
-	var/yo = null
-	var/xo = null
-	var/current = null
-	var/atom/original = null // the original target clicked
-	var/turf/starting = null // the projectile's starting turf
-	var/list/permutated = list() // we've passed through these atoms, don't try to hit them again
-
-	var/p_x = 16
-	var/p_y = 16 // the pixel location of the tile that the player clicked. Default is the center
-
-	var/damage = 10
-	var/damage_type = BRUTE //BRUTE, BURN, TOX, OXY, CLONE are the only things that should be in here
-	var/nodamage = 0 //Determines if the projectile will skip any damage inflictions
-	var/flag = "bullet" //Defines what armor to use when it hits things.  Must be set to bullet, laser, energy,or bomb
-	var/projectile_type = "/obj/item/projectile"
-	var/kill_count = 50 //This will de-increment every process(). When 0, it will delete the projectile.
-		//Effects
-	var/stun = 0
-	var/weaken = 0
-	var/paralyze = 0
-	var/irradiate = 0
-	var/stutter = 0
-	var/eyeblur = 0
-	var/drowsy = 0
-	var/forcedodge = 0
-
-
-/obj/item/projectile/proc/delete()
-	// Garbage collect the projectiles
-	loc = null
-
-/obj/item/projectile/proc/on_hit(var/atom/target, var/blocked = 0, var/hit_zone)
-	if(!isliving(target))	return 0
-	if(isanimal(target))	return 0
-	var/mob/living/L = target
-	L.on_hit(type)
-	return L.apply_effects(stun, weaken, paralyze, irradiate, stutter, eyeblur, drowsy, blocked)
-
-/obj/item/projectile/proc/vol_by_damage()
-	if(src.damage)
-		return Clamp((src.damage) * 0.67, 30, 100)// Multiply projectile damage by 0.67, then clamp the value between 30 and 100
-	else
-		return 50 //if the projectile doesn't do damage, play its hitsound at 50% volume
-
-/obj/item/projectile/Bump(atom/A as mob|obj|turf|area)
-
-	if(A == firer)
-		loc = A.loc
-		return 0 //cannot shoot yourself
-
-	if(bumped)//Stops multihit projectiles
-		return 1
-
-	bumped = 1
-	if(ismob(A))
-		var/mob/M = A
-		if(!istype(A, /mob/living))
-			loc = A.loc
-<<<<<<< HEAD
-			return 0 //cannot shoot yourself
-
-		if(bumped)//Stops multihit projectiles
-			return 1
-
-		bumped = 1
-		if(ismob(A))
-			var/mob/M = A
-			if(!istype(A, /mob/living))
-				loc = A.loc
-				return 0// nope.avi
-
-			var/reagent_note
-			if(reagents && reagents.reagent_list)
-				reagent_note = " REAGENTS:"
-				for(var/datum/reagent/R in reagents.reagent_list)
-					reagent_note += R.id + " ("
-					reagent_note += num2text(R.volume) + ") "
-			var/distance = get_dist(get_turf(A), starting) // Get the distance between the turf shot from and the mob we hit and use that for the calculations.
-			def_zone = ran_zone(def_zone, max(100-(7*distance), 5)) //Lower accurancy/longer range tradeoff. 7 is a balanced number to use.
-			if(suppressed)
-				playsound(loc, hitsound, 5, 1, -1)
-				M << "<span class='userdanger'>You've been shot by \a [src] in \the [parse_zone(def_zone)]!</span>"
-=======
-			return 0// nope.avi
-
-		var/reagent_note
-		if(reagents && reagents.reagent_list)
-			reagent_note = " REAGENTS:"
-			for(var/datum/reagent/R in reagents.reagent_list)
-				reagent_note += R.id + " ("
-				reagent_note += num2text(R.volume) + ") "
-		var/distance = get_dist(get_turf(A), starting) // Get the distance between the turf shot from and the mob we hit and use that for the calculations.
-		def_zone = ran_zone(def_zone, max(100-(7*distance), 5)) //Lower accurancy/longer range tradeoff. 7 is a balanced number to use.
-		if(silenced)
-			playsound(loc, hitsound, 5, 1, -1)
-			M << "<span class='userdanger'>You've been shot by \a [src] in \the [parse_zone(def_zone)]!</span>"
-		else
-			if(hitsound)
-				var/volume = vol_by_damage()
-				playsound(loc, hitsound, volume, 1, -1)
-			M.visible_message("<span class='danger'>[M] is hit by \a [src] in the [parse_zone(def_zone)]!", \
-								"<span class='userdanger'>[M] is hit by \a [src] in the [parse_zone(def_zone)]!")	//X has fired Y is now given by the guns so you cant tell who shot you if you could not see the shooter
-		add_logs(firer, M, "shot", object="[src]", addition=reagent_note)
-
-
-	spawn(0)
-		if(A)
-			// We get the location before running A.bullet_act, incase the proc deletes A and makes it null
-			var/turf/new_loc = null
-			if(istype(A, /turf))
-				new_loc = A
->>>>>>> aaf1ceba
-			else
-				new_loc = A.loc
-
-			var/permutation = A.bullet_act(src, def_zone) // searches for return value, could be deleted after run so check A isn't null
-
-			if(permutation == -1 || (forcedodge && !istype(A, /turf)))// the bullet passes through a dense object!
-				bumped = 0 // reset bumped variable!
-				loc = new_loc
-				permutated.Add(A)
-				return 0
-
-			density = 0
-			invisibility = 101
-			delete()
-			return 0
-	return 1
-
-
-/obj/item/projectile/CanPass(atom/movable/mover, turf/target, height=0, air_group=0)
-	if(air_group || (height==0)) return 1
-
-	if(istype(mover, /obj/item/projectile))
-		return prob(95)
-	else
-		return 1
-
-
-/obj/item/projectile/process()
-	if(kill_count < 1)
-		delete()
-		return
-	kill_count--
-	spawn while(src && src.loc)
-		if((!( current ) || loc == current))
-			current = locate(min(max(x + xo, 1), world.maxx), min(max(y + yo, 1), world.maxy), z)
-		if((x == 1 || x == world.maxx || y == 1 || y == world.maxy))
-			delete()
-			return
-		step_towards(src, current)
-		sleep(1)
-		if(!bumped && ((original && original.layer>=2.75) || ismob(original)))
-			if(loc == get_turf(original))
-				if(!(original in permutated))
-					Bump(original)
-					sleep(1)
-		Range()
-	return
-
-/obj/item/projectile/proc/Range()
+/*
+#define BRUTE "brute"
+#define BURN "burn"
+#define TOX "tox"
+#define OXY "oxy"
+#define CLONE "clone"
+
+#define ADD "add"
+#define SET "set"
+*/
+
+/obj/item/projectile
+	name = "projectile"
+	icon = 'icons/obj/projectiles.dmi'
+	icon_state = "bullet"
+	density = 1
+	unacidable = 1
+	anchored = 1 //There's a reason this is here, Mport. God fucking damn it -Agouri. Find&Fix by Pete. The reason this is here is to stop the curving of emitter shots.
+	pass_flags = PASSTABLE
+	mouse_opacity = 0
+	hitsound = 'sound/weapons/pierce.ogg'
+	var/bumped = 0		//Prevents it from hitting more than one guy at once
+	var/def_zone = ""	//Aiming at
+	var/mob/firer = null//Who shot it
+	var/suppressed = 0	//Attack message
+	var/yo = null
+	var/xo = null
+	var/current = null
+	var/atom/original = null // the original target clicked
+	var/turf/starting = null // the projectile's starting turf
+	var/list/permutated = list() // we've passed through these atoms, don't try to hit them again
+
+	var/p_x = 16
+	var/p_y = 16 // the pixel location of the tile that the player clicked. Default is the center
+
+	var/damage = 10
+	var/damage_type = BRUTE //BRUTE, BURN, TOX, OXY, CLONE are the only things that should be in here
+	var/nodamage = 0 //Determines if the projectile will skip any damage inflictions
+	var/flag = "bullet" //Defines what armor to use when it hits things.  Must be set to bullet, laser, energy,or bomb
+	var/projectile_type = "/obj/item/projectile"
+	var/kill_count = 50 //This will de-increment every process(). When 0, it will delete the projectile.
+		//Effects
+	var/stun = 0
+	var/weaken = 0
+	var/paralyze = 0
+	var/irradiate = 0
+	var/stutter = 0
+	var/eyeblur = 0
+	var/drowsy = 0
+	var/forcedodge = 0
+
+
+/obj/item/projectile/proc/delete()
+	// Garbage collect the projectiles
+	loc = null
+
+/obj/item/projectile/proc/on_hit(var/atom/target, var/blocked = 0, var/hit_zone)
+	if(!isliving(target))	return 0
+	if(isanimal(target))	return 0
+	var/mob/living/L = target
+	L.on_hit(type)
+	return L.apply_effects(stun, weaken, paralyze, irradiate, stutter, eyeblur, drowsy, blocked)
+
+/obj/item/projectile/proc/vol_by_damage()
+	if(src.damage)
+		return Clamp((src.damage) * 0.67, 30, 100)// Multiply projectile damage by 0.67, then clamp the value between 30 and 100
+	else
+		return 50 //if the projectile doesn't do damage, play its hitsound at 50% volume
+
+/obj/item/projectile/Bump(atom/A as mob|obj|turf|area)
+
+	if(A == firer)
+		loc = A.loc
+		return 0 //cannot shoot yourself
+
+	if(bumped)//Stops multihit projectiles
+		return 1
+
+	bumped = 1
+	if(ismob(A))
+		var/mob/M = A
+		if(!istype(A, /mob/living))
+			loc = A.loc
+			return 0// nope.avi
+
+		var/reagent_note
+		if(reagents && reagents.reagent_list)
+			reagent_note = " REAGENTS:"
+			for(var/datum/reagent/R in reagents.reagent_list)
+				reagent_note += R.id + " ("
+				reagent_note += num2text(R.volume) + ") "
+		var/distance = get_dist(get_turf(A), starting) // Get the distance between the turf shot from and the mob we hit and use that for the calculations.
+		def_zone = ran_zone(def_zone, max(100-(7*distance), 5)) //Lower accurancy/longer range tradeoff. 7 is a balanced number to use.
+		if(suppressed)
+			playsound(loc, hitsound, 5, 1, -1)
+			M << "<span class='userdanger'>You've been shot by \a [src] in \the [parse_zone(def_zone)]!</span>"
+		else
+			if(hitsound)
+				var/volume = vol_by_damage()
+				playsound(loc, hitsound, volume, 1, -1)
+			M.visible_message("<span class='danger'>[M] is hit by \a [src] in the [parse_zone(def_zone)]!", \
+								"<span class='userdanger'>[M] is hit by \a [src] in the [parse_zone(def_zone)]!")	//X has fired Y is now given by the guns so you cant tell who shot you if you could not see the shooter
+		add_logs(firer, M, "shot", object="[src]", addition=reagent_note)
+
+
+	spawn(0)
+		if(A)
+			// We get the location before running A.bullet_act, incase the proc deletes A and makes it null
+			var/turf/new_loc = null
+			if(istype(A, /turf))
+				new_loc = A
+			else
+				new_loc = A.loc
+
+			var/permutation = A.bullet_act(src, def_zone) // searches for return value, could be deleted after run so check A isn't null
+
+			if(permutation == -1 || (forcedodge && !istype(A, /turf)))// the bullet passes through a dense object!
+				bumped = 0 // reset bumped variable!
+				loc = new_loc
+				permutated.Add(A)
+				return 0
+
+			density = 0
+			invisibility = 101
+			delete()
+			return 0
+	return 1
+
+
+/obj/item/projectile/CanPass(atom/movable/mover, turf/target, height=0, air_group=0)
+	if(air_group || (height==0)) return 1
+
+	if(istype(mover, /obj/item/projectile))
+		return prob(95)
+	else
+		return 1
+
+
+/obj/item/projectile/process()
+	if(kill_count < 1)
+		delete()
+		return
+	kill_count--
+	spawn while(src && src.loc)
+		if((!( current ) || loc == current))
+			current = locate(min(max(x + xo, 1), world.maxx), min(max(y + yo, 1), world.maxy), z)
+		if((x == 1 || x == world.maxx || y == 1 || y == world.maxy))
+			delete()
+			return
+		step_towards(src, current)
+		sleep(1)
+		if(!bumped && ((original && original.layer>=2.75) || ismob(original)))
+			if(loc == get_turf(original))
+				if(!(original in permutated))
+					Bump(original)
+					sleep(1)
+		Range()
+	return
+
+/obj/item/projectile/proc/Range()
 	return