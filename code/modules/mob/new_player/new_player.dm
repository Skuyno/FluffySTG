--- conflicted
+++ resolved
@@ -1,353 +1,344 @@
-//This file was auto-corrected by findeclaration.exe on 25.5.2012 20:42:33
-
-/mob/new_player
-	var/ready = 0
-	var/spawning = 0//Referenced when you want to delete the new_player later on in the code.
-	var/totalPlayers = 0		 //Player counts for the Lobby tab
-	var/totalPlayersReady = 0
-
-	invisibility = 101
-
-	density = 0
-	stat = 2
-	canmove = 0
-
-	anchored = 1	//  don't get pushed around
-
-	New()
-		mob_list += src
-
-	verb/new_player_panel()
-		set src = usr
-		new_player_panel_proc()
-
-
-	proc/new_player_panel_proc()
-
-		var/output = "<center><p><a href='byond://?src=\ref[src];show_preferences=1'>Setup Character</A></p>"
-
-		if(!ticker || ticker.current_state <= GAME_STATE_PREGAME)
-			if(!ready)	output += "<p><a href='byond://?src=\ref[src];ready=1'>Declare Ready</A></p>"
-			else	output += "<p><b>You are ready</b> <a href='byond://?src=\ref[src];ready=2'>Cancel</A></p>"
-
-		else
-			output += "<p><a href='byond://?src=\ref[src];late_join=1'>Join Game!</A></p>"
-
-		output += "<p><a href='byond://?src=\ref[src];observe=1'>Observe</A></p>"
-
-		if(!IsGuestKey(src.key))
-			establish_db_connection()
-
-			if(dbcon.IsConnected())
-				var/isadmin = 0
-				if(src.client && src.client.holder)
-					isadmin = 1
-				var/DBQuery/query = dbcon.NewQuery("SELECT id FROM erro_poll_question WHERE [(isadmin ? "" : "adminonly = false AND")] Now() BETWEEN starttime AND endtime AND id NOT IN (SELECT pollid FROM erro_poll_vote WHERE ckey = \"[ckey]\") AND id NOT IN (SELECT pollid FROM erro_poll_textreply WHERE ckey = \"[ckey]\")")
-				query.Execute()
-				var/newpoll = 0
-				while(query.NextRow())
-					newpoll = 1
-					break
-
-				if(newpoll)
-					output += "<p><b><a href='byond://?src=\ref[src];showpoll=1'>Show Player Polls</A> (NEW!)</b></p>"
-				else
-					output += "<p><a href='byond://?src=\ref[src];showpoll=1'>Show Player Polls</A></p>"
-
-		output += "</center>"
-
-		//src << browse(output,"window=playersetup;size=210x240;can_close=0")
-		var/datum/browser/popup = new(src, "playersetup", "<div align='center'>New Player Options</div>", 210, 240)
-		popup.set_window_options("can_close=0")
-		popup.set_content(output)
-		popup.open(0)
-		return
-
-	Stat()
-		..()
-
-		statpanel("Lobby")
-		if(client.statpanel=="Lobby" && ticker)
-			if(ticker.hide_mode)
-				stat("Game Mode:", "Secret")
-			else
-				stat("Game Mode:", "[master_mode]")
-
-			if((ticker.current_state == GAME_STATE_PREGAME) && going)
-				stat("Time To Start:", ticker.pregame_timeleft)
-			if((ticker.current_state == GAME_STATE_PREGAME) && !going)
-				stat("Time To Start:", "DELAYED")
-
-			if(ticker.current_state == GAME_STATE_PREGAME)
-				stat("Players: [totalPlayers]", "Players Ready: [totalPlayersReady]")
-				totalPlayers = 0
-				totalPlayersReady = 0
-				for(var/mob/new_player/player in player_list)
-					stat("[player.key]", (player.ready)?("(Playing)"):(null))
-					totalPlayers++
-					if(player.ready)totalPlayersReady++
-
-	Topic(href, href_list[])
-		if(!client)	return 0
-
-		if(href_list["show_preferences"])
-			client.prefs.ShowChoices(src)
-			return 1
-
-		if(href_list["ready"])
-			ready = !ready
-
-		if(href_list["refresh"])
-			src << browse(null, "window=playersetup") //closes the player setup window
-			new_player_panel_proc()
-
-		if(href_list["observe"])
-
-			if(alert(src,"Are you sure you wish to observe? You will not be able to play this round!","Player Setup","Yes","No") == "Yes")
-				if(!client)	return 1
-				var/mob/dead/observer/observer = new()
-
-				spawning = 1
-				src << sound(null, repeat = 0, wait = 0, volume = 85, channel = 1) // MAD JAMS cant last forever yo
-
-				observer.started_as_observer = 1
-				close_spawn_windows()
-				var/obj/O = locate("landmark*Observer-Start")
-				src << "\blue Now teleporting."
-				observer.loc = O.loc
-				if(client.prefs.be_random_name)
-					client.prefs.real_name = random_name(gender)
-				observer.real_name = client.prefs.real_name
-				observer.name = observer.real_name
-				observer.key = key
-
-				del(src)
-				return 1
-
-		if(href_list["late_join"])
-			if(!ticker || ticker.current_state != GAME_STATE_PLAYING)
-				usr << "\red The round is either not ready, or has already finished..."
-				return
-			LateChoices()
-
-		if(href_list["SelectedJob"])
-
-			if(!enter_allowed)
-				usr << "\blue There is an administrative lock on entering the game!"
-				return
-
-			AttemptLateSpawn(href_list["SelectedJob"])
-			return
-
-		if(href_list["privacy_poll"])
-			establish_db_connection()
-			if(!dbcon.IsConnected())
-				return
-			var/voted = 0
-
-			//First check if the person has not voted yet.
-			var/DBQuery/query = dbcon.NewQuery("SELECT * FROM erro_privacy WHERE ckey='[src.ckey]'")
-			query.Execute()
-			while(query.NextRow())
-				voted = 1
-				break
-
-			//This is a safety switch, so only valid options pass through
-			var/option = "UNKNOWN"
-			switch(href_list["privacy_poll"])
-				if("signed")
-					option = "SIGNED"
-				if("anonymous")
-					option = "ANONYMOUS"
-				if("nostats")
-					option = "NOSTATS"
-				if("later")
-					usr << browse(null,"window=privacypoll")
-					return
-				if("abstain")
-					option = "ABSTAIN"
-
-			if(option == "UNKNOWN")
-				return
-
-			if(!voted)
-				var/sql = "INSERT INTO erro_privacy VALUES (null, Now(), '[src.ckey]', '[option]')"
-				var/DBQuery/query_insert = dbcon.NewQuery(sql)
-				query_insert.Execute()
-				usr << "<b>Thank you for your vote!</b>"
-				usr << browse(null,"window=privacypoll")
-
-		if(!ready && href_list["preference"])
-			if(client)
-				client.prefs.process_link(src, href_list)
-		else if(!href_list["late_join"])
-			new_player_panel()
-
-		if(href_list["showpoll"])
-			handle_player_polling()
-			return
-
-		if(href_list["pollid"])
-			var/pollid = href_list["pollid"]
-			if(istext(pollid))
-				pollid = text2num(pollid)
-			if(isnum(pollid))
-				src.poll_player(pollid)
-			return
-
-		if(href_list["votepollid"] && href_list["votetype"])
-			var/pollid = text2num(href_list["votepollid"])
-			var/votetype = href_list["votetype"]
-			switch(votetype)
-				if("OPTION")
-					var/optionid = text2num(href_list["voteoptionid"])
-					vote_on_poll(pollid, optionid)
-				if("TEXT")
-					var/replytext = href_list["replytext"]
-					log_text_poll_reply(pollid, replytext)
-				if("NUMVAL")
-					var/id_min = text2num(href_list["minid"])
-					var/id_max = text2num(href_list["maxid"])
-
-					if( (id_max - id_min) > 100 )	//Basic exploit prevention
-						usr << "The option ID difference is too big. Please contact administration or the database admin."
-						return
-
-					for(var/optionid = id_min; optionid <= id_max; optionid++)
-						if(!isnull(href_list["o[optionid]"]))	//Test if this optionid was replied to
-							var/rating
-							if(href_list["o[optionid]"] == "abstain")
-								rating = null
-							else
-								rating = text2num(href_list["o[optionid]"])
-								if(!isnum(rating))
-									return
-
-							vote_on_numval_poll(pollid, optionid, rating)
-				if("MULTICHOICE")
-					var/id_min = text2num(href_list["minoptionid"])
-					var/id_max = text2num(href_list["maxoptionid"])
-
-					if( (id_max - id_min) > 100 )	//Basic exploit prevention
-						usr << "The option ID difference is too big. Please contact administration or the database admin."
-						return
-
-					for(var/optionid = id_min; optionid <= id_max; optionid++)
-						if(!isnull(href_list["option_[optionid]"]))	//Test if this optionid was selected
-							vote_on_poll(pollid, optionid, 1)
-
-	proc/IsJobAvailable(rank)
-		var/datum/job/job = job_master.GetJob(rank)
-		if(!job)	return 0
-		if((job.current_positions >= job.total_positions) && job.total_positions != -1)	return 0
-		if(jobban_isbanned(src,rank))	return 0
-		if(!job.player_old_enough(src.client))	return 0
-		return 1
-
-
-	proc/AttemptLateSpawn(rank)
-		if(!IsJobAvailable(rank))
-			src << alert("[rank] is not available. Please try another.")
-			return 0
-
-		job_master.AssignRole(src, rank, 1)
-
-		var/mob/living/carbon/human/character = create_character()	//creates the human and transfers vars and mind
-		job_master.EquipRank(character, rank, 1)					//equips the human
-		character.loc = pick(latejoin)
-		character.lastarea = get_area(loc)
-
-		if(character.mind.assigned_role != "Cyborg")
-			data_core.manifest_inject(character)
-			ticker.minds += character.mind//Cyborgs and AIs handle this in the transform proc.	//TODO!!!!! ~Carn
-			AnnounceArrival(character, rank)
-		else
-			character.Robotize()
-		del(src)
-
-
-	proc/AnnounceArrival(var/mob/living/carbon/human/character, var/rank)
-		if (ticker.current_state == GAME_STATE_PLAYING)
-			var/ailist[] = list()
-			for (var/mob/living/silicon/ai/A in living_mob_list)
-				ailist += A
-			if (ailist.len)
-				var/mob/living/silicon/ai/announcer = pick(ailist)
-				if(character.mind)
-					if((character.mind.assigned_role != "Cyborg") && (character.mind.special_role != "MODE"))
-						announcer.say("[character.real_name] has signed up as [rank].")
-
-	proc/LateChoices()
-		var/mills = world.time // 1/10 of a second, not real milliseconds but whatever
-		//var/secs = ((mills % 36000) % 600) / 10 //Not really needed, but I'll leave it here for refrence.. or something
-		var/mins = (mills % 36000) / 600
-		var/hours = mills / 36000
-
-		var/dat = "<html><body><center>"
-		dat += "Round Duration: [round(hours)]h [round(mins)]m<br>"
-
-		if(emergency_shuttle) //In case Nanotrasen decides reposess CentComm's shuttles.
-			if(emergency_shuttle.direction == 2) //Shuttle is going to centcomm, not recalled
-				dat += "<font color='red'><b>The station has been evacuated.</b></font><br>"
-			if(emergency_shuttle.direction == 1 && emergency_shuttle.timeleft() < 300) //Shuttle is past the point of no recall
-				dat += "<font color='red'>The station is currently undergoing evacuation procedures.</font><br>"
-
-		dat += "Choose from the following open positions:<br>"
-		for(var/datum/job/job in job_master.occupations)
-			if(job && IsJobAvailable(job.title))
-				dat += "<a href='byond://?src=\ref[src];SelectedJob=[job.title]'>[job.title] ([job.current_positions])</a><br>"
-
-		dat += "</center>"
-		src << browse(dat, "window=latechoices;size=300x640;can_close=1")
-
-
-	proc/create_character()
-		spawning = 1
-		close_spawn_windows()
-
-		var/mob/living/carbon/human/new_character = new(loc)
-		new_character.lastarea = get_area(loc)
-
-<<<<<<< HEAD
-		if(ticker.random_players || appearance_isbanned(new_character))
-			client.prefs.random_character()
-			client.prefs.real_name = random_name(gender)
-		client.prefs.copy_to(new_character)
-=======
-		if(config.force_random_names || appearance_isbanned(new_character))
-			new_character.gender = pick(MALE, FEMALE)
-			client.prefs.real_name = random_name()
-			client.prefs.randomize_appearance_for(new_character)
-		else
-			client.prefs.copy_to(new_character)
->>>>>>> 881e9330
-
-		src << sound(null, repeat = 0, wait = 0, volume = 85, channel = 1) // MAD JAMS cant last forever yo
-
-		if(mind)
-			mind.active = 0					//we wish to transfer the key manually
-			if(mind.assigned_role == "Clown")				//give them a clownname if they are a clown
-				new_character.real_name = pick(clown_names)	//I hate this being here of all places but unfortunately dna is based on real_name!
-				new_character.rename_self("clown")
-			mind.transfer_to(new_character)					//won't transfer key since the mind is not active
-
-		new_character.name = real_name
-		new_character.dna.ready_dna(new_character)
-		new_character.dna.b_type = client.prefs.b_type
-
-		new_character.key = key		//Manually transfer the key to log them in
-
-		return new_character
-
-
-	Move()
-		return 0
-
-
-	proc/close_spawn_windows()
-
-		src << browse(null, "window=latechoices") //closes late choices window
-		src << browse(null, "window=playersetup") //closes the player setup window
-		src << browse(null, "window=preferences") //closes job selection
-		src << browse(null, "window=mob_occupation")
-		src << browse(null, "window=latechoices") //closes late job selection
+//This file was auto-corrected by findeclaration.exe on 25.5.2012 20:42:33
+
+/mob/new_player
+	var/ready = 0
+	var/spawning = 0//Referenced when you want to delete the new_player later on in the code.
+	var/totalPlayers = 0		 //Player counts for the Lobby tab
+	var/totalPlayersReady = 0
+
+	invisibility = 101
+
+	density = 0
+	stat = 2
+	canmove = 0
+
+	anchored = 1	//  don't get pushed around
+
+	New()
+		mob_list += src
+
+	verb/new_player_panel()
+		set src = usr
+		new_player_panel_proc()
+
+
+	proc/new_player_panel_proc()
+
+		var/output = "<center><p><a href='byond://?src=\ref[src];show_preferences=1'>Setup Character</A></p>"
+
+		if(!ticker || ticker.current_state <= GAME_STATE_PREGAME)
+			if(!ready)	output += "<p><a href='byond://?src=\ref[src];ready=1'>Declare Ready</A></p>"
+			else	output += "<p><b>You are ready</b> <a href='byond://?src=\ref[src];ready=2'>Cancel</A></p>"
+
+		else
+			output += "<p><a href='byond://?src=\ref[src];late_join=1'>Join Game!</A></p>"
+
+		output += "<p><a href='byond://?src=\ref[src];observe=1'>Observe</A></p>"
+
+		if(!IsGuestKey(src.key))
+			establish_db_connection()
+
+			if(dbcon.IsConnected())
+				var/isadmin = 0
+				if(src.client && src.client.holder)
+					isadmin = 1
+				var/DBQuery/query = dbcon.NewQuery("SELECT id FROM erro_poll_question WHERE [(isadmin ? "" : "adminonly = false AND")] Now() BETWEEN starttime AND endtime AND id NOT IN (SELECT pollid FROM erro_poll_vote WHERE ckey = \"[ckey]\") AND id NOT IN (SELECT pollid FROM erro_poll_textreply WHERE ckey = \"[ckey]\")")
+				query.Execute()
+				var/newpoll = 0
+				while(query.NextRow())
+					newpoll = 1
+					break
+
+				if(newpoll)
+					output += "<p><b><a href='byond://?src=\ref[src];showpoll=1'>Show Player Polls</A> (NEW!)</b></p>"
+				else
+					output += "<p><a href='byond://?src=\ref[src];showpoll=1'>Show Player Polls</A></p>"
+
+		output += "</center>"
+
+		//src << browse(output,"window=playersetup;size=210x240;can_close=0")
+		var/datum/browser/popup = new(src, "playersetup", "<div align='center'>New Player Options</div>", 210, 240)
+		popup.set_window_options("can_close=0")
+		popup.set_content(output)
+		popup.open(0)
+		return
+
+	Stat()
+		..()
+
+		statpanel("Lobby")
+		if(client.statpanel=="Lobby" && ticker)
+			if(ticker.hide_mode)
+				stat("Game Mode:", "Secret")
+			else
+				stat("Game Mode:", "[master_mode]")
+
+			if((ticker.current_state == GAME_STATE_PREGAME) && going)
+				stat("Time To Start:", ticker.pregame_timeleft)
+			if((ticker.current_state == GAME_STATE_PREGAME) && !going)
+				stat("Time To Start:", "DELAYED")
+
+			if(ticker.current_state == GAME_STATE_PREGAME)
+				stat("Players: [totalPlayers]", "Players Ready: [totalPlayersReady]")
+				totalPlayers = 0
+				totalPlayersReady = 0
+				for(var/mob/new_player/player in player_list)
+					stat("[player.key]", (player.ready)?("(Playing)"):(null))
+					totalPlayers++
+					if(player.ready)totalPlayersReady++
+
+	Topic(href, href_list[])
+		if(!client)	return 0
+
+		if(href_list["show_preferences"])
+			client.prefs.ShowChoices(src)
+			return 1
+
+		if(href_list["ready"])
+			ready = !ready
+
+		if(href_list["refresh"])
+			src << browse(null, "window=playersetup") //closes the player setup window
+			new_player_panel_proc()
+
+		if(href_list["observe"])
+
+			if(alert(src,"Are you sure you wish to observe? You will not be able to play this round!","Player Setup","Yes","No") == "Yes")
+				if(!client)	return 1
+				var/mob/dead/observer/observer = new()
+
+				spawning = 1
+				src << sound(null, repeat = 0, wait = 0, volume = 85, channel = 1) // MAD JAMS cant last forever yo
+
+				observer.started_as_observer = 1
+				close_spawn_windows()
+				var/obj/O = locate("landmark*Observer-Start")
+				src << "\blue Now teleporting."
+				observer.loc = O.loc
+				if(client.prefs.be_random_name)
+					client.prefs.real_name = random_name(gender)
+				observer.real_name = client.prefs.real_name
+				observer.name = observer.real_name
+				observer.key = key
+
+				del(src)
+				return 1
+
+		if(href_list["late_join"])
+			if(!ticker || ticker.current_state != GAME_STATE_PLAYING)
+				usr << "\red The round is either not ready, or has already finished..."
+				return
+			LateChoices()
+
+		if(href_list["SelectedJob"])
+
+			if(!enter_allowed)
+				usr << "\blue There is an administrative lock on entering the game!"
+				return
+
+			AttemptLateSpawn(href_list["SelectedJob"])
+			return
+
+		if(href_list["privacy_poll"])
+			establish_db_connection()
+			if(!dbcon.IsConnected())
+				return
+			var/voted = 0
+
+			//First check if the person has not voted yet.
+			var/DBQuery/query = dbcon.NewQuery("SELECT * FROM erro_privacy WHERE ckey='[src.ckey]'")
+			query.Execute()
+			while(query.NextRow())
+				voted = 1
+				break
+
+			//This is a safety switch, so only valid options pass through
+			var/option = "UNKNOWN"
+			switch(href_list["privacy_poll"])
+				if("signed")
+					option = "SIGNED"
+				if("anonymous")
+					option = "ANONYMOUS"
+				if("nostats")
+					option = "NOSTATS"
+				if("later")
+					usr << browse(null,"window=privacypoll")
+					return
+				if("abstain")
+					option = "ABSTAIN"
+
+			if(option == "UNKNOWN")
+				return
+
+			if(!voted)
+				var/sql = "INSERT INTO erro_privacy VALUES (null, Now(), '[src.ckey]', '[option]')"
+				var/DBQuery/query_insert = dbcon.NewQuery(sql)
+				query_insert.Execute()
+				usr << "<b>Thank you for your vote!</b>"
+				usr << browse(null,"window=privacypoll")
+
+		if(!ready && href_list["preference"])
+			if(client)
+				client.prefs.process_link(src, href_list)
+		else if(!href_list["late_join"])
+			new_player_panel()
+
+		if(href_list["showpoll"])
+			handle_player_polling()
+			return
+
+		if(href_list["pollid"])
+			var/pollid = href_list["pollid"]
+			if(istext(pollid))
+				pollid = text2num(pollid)
+			if(isnum(pollid))
+				src.poll_player(pollid)
+			return
+
+		if(href_list["votepollid"] && href_list["votetype"])
+			var/pollid = text2num(href_list["votepollid"])
+			var/votetype = href_list["votetype"]
+			switch(votetype)
+				if("OPTION")
+					var/optionid = text2num(href_list["voteoptionid"])
+					vote_on_poll(pollid, optionid)
+				if("TEXT")
+					var/replytext = href_list["replytext"]
+					log_text_poll_reply(pollid, replytext)
+				if("NUMVAL")
+					var/id_min = text2num(href_list["minid"])
+					var/id_max = text2num(href_list["maxid"])
+
+					if( (id_max - id_min) > 100 )	//Basic exploit prevention
+						usr << "The option ID difference is too big. Please contact administration or the database admin."
+						return
+
+					for(var/optionid = id_min; optionid <= id_max; optionid++)
+						if(!isnull(href_list["o[optionid]"]))	//Test if this optionid was replied to
+							var/rating
+							if(href_list["o[optionid]"] == "abstain")
+								rating = null
+							else
+								rating = text2num(href_list["o[optionid]"])
+								if(!isnum(rating))
+									return
+
+							vote_on_numval_poll(pollid, optionid, rating)
+				if("MULTICHOICE")
+					var/id_min = text2num(href_list["minoptionid"])
+					var/id_max = text2num(href_list["maxoptionid"])
+
+					if( (id_max - id_min) > 100 )	//Basic exploit prevention
+						usr << "The option ID difference is too big. Please contact administration or the database admin."
+						return
+
+					for(var/optionid = id_min; optionid <= id_max; optionid++)
+						if(!isnull(href_list["option_[optionid]"]))	//Test if this optionid was selected
+							vote_on_poll(pollid, optionid, 1)
+
+	proc/IsJobAvailable(rank)
+		var/datum/job/job = job_master.GetJob(rank)
+		if(!job)	return 0
+		if((job.current_positions >= job.total_positions) && job.total_positions != -1)	return 0
+		if(jobban_isbanned(src,rank))	return 0
+		if(!job.player_old_enough(src.client))	return 0
+		return 1
+
+
+	proc/AttemptLateSpawn(rank)
+		if(!IsJobAvailable(rank))
+			src << alert("[rank] is not available. Please try another.")
+			return 0
+
+		job_master.AssignRole(src, rank, 1)
+
+		var/mob/living/carbon/human/character = create_character()	//creates the human and transfers vars and mind
+		job_master.EquipRank(character, rank, 1)					//equips the human
+		character.loc = pick(latejoin)
+		character.lastarea = get_area(loc)
+
+		if(character.mind.assigned_role != "Cyborg")
+			data_core.manifest_inject(character)
+			ticker.minds += character.mind//Cyborgs and AIs handle this in the transform proc.	//TODO!!!!! ~Carn
+			AnnounceArrival(character, rank)
+		else
+			character.Robotize()
+		del(src)
+
+
+	proc/AnnounceArrival(var/mob/living/carbon/human/character, var/rank)
+		if (ticker.current_state == GAME_STATE_PLAYING)
+			var/ailist[] = list()
+			for (var/mob/living/silicon/ai/A in living_mob_list)
+				ailist += A
+			if (ailist.len)
+				var/mob/living/silicon/ai/announcer = pick(ailist)
+				if(character.mind)
+					if((character.mind.assigned_role != "Cyborg") && (character.mind.special_role != "MODE"))
+						announcer.say("[character.real_name] has signed up as [rank].")
+
+	proc/LateChoices()
+		var/mills = world.time // 1/10 of a second, not real milliseconds but whatever
+		//var/secs = ((mills % 36000) % 600) / 10 //Not really needed, but I'll leave it here for refrence.. or something
+		var/mins = (mills % 36000) / 600
+		var/hours = mills / 36000
+
+		var/dat = "<html><body><center>"
+		dat += "Round Duration: [round(hours)]h [round(mins)]m<br>"
+
+		if(emergency_shuttle) //In case Nanotrasen decides reposess CentComm's shuttles.
+			if(emergency_shuttle.direction == 2) //Shuttle is going to centcomm, not recalled
+				dat += "<font color='red'><b>The station has been evacuated.</b></font><br>"
+			if(emergency_shuttle.direction == 1 && emergency_shuttle.timeleft() < 300) //Shuttle is past the point of no recall
+				dat += "<font color='red'>The station is currently undergoing evacuation procedures.</font><br>"
+
+		dat += "Choose from the following open positions:<br>"
+		for(var/datum/job/job in job_master.occupations)
+			if(job && IsJobAvailable(job.title))
+				dat += "<a href='byond://?src=\ref[src];SelectedJob=[job.title]'>[job.title] ([job.current_positions])</a><br>"
+
+		dat += "</center>"
+		src << browse(dat, "window=latechoices;size=300x640;can_close=1")
+
+
+	proc/create_character()
+		spawning = 1
+		close_spawn_windows()
+
+		var/mob/living/carbon/human/new_character = new(loc)
+		new_character.lastarea = get_area(loc)
+
+		if(config.force_random_names || appearance_isbanned(new_character))
+			client.prefs.random_character()
+			client.prefs.real_name = random_name(gender)
+		client.prefs.copy_to(new_character)
+
+		src << sound(null, repeat = 0, wait = 0, volume = 85, channel = 1) // MAD JAMS cant last forever yo
+
+		if(mind)
+			mind.active = 0					//we wish to transfer the key manually
+			if(mind.assigned_role == "Clown")				//give them a clownname if they are a clown
+				new_character.real_name = pick(clown_names)	//I hate this being here of all places but unfortunately dna is based on real_name!
+				new_character.rename_self("clown")
+			mind.transfer_to(new_character)					//won't transfer key since the mind is not active
+
+		new_character.name = real_name
+		new_character.dna.ready_dna(new_character)
+		new_character.dna.b_type = client.prefs.b_type
+
+		new_character.key = key		//Manually transfer the key to log them in
+
+		return new_character
+
+
+	Move()
+		return 0
+
+
+	proc/close_spawn_windows()
+
+		src << browse(null, "window=latechoices") //closes late choices window
+		src << browse(null, "window=playersetup") //closes the player setup window
+		src << browse(null, "window=preferences") //closes job selection
+		src << browse(null, "window=mob_occupation")
+		src << browse(null, "window=latechoices") //closes late job selection