--- conflicted
+++ resolved
@@ -1,767 +1,764 @@
-var/list/ai_list = list()
-
-//Not sure why this is necessary...
-/proc/AutoUpdateAI(obj/subject)
-	var/is_in_use = 0
-	if (subject!=null)
-		for(var/A in ai_list)
-			var/mob/living/silicon/ai/M = A
-			if ((M.client && M.machine == subject))
-				is_in_use = 1
-				subject.attack_ai(M)
-	return is_in_use
-
-
-/mob/living/silicon/ai
-	name = "AI"
-	icon = 'icons/mob/AI.dmi'//
-	icon_state = "ai"
-	anchored = 1
-	density = 1
-	status_flags = CANSTUN|CANPARALYSE|CANPUSH
-	force_compose = 1 //This ensures that the AI always composes it's own hear message. Needed for hrefs and job display.
-	var/list/network = list("SS13")
-	var/obj/machinery/camera/current = null
-	var/list/connected_robots = list()
-	var/aiRestorePowerRoutine = 0
-	//var/list/laws = list()
-	var/alarms = list("Motion"=list(), "Fire"=list(), "Atmosphere"=list(), "Power"=list(), "Camera"=list(), "Burglar"=list())
-	var/viewalerts = 0
-	var/icon/holo_icon//Default is assigned when AI is created.
-	var/radio_enabled = 1 //Determins if a carded AI can speak with its built in radio or not.
-	var/obj/item/device/pda/ai/aiPDA = null
-	var/obj/item/device/multitool/aiMulti = null
-	var/obj/item/device/camera/siliconcam/aicamera = null
-	var/obj/machinery/bot/Bot
-
-	//MALFUNCTION
-	var/datum/module_picker/malf_picker
-	var/processing_time = 100
-	var/list/datum/AI_Module/current_modules = list()
-	var/fire_res_on_core = 0
-
-	var/control_disabled = 0 // Set to 1 to stop AI from interacting via Click()
-	var/malfhacking = 0 // More or less a copy of the above var, so that malf AIs can hack and still get new cyborgs -- NeoFite
-	var/malf_cooldown = 0 //Cooldown var for malf modules
-
-	var/obj/machinery/power/apc/malfhack = null
-	var/explosive = 0 //does the AI explode when it dies?
-
-	var/mob/living/silicon/ai/parent = null
-	var/camera_light_on = 0
-	var/list/obj/machinery/camera/lit_cameras = list()
-
-	var/datum/trackable/track = new()
-
-	var/last_paper_seen = null
-	var/can_shunt = 1
-	var/last_announcement = "" // For AI VOX, if enabled
-	var/turf/waypoint //Holds the turf of the currently selected waypoint.
-	var/waypoint_mode = 0 //Waypoint mode is for selecting a turf via clicking.
-
-/mob/living/silicon/ai/New(loc, var/datum/ai_laws/L, var/obj/item/device/mmi/B, var/safety = 0)
-	var/list/possibleNames = ai_names
-
-	var/pickedName = null
-	while(!pickedName)
-		pickedName = pick(ai_names)
-		for (var/mob/living/silicon/ai/A in mob_list)
-			if (A.real_name == pickedName && possibleNames.len > 1) //fixing the theoretically possible infinite loop
-				possibleNames -= pickedName
-				pickedName = null
-
-	real_name = pickedName
-	name = real_name
-	anchored = 1
-	canmove = 0
-	density = 1
-	loc = loc
-
-	holo_icon = getHologramIcon(icon('icons/mob/AI.dmi',"holo1"))
-
-	if(L)
-		if (istype(L, /datum/ai_laws))
-			laws = L
-	else
-		make_laws()
-
-	verbs += /mob/living/silicon/ai/proc/show_laws_verb
-
-	aiPDA = new/obj/item/device/pda/ai(src)
-	aiPDA.owner = name
-	aiPDA.ownjob = "AI"
-	aiPDA.name = name + " (" + aiPDA.ownjob + ")"
-
-	aiMulti = new(src)
-	radio = new /obj/item/device/radio/headset/ai(src)
-	aicamera = new/obj/item/device/camera/siliconcam/ai_camera(src)
-
-	if (istype(loc, /turf))
-		verbs.Add(/mob/living/silicon/ai/proc/ai_network_change, \
-		/mob/living/silicon/ai/proc/ai_statuschange, /mob/living/silicon/ai/proc/ai_hologram_change, \
-<<<<<<< HEAD
-		/mob/living/silicon/ai/proc/toggle_camera_light, /mob/living/silicon/ai/proc/control_integrated_radio)
-=======
-		/mob/living/silicon/ai/proc/toggle_camera_light, /mob/living/silicon/ai/proc/botcall)
->>>>>>> 1aef19c8
-
-	if(!safety)//Only used by AIize() to successfully spawn an AI.
-		if (!B)//If there is no player/brain inside.
-			new/obj/structure/AIcore/deactivated(loc)//New empty terminal.
-			qdel(src)//Delete AI.
-			return
-		else
-			if (B.brainmob.mind)
-				B.brainmob.mind.transfer_to(src)
-
-			src << "<B>You are playing the station's AI. The AI cannot move, but can interact with many objects while viewing them (through cameras).</B>"
-			src << "<B>To look at other parts of the station, click on yourself to get a camera menu.</B>"
-			src << "<B>While observing through a camera, you can use most (networked) devices which you can see, such as computers, APCs, intercoms, doors, etc.</B>"
-			src << "To use something, simply click on it."
-			src << "Use say :b to speak to your cyborgs through binary."
-			src << "For department channels, use the following say commands:"
-			src << ":o - AI Private, :c - Command, :s - Security, :e - Engineering, :u - Supply, :v - Service, :m - Medical, :n - Science."
-			if (!(ticker && ticker.mode && (mind in ticker.mode.malf_ai)))
-				show_laws()
-				src << "<b>These laws may be changed by other players, or by you being the traitor.</b>"
-
-			job = "AI"
-	ai_list += src
-	shuttle_caller_list += src
-	..()
-	return
-
-/mob/living/silicon/ai/Destroy()
-	ai_list -= src
-	shuttle_caller_list -= src
-	emergency_shuttle.autoshuttlecall()
-	..()
-
-
-/mob/living/silicon/ai/verb/pick_icon()
-	set category = "AI Commands"
-	set name = "Set AI Core Display"
-	if(stat || aiRestorePowerRoutine)
-		return
-
-		//if(icon_state == initial(icon_state))
-	var/icontype = input("Please, select a display!", "AI", null/*, null*/) in list("Clown", "Monochrome", "Blue", "Inverted", "Firewall", "Green", "Red", "Static", "Red October", "House", "Heartline")
-	if(icontype == "Clown")
-		icon_state = "ai-clown2"
-	else if(icontype == "Monochrome")
-		icon_state = "ai-mono"
-	else if(icontype == "Blue")
-		icon_state = "ai"
-	else if(icontype == "Inverted")
-		icon_state = "ai-u"
-	else if(icontype == "Firewall")
-		icon_state = "ai-magma"
-	else if(icontype == "Green")
-		icon_state = "ai-wierd"
-	else if(icontype == "Red")
-		icon_state = "ai-malf"
-	else if(icontype == "Static")
-		icon_state = "ai-static"
-	else if(icontype == "Red October")
-		icon_state = "ai-redoctober"
-	else if(icontype == "House")
-		icon_state = "ai-house"
-	else if(icontype == "Heartline")
-		icon_state = "ai-heartline"
-	//else
-			//usr <<"You can only change your display once!"
-			//return
-
-/mob/living/silicon/ai/Stat()
-	..()
-	statpanel("Status")
-	if (client.statpanel == "Status")
-		if(emergency_shuttle.online && emergency_shuttle.location < 2)
-			var/timeleft = emergency_shuttle.timeleft()
-			if (timeleft)
-				stat(null, "ETA-[(timeleft / 60) % 60]:[add_zero(num2text(timeleft % 60), 2)]")
-
-		if(ticker.mode.name == "AI malfunction")
-			var/datum/game_mode/malfunction/malf = ticker.mode
-			for (var/datum/mind/malfai in malf.malf_ai)
-				if ((mind == malfai) && (malf.apcs > 0))
-					stat(null, "Time until station control secured: [max(malf.AI_win_timeleft/malf.apcs, 0)] seconds")
-
-		if(!stat)
-			stat(null, text("System integrity: [(health+100)/2]%"))
-		else
-			stat(null, text("Systems nonfunctional"))
-
-/mob/living/silicon/ai/proc/ai_alerts()
-	var/dat = "<HEAD><TITLE>Current Station Alerts</TITLE><META HTTP-EQUIV='Refresh' CONTENT='10'></HEAD><BODY>\n"
-	dat += "<A HREF='?src=\ref[src];mach_close=aialerts'>Close</A><BR><BR>"
-	for (var/cat in alarms)
-		dat += text("<B>[]</B><BR>\n", cat)
-		var/list/L = alarms[cat]
-		if (L.len)
-			for (var/alarm in L)
-				var/list/alm = L[alarm]
-				var/area/A = alm[1]
-				var/C = alm[2]
-				var/list/sources = alm[3]
-				dat += "<NOBR>"
-				if (C && istype(C, /list))
-					var/dat2 = ""
-					for (var/obj/machinery/camera/I in C)
-						dat2 += text("[]<A HREF=?src=\ref[];switchcamera=\ref[]>[]</A>", (dat2=="") ? "" : " | ", src, I, I.c_tag)
-					dat += text("-- [] ([])", A.name, (dat2!="") ? dat2 : "No Camera")
-				else if (C && istype(C, /obj/machinery/camera))
-					var/obj/machinery/camera/Ctmp = C
-					dat += text("-- [] (<A HREF=?src=\ref[];switchcamera=\ref[]>[]</A>)", A.name, src, C, Ctmp.c_tag)
-				else
-					dat += text("-- [] (No Camera)", A.name)
-				if (sources.len > 1)
-					dat += text("- [] sources", sources.len)
-				dat += "</NOBR><BR>\n"
-		else
-			dat += "-- All Systems Nominal<BR>\n"
-		dat += "<BR>\n"
-
-	viewalerts = 1
-	src << browse(dat, "window=aialerts&can_close=0")
-
-/mob/living/silicon/ai/proc/ai_roster()
-	var/dat = "<html><head><title>Crew Roster</title></head><body><b>Crew Roster:</b><br><br>"
-
-	for(var/datum/data/record/t in sortRecord(data_core.general))
-		dat += t.fields["name"] + " - " + t.fields["rank"] + "<br>"
-	dat += "</body></html>"
-
-	src << browse(dat, "window=airoster")
-	onclose(src, "airoster")
-
-/mob/living/silicon/ai/proc/ai_call_shuttle()
-	if(src.stat == 2)
-		src << "You can't call the shuttle because you are dead!"
-		return
-	if(istype(usr,/mob/living/silicon/ai))
-		var/mob/living/silicon/ai/AI = src
-		if(AI.control_disabled)
-			usr << "Wireless control is disabled!"
-			return
-
-	var/reason = input(src, "What is the nature of your emergency? ([CALL_SHUTTLE_REASON_LENGTH] characters required.)", "Confirm Shuttle Call") as text
-
-	if(length(trim(reason)) > 0)
-		call_shuttle_proc(src, reason)
-
-	// hack to display shuttle timer
-	if(emergency_shuttle.online)
-		var/obj/machinery/computer/communications/C = locate() in machines
-		if(C)
-			C.post_status("shuttle")
-
-	return
-
-/mob/living/silicon/ai/cancel_camera()
-	src.view_core()
-
-/mob/living/silicon/ai/verb/toggle_anchor()
-	set category = "AI Commands"
-	set name = "Toggle Floor Bolts"
-	if(!isturf(loc)) // if their location isn't a turf
-		return // stop
-	anchored = !anchored // Toggles the anchor
-
-	src << "[anchored ? "<b>You are now anchored.</b>" : "<b>You are now unanchored.</b>"]"
-	// the message in the [] will change depending whether or not the AI is anchored
-
-/mob/living/silicon/ai/update_canmove() //If the AI dies, mobs won't go through it anymore
-	return 0
-
-/mob/living/silicon/ai/proc/ai_cancel_call()
-	set category = "AI Commands"
-	if(src.stat == 2)
-		src << "You can't send the shuttle back because you are dead!"
-		return
-	if(istype(usr,/mob/living/silicon/ai))
-		var/mob/living/silicon/ai/AI = src
-		if(AI.control_disabled)
-			src	 << "Wireless control is disabled!"
-			return
-	cancel_call_proc(src)
-	return
-
-/mob/living/silicon/ai/check_eye(var/mob/user as mob)
-	if (!current)
-		return null
-	user.reset_view(current)
-	return 1
-
-/mob/living/silicon/ai/blob_act()
-	if (stat != 2)
-		adjustBruteLoss(60)
-		updatehealth()
-		return 1
-	return 0
-
-/mob/living/silicon/ai/restrained()
-	return 0
-
-/mob/living/silicon/ai/emp_act(severity)
-	if (prob(30))
-		switch(pick(1,2))
-			if(1)
-				view_core()
-			if(2)
-				ai_call_shuttle()
-	..()
-
-/mob/living/silicon/ai/ex_act(severity)
-	..()
-
-	switch(severity)
-		if(1.0)
-			gib()
-		if(2.0)
-			if (stat != 2)
-				adjustBruteLoss(60)
-				adjustFireLoss(60)
-		if(3.0)
-			if (stat != 2)
-				adjustBruteLoss(30)
-
-	return
-
-
-/mob/living/silicon/ai/Topic(href, href_list)
-	if(usr != src)
-		return
-	..()
-	if (href_list["mach_close"])
-		if (href_list["mach_close"] == "aialerts")
-			viewalerts = 0
-		var/t1 = text("window=[]", href_list["mach_close"])
-		unset_machine()
-		src << browse(null, t1)
-	if (href_list["switchcamera"])
-		switchCamera(locate(href_list["switchcamera"])) in cameranet.cameras
-	if (href_list["showalerts"])
-		ai_alerts()
-#ifdef AI_VOX
-	if(href_list["say_word"])
-		play_vox_word(href_list["say_word"], null, src)
-		return
-#endif
-	if(href_list["show_paper"])
-		if(last_paper_seen)
-			src << browse(last_paper_seen, "window=show_paper")
-	//Carn: holopad requests
-	if (href_list["jumptoholopad"])
-		var/obj/machinery/hologram/holopad/H = locate(href_list["jumptoholopad"])
-		if(stat == CONSCIOUS)
-			if(H)
-				H.attack_ai(src) //may as well recycle
-			else
-				src << "<span class='notice'>Unable to locate the holopad.</span>"
-	if (href_list["track"])
-		var/mob/target = locate(href_list["track"]) in mob_list
-		var/mob/living/silicon/ai/A = locate(href_list["track2"]) in mob_list
-		if(A && target)
-			A.ai_actual_track(target)
-		return
-
-	if (href_list["callbot"]) //Command a bot to move to a selected location.
-		Bot = locate(href_list["callbot"]) in machines
-		if(!Bot || Bot.remote_disabled || src.control_disabled)
-			return //True if there is no bot found, the bot is manually emagged, or the AI is carded with wireless off.
-		waypoint_mode = 1
-		src << "<span class='notice'>Set your waypoint by clicking on a valid location free of obstructions.</span>"
-		return
-
-	if (href_list["interface"]) //Remotely connect to a bot!
-		Bot = locate(href_list["interface"]) in machines
-		if(!Bot || Bot.remote_disabled || src.control_disabled)
-			return
-		Bot.attack_ai(src)
-
-	if (href_list["botrefresh"]) //Refreshes the bot control panel.
-		botcall()
-		return
-
-	else if (href_list["faketrack"])
-		var/mob/target = locate(href_list["track"]) in mob_list
-		var/mob/living/silicon/ai/A = locate(href_list["track2"]) in mob_list
-		if(A && target)
-
-			A.cameraFollow = target
-			A << text("Now tracking [] on camera.", target.name)
-			if (usr.machine == null)
-				usr.machine = usr
-
-			while (src.cameraFollow == target)
-				usr << "Target is not on or near any active cameras on the station. We'll check again in 5 seconds (unless you use the cancel-camera verb)."
-				sleep(40)
-				continue
-		return
-	return
-
-
-/mob/living/silicon/ai/bullet_act(var/obj/item/projectile/Proj)
-	..(Proj)
-	updatehealth()
-	return 2
-
-
-/mob/living/silicon/ai/attack_alien(mob/living/carbon/alien/humanoid/M as mob)
-	if (!ticker)
-		M << "You cannot attack people before the game has started."
-		return
-
-	if (istype(loc, /turf) && istype(loc.loc, /area/start))
-		M << "No attacking people at spawn, you jackass."
-		return
-
-	switch(M.a_intent)
-
-		if ("help")
-			for(var/mob/O in viewers(src, null))
-				if ((O.client && !( O.blinded )))
-					O.show_message(text("<span class='notice'>[M] caresses [src]'s plating with its scythe like arm.</span>"), 1)
-
-		else //harm
-			var/damage = rand(10, 20)
-			if (prob(90))
-				playsound(loc, 'sound/weapons/slash.ogg', 25, 1, -1)
-				for(var/mob/O in viewers(src, null))
-					if ((O.client && !( O.blinded )))
-						O.show_message(text("<span class='userdanger'>[] has slashed at []!</span>", M, src), 1)
-				if(prob(8))
-					flick("noise", flash)
-				adjustBruteLoss(damage)
-				updatehealth()
-			else
-				playsound(loc, 'sound/weapons/slashmiss.ogg', 25, 1, -1)
-				for(var/mob/O in viewers(src, null))
-					if ((O.client && !( O.blinded )))
-						O.show_message(text("<span class='userdanger'>[] took a swipe at []!</span>", M, src), 1)
-	return
-
-/mob/living/silicon/ai/attack_animal(mob/living/simple_animal/M as mob)
-	if(M.melee_damage_upper == 0)
-		M.emote("[M.friendly] [src]")
-	else
-		if(M.attack_sound)
-			playsound(loc, M.attack_sound, 50, 1, 1)
-		visible_message("<span class='danger'><B>[M]</B> [M.attacktext] [src]!")
-		add_logs(M, src, "attacked", admin=0)
-		var/damage = rand(M.melee_damage_lower, M.melee_damage_upper)
-		adjustBruteLoss(damage)
-		updatehealth()
-
-/mob/living/silicon/ai/reset_view(atom/A)
-	if (camera_light_on)
-		light_cameras()
-	if(istype(A,/obj/machinery/camera))
-		current = A
-	..()
-
-
-/mob/living/silicon/ai/proc/switchCamera(var/obj/machinery/camera/C)
-
-	src.cameraFollow = null
-
-	if (!C || stat == 2) //C.can_use())
-		return 0
-
-	if(!src.eyeobj)
-		view_core()
-		return
-	// ok, we're alive, camera is good and in our network...
-	eyeobj.setLoc(get_turf(C))
-	//machine = src
-
-	return 1
-
-/mob/living/silicon/ai/proc/botcall()
-	set category = "AI Commands"
-	set name = "Access Robot Control"
-	set desc = "Wirelessly control various automatic robots."
-	if(stat == 2)
-		src << "<span class='danger'>Critical error. System offline.</span>"
-		return
-
-	if(control_disabled)
-		src << "Wireless communication is disabled."
-		return
-	var/turf/ai_current_turf = get_turf(src)
-	var/ai_Zlevel = ai_current_turf.z
-	var/d
-	var/area/bot_area
-	d += "<A HREF=?src=\ref[src];botrefresh=\ref[Bot]>Query network status</A><br>"
-	d += "<table width='100%'><tr><td width='40%'><h3>Name</h3></td><td width='30%'><h3>Status</h3></td><td width='30%'><h3>Location</h3></td><td width='10%'><h3>Control</h3></td></tr>"
-
-	for (Bot in machines)
-		if(Bot.z == ai_Zlevel && !Bot.remote_disabled) //Only non-emagged bots on the same Z-level are detected!
-			bot_area = get_area(Bot)
-			d += "<tr><td width='30%'>[Bot.hacked ? "<span class='bad'>(!) </span>[Bot.name]" : Bot.name]</td>"
-			//If the bot is on, it will display the bot's current mode status. If the bot is not mode, it will just report "Idle". "Inactive if it is not on at all.
-			d += "<td width='30%'>[Bot.on ? "[Bot.mode ? "<span class='average'>[ Bot.mode_name[Bot.mode] ]</span>": "<span class='good'>Idle</span>"]" : "<span class='bad'>Inactive</span>"]</td>"
-			d += "<td width='30%'>[bot_area.name]</td>"
-			d += "<td width='10%'><A HREF=?src=\ref[src];interface=\ref[Bot]>Interface</A></td>"
-			d += "<td width='10%'><A HREF=?src=\ref[src];callbot=\ref[Bot]>Call</A></td>"
-			d += "</tr>"
-			d = format_text(d)
-
-	var/datum/browser/popup = new(src, "botcall", "Remote Robot Control", 700, 400)
-	popup.set_content(d)
-	popup.open()
-
-/mob/living/silicon/ai/proc/set_waypoint(var/atom/A)
-	var/turf/turf_check = get_turf(A)
-		//The target must be in view of a camera or near the core.
-	if(turf_check in range(get_turf(src)))
-		call_bot(turf_check)
-	else if(cameranet && cameranet.checkTurfVis(turf_check))
-		call_bot(turf_check)
-	else
-		src << "<span class='danger'>Selected location is not visible.</span>"
-
-/mob/living/silicon/ai/proc/call_bot(var/turf/waypoint)
-
-	if(!Bot)
-		return
-
-	if(Bot.calling_ai && Bot.calling_ai != src) //Prevents an override if another AI is controlling this bot.
-		src << "<span class='danger'>Interface error. Unit is already in use.</span>"
-		return
-
-	Bot.call_bot(src, waypoint)
-
-/mob/living/silicon/ai/triggerAlarm(var/class, area/A, var/O, var/alarmsource)
-	if (stat == 2)
-		return 1
-	var/list/L = alarms[class]
-	for (var/I in L)
-		if (I == A.name)
-			var/list/alarm = L[I]
-			var/list/sources = alarm[3]
-			if (!(alarmsource in sources))
-				sources += alarmsource
-			return 1
-	var/obj/machinery/camera/C = null
-	var/list/CL = null
-	if (O && istype(O, /list))
-		CL = O
-		if (CL.len == 1)
-			C = CL[1]
-	else if (O && istype(O, /obj/machinery/camera))
-		C = O
-	L[A.name] = list(A, (C) ? C : O, list(alarmsource))
-	if (O)
-		if (C && C.can_use())
-			queueAlarm("--- [class] alarm detected in [A.name]! (<A HREF=?src=\ref[src];switchcamera=\ref[C]>[C.c_tag]</A>)", class)
-		else if (CL && CL.len)
-			var/foo = 0
-			var/dat2 = ""
-			for (var/obj/machinery/camera/I in CL)
-				dat2 += text("[]<A HREF=?src=\ref[];switchcamera=\ref[]>[]</A>", (!foo) ? "" : " | ", src, I, I.c_tag)	//I'm not fixing this shit...
-				foo = 1
-			queueAlarm(text ("--- [] alarm detected in []! ([])", class, A.name, dat2), class)
-		else
-			queueAlarm(text("--- [] alarm detected in []! (No Camera)", class, A.name), class)
-	else
-		queueAlarm(text("--- [] alarm detected in []! (No Camera)", class, A.name), class)
-	if (viewalerts) ai_alerts()
-	return 1
-
-/mob/living/silicon/ai/cancelAlarm(var/class, area/A as area, obj/origin)
-	var/list/L = alarms[class]
-	var/cleared = 0
-	for (var/I in L)
-		if (I == A.name)
-			var/list/alarm = L[I]
-			var/list/srcs  = alarm[3]
-			if (origin in srcs)
-				srcs -= origin
-			if (srcs.len == 0)
-				cleared = 1
-				L -= I
-	if (cleared)
-		queueAlarm(text("--- [] alarm in [] has been cleared.", class, A.name), class, 0)
-		if (viewalerts) ai_alerts()
-	return !cleared
-
-//Replaces /mob/living/silicon/ai/verb/change_network() in ai.dm & camera.dm
-//Adds in /mob/living/silicon/ai/proc/ai_network_change() instead
-//Addition by Mord_Sith to define AI's network change ability
-/mob/living/silicon/ai/proc/ai_network_change()
-	set category = "AI Commands"
-	set name = "Jump To Network"
-	unset_machine()
-	src.cameraFollow = null
-	var/cameralist[0]
-
-	if(usr.stat == 2)
-		usr << "You can't change your camera network because you are dead!"
-		return
-
-	var/mob/living/silicon/ai/U = usr
-
-	for (var/obj/machinery/camera/C in cameranet.cameras)
-		if(!C.can_use())
-			continue
-
-		var/list/tempnetwork = C.network
-		tempnetwork.Remove("CREED", "thunder", "RD", "toxins", "Prison")
-		if(tempnetwork.len)
-			for(var/i in C.network)
-				cameralist[i] = i
-	var/old_network = network
-	network = input(U, "Which network would you like to view?") as null|anything in cameralist
-
-	if(!U.eyeobj)
-		U.view_core()
-		return
-
-	if(isnull(network))
-		network = old_network // If nothing is selected
-	else
-		for(var/obj/machinery/camera/C in cameranet.cameras)
-			if(!C.can_use())
-				continue
-			if(network in C.network)
-				U.eyeobj.setLoc(get_turf(C))
-				break
-	src << "<span class='notice'>Switched to [network] camera network.</span>"
-//End of code by Mord_Sith
-
-
-/mob/living/silicon/ai/proc/choose_modules()
-	set category = "Malfunction"
-	set name = "Choose Module"
-
-	malf_picker.use(src)
-
-/mob/living/silicon/ai/proc/ai_statuschange()
-	set category = "AI Commands"
-	set name = "AI Status"
-
-	if(usr.stat == 2)
-		usr <<"You cannot change your emotional status because you are dead!"
-		return
-	var/list/ai_emotions = list("Very Happy", "Happy", "Neutral", "Unsure", "Confused", "Sad", "BSOD", "Blank", "Problems?", "Awesome", "Facepalm", "Friend Computer", "Dorfy", "Blue Glow", "Red Glow")
-	var/emote = input("Please, select a status!", "AI Status", null, null) in ai_emotions
-	for (var/obj/machinery/M in machines) //change status
-		if(istype(M, /obj/machinery/ai_status_display))
-			var/obj/machinery/ai_status_display/AISD = M
-			AISD.emotion = emote
-		//if Friend Computer, change ALL displays
-		else if(istype(M, /obj/machinery/status_display))
-
-			var/obj/machinery/status_display/SD = M
-			if(emote=="Friend Computer")
-				SD.friendc = 1
-			else
-				SD.friendc = 0
-	return
-
-//I am the icon meister. Bow fefore me.	//>fefore
-/mob/living/silicon/ai/proc/ai_hologram_change()
-	set name = "Change Hologram"
-	set desc = "Change the default hologram available to AI to something else."
-	set category = "AI Commands"
-
-	var/input
-	if(alert("Would you like to select a hologram based on a crew member or switch to unique avatar?",,"Crew Member","Unique")=="Crew Member")
-
-		var/personnel_list[] = list()
-
-		for(var/datum/data/record/t in data_core.locked)//Look in data core locked.
-			personnel_list["[t.fields["name"]]: [t.fields["rank"]]"] = t.fields["image"]//Pull names, rank, and image.
-
-		if(personnel_list.len)
-			input = input("Select a crew member:") as null|anything in personnel_list
-			var/icon/character_icon = personnel_list[input]
-			if(character_icon)
-				del(holo_icon)//Clear old icon so we're not storing it in memory.
-				holo_icon = getHologramIcon(icon(character_icon))
-		else
-			alert("No suitable records found. Aborting.")
-
-	else
-		var/icon_list[] = list(
-		"default",
-		"floating face",
-		"xeno queen",
-		"space carp"
-		)
-		input = input("Please select a hologram:") as null|anything in icon_list
-		if(input)
-			del(holo_icon)
-			switch(input)
-				if("default")
-					holo_icon = getHologramIcon(icon('icons/mob/AI.dmi',"holo1"))
-				if("floating face")
-					holo_icon = getHologramIcon(icon('icons/mob/AI.dmi',"holo2"))
-				if("xeno queen")
-					holo_icon = getHologramIcon(icon('icons/mob/AI.dmi',"holo3"))
-				if("space carp")
-					holo_icon = getHologramIcon(icon('icons/mob/AI.dmi',"holo4"))
-	return
-
-/mob/living/silicon/ai/proc/corereturn()
-	set category = "Malfunction"
-	set name = "Return to Main Core"
-
-	var/obj/machinery/power/apc/apc = src.loc
-	if(!istype(apc))
-		src << "<span class='notice'>You are already in your Main Core.</span>"
-		return
-	apc.malfvacate()
-
-/mob/living/silicon/ai/proc/toggle_camera_light()
-	if(stat != CONSCIOUS)
-		return
-
-	camera_light_on = !camera_light_on
-
-	if (!camera_light_on)
-		src << "Camera lights deactivated."
-
-		for (var/obj/machinery/camera/C in lit_cameras)
-			C.SetLuminosity(0)
-			lit_cameras = list()
-
-		return
-
-	light_cameras()
-
-	src << "Camera lights activated."
-	return
-
-//AI_CAMERA_LUMINOSITY
-
-/mob/living/silicon/ai/proc/light_cameras()
-	var/list/obj/machinery/camera/add = list()
-	var/list/obj/machinery/camera/remove = list()
-	var/list/obj/machinery/camera/visible = list()
-	for (var/datum/camerachunk/CC in eyeobj.visibleCameraChunks)
-		for (var/obj/machinery/camera/C in CC.cameras)
-			if (!C.can_use() || C.light_disabled || get_dist(C, eyeobj) > 7)
-				continue
-			visible |= C
-
-	add = visible - lit_cameras
-	remove = lit_cameras - visible
-
-	for (var/obj/machinery/camera/C in remove)
-		C.SetLuminosity(0)
-		lit_cameras -= C
-	for (var/obj/machinery/camera/C in add)
-		C.SetLuminosity(AI_CAMERA_LUMINOSITY)
-		lit_cameras |= C
-
-/mob/living/silicon/ai/proc/control_integrated_radio()
-	set name = "Transceiver Settings"
-	set desc = "Allows you to change settings of your radio."
-	set category = "AI Commands"
-
-	src << "Accessing Subspace Transceiver control..."
-	if (radio)
-		radio.interact(src)
+var/list/ai_list = list()
+
+//Not sure why this is necessary...
+/proc/AutoUpdateAI(obj/subject)
+	var/is_in_use = 0
+	if (subject!=null)
+		for(var/A in ai_list)
+			var/mob/living/silicon/ai/M = A
+			if ((M.client && M.machine == subject))
+				is_in_use = 1
+				subject.attack_ai(M)
+	return is_in_use
+
+
+/mob/living/silicon/ai
+	name = "AI"
+	icon = 'icons/mob/AI.dmi'//
+	icon_state = "ai"
+	anchored = 1
+	density = 1
+	status_flags = CANSTUN|CANPARALYSE|CANPUSH
+	force_compose = 1 //This ensures that the AI always composes it's own hear message. Needed for hrefs and job display.
+	var/list/network = list("SS13")
+	var/obj/machinery/camera/current = null
+	var/list/connected_robots = list()
+	var/aiRestorePowerRoutine = 0
+	//var/list/laws = list()
+	var/alarms = list("Motion"=list(), "Fire"=list(), "Atmosphere"=list(), "Power"=list(), "Camera"=list(), "Burglar"=list())
+	var/viewalerts = 0
+	var/icon/holo_icon//Default is assigned when AI is created.
+	var/radio_enabled = 1 //Determins if a carded AI can speak with its built in radio or not.
+	var/obj/item/device/pda/ai/aiPDA = null
+	var/obj/item/device/multitool/aiMulti = null
+	var/obj/item/device/camera/siliconcam/aicamera = null
+	var/obj/machinery/bot/Bot
+
+	//MALFUNCTION
+	var/datum/module_picker/malf_picker
+	var/processing_time = 100
+	var/list/datum/AI_Module/current_modules = list()
+	var/fire_res_on_core = 0
+
+	var/control_disabled = 0 // Set to 1 to stop AI from interacting via Click()
+	var/malfhacking = 0 // More or less a copy of the above var, so that malf AIs can hack and still get new cyborgs -- NeoFite
+	var/malf_cooldown = 0 //Cooldown var for malf modules
+
+	var/obj/machinery/power/apc/malfhack = null
+	var/explosive = 0 //does the AI explode when it dies?
+
+	var/mob/living/silicon/ai/parent = null
+	var/camera_light_on = 0
+	var/list/obj/machinery/camera/lit_cameras = list()
+
+	var/datum/trackable/track = new()
+
+	var/last_paper_seen = null
+	var/can_shunt = 1
+	var/last_announcement = "" // For AI VOX, if enabled
+	var/turf/waypoint //Holds the turf of the currently selected waypoint.
+	var/waypoint_mode = 0 //Waypoint mode is for selecting a turf via clicking.
+
+/mob/living/silicon/ai/New(loc, var/datum/ai_laws/L, var/obj/item/device/mmi/B, var/safety = 0)
+	var/list/possibleNames = ai_names
+
+	var/pickedName = null
+	while(!pickedName)
+		pickedName = pick(ai_names)
+		for (var/mob/living/silicon/ai/A in mob_list)
+			if (A.real_name == pickedName && possibleNames.len > 1) //fixing the theoretically possible infinite loop
+				possibleNames -= pickedName
+				pickedName = null
+
+	real_name = pickedName
+	name = real_name
+	anchored = 1
+	canmove = 0
+	density = 1
+	loc = loc
+
+	holo_icon = getHologramIcon(icon('icons/mob/AI.dmi',"holo1"))
+
+	if(L)
+		if (istype(L, /datum/ai_laws))
+			laws = L
+	else
+		make_laws()
+
+	verbs += /mob/living/silicon/ai/proc/show_laws_verb
+
+	aiPDA = new/obj/item/device/pda/ai(src)
+	aiPDA.owner = name
+	aiPDA.ownjob = "AI"
+	aiPDA.name = name + " (" + aiPDA.ownjob + ")"
+
+	aiMulti = new(src)
+	radio = new /obj/item/device/radio/headset/ai(src)
+	aicamera = new/obj/item/device/camera/siliconcam/ai_camera(src)
+
+	if (istype(loc, /turf))
+		verbs.Add(/mob/living/silicon/ai/proc/ai_network_change, \
+		/mob/living/silicon/ai/proc/ai_statuschange, /mob/living/silicon/ai/proc/ai_hologram_change, \
+		/mob/living/silicon/ai/proc/toggle_camera_light, /mob/living/silicon/ai/proc/botcall,\
+		/mob/living/silicon/ai/proc/control_integrated_radio)
+
+	if(!safety)//Only used by AIize() to successfully spawn an AI.
+		if (!B)//If there is no player/brain inside.
+			new/obj/structure/AIcore/deactivated(loc)//New empty terminal.
+			qdel(src)//Delete AI.
+			return
+		else
+			if (B.brainmob.mind)
+				B.brainmob.mind.transfer_to(src)
+
+			src << "<B>You are playing the station's AI. The AI cannot move, but can interact with many objects while viewing them (through cameras).</B>"
+			src << "<B>To look at other parts of the station, click on yourself to get a camera menu.</B>"
+			src << "<B>While observing through a camera, you can use most (networked) devices which you can see, such as computers, APCs, intercoms, doors, etc.</B>"
+			src << "To use something, simply click on it."
+			src << "Use say :b to speak to your cyborgs through binary."
+			src << "For department channels, use the following say commands:"
+			src << ":o - AI Private, :c - Command, :s - Security, :e - Engineering, :u - Supply, :v - Service, :m - Medical, :n - Science."
+			if (!(ticker && ticker.mode && (mind in ticker.mode.malf_ai)))
+				show_laws()
+				src << "<b>These laws may be changed by other players, or by you being the traitor.</b>"
+
+			job = "AI"
+	ai_list += src
+	shuttle_caller_list += src
+	..()
+	return
+
+/mob/living/silicon/ai/Destroy()
+	ai_list -= src
+	shuttle_caller_list -= src
+	emergency_shuttle.autoshuttlecall()
+	..()
+
+
+/mob/living/silicon/ai/verb/pick_icon()
+	set category = "AI Commands"
+	set name = "Set AI Core Display"
+	if(stat || aiRestorePowerRoutine)
+		return
+
+		//if(icon_state == initial(icon_state))
+	var/icontype = input("Please, select a display!", "AI", null/*, null*/) in list("Clown", "Monochrome", "Blue", "Inverted", "Firewall", "Green", "Red", "Static", "Red October", "House", "Heartline")
+	if(icontype == "Clown")
+		icon_state = "ai-clown2"
+	else if(icontype == "Monochrome")
+		icon_state = "ai-mono"
+	else if(icontype == "Blue")
+		icon_state = "ai"
+	else if(icontype == "Inverted")
+		icon_state = "ai-u"
+	else if(icontype == "Firewall")
+		icon_state = "ai-magma"
+	else if(icontype == "Green")
+		icon_state = "ai-wierd"
+	else if(icontype == "Red")
+		icon_state = "ai-malf"
+	else if(icontype == "Static")
+		icon_state = "ai-static"
+	else if(icontype == "Red October")
+		icon_state = "ai-redoctober"
+	else if(icontype == "House")
+		icon_state = "ai-house"
+	else if(icontype == "Heartline")
+		icon_state = "ai-heartline"
+	//else
+			//usr <<"You can only change your display once!"
+			//return
+
+/mob/living/silicon/ai/Stat()
+	..()
+	statpanel("Status")
+	if (client.statpanel == "Status")
+		if(emergency_shuttle.online && emergency_shuttle.location < 2)
+			var/timeleft = emergency_shuttle.timeleft()
+			if (timeleft)
+				stat(null, "ETA-[(timeleft / 60) % 60]:[add_zero(num2text(timeleft % 60), 2)]")
+
+		if(ticker.mode.name == "AI malfunction")
+			var/datum/game_mode/malfunction/malf = ticker.mode
+			for (var/datum/mind/malfai in malf.malf_ai)
+				if ((mind == malfai) && (malf.apcs > 0))
+					stat(null, "Time until station control secured: [max(malf.AI_win_timeleft/malf.apcs, 0)] seconds")
+
+		if(!stat)
+			stat(null, text("System integrity: [(health+100)/2]%"))
+		else
+			stat(null, text("Systems nonfunctional"))
+
+/mob/living/silicon/ai/proc/ai_alerts()
+	var/dat = "<HEAD><TITLE>Current Station Alerts</TITLE><META HTTP-EQUIV='Refresh' CONTENT='10'></HEAD><BODY>\n"
+	dat += "<A HREF='?src=\ref[src];mach_close=aialerts'>Close</A><BR><BR>"
+	for (var/cat in alarms)
+		dat += text("<B>[]</B><BR>\n", cat)
+		var/list/L = alarms[cat]
+		if (L.len)
+			for (var/alarm in L)
+				var/list/alm = L[alarm]
+				var/area/A = alm[1]
+				var/C = alm[2]
+				var/list/sources = alm[3]
+				dat += "<NOBR>"
+				if (C && istype(C, /list))
+					var/dat2 = ""
+					for (var/obj/machinery/camera/I in C)
+						dat2 += text("[]<A HREF=?src=\ref[];switchcamera=\ref[]>[]</A>", (dat2=="") ? "" : " | ", src, I, I.c_tag)
+					dat += text("-- [] ([])", A.name, (dat2!="") ? dat2 : "No Camera")
+				else if (C && istype(C, /obj/machinery/camera))
+					var/obj/machinery/camera/Ctmp = C
+					dat += text("-- [] (<A HREF=?src=\ref[];switchcamera=\ref[]>[]</A>)", A.name, src, C, Ctmp.c_tag)
+				else
+					dat += text("-- [] (No Camera)", A.name)
+				if (sources.len > 1)
+					dat += text("- [] sources", sources.len)
+				dat += "</NOBR><BR>\n"
+		else
+			dat += "-- All Systems Nominal<BR>\n"
+		dat += "<BR>\n"
+
+	viewalerts = 1
+	src << browse(dat, "window=aialerts&can_close=0")
+
+/mob/living/silicon/ai/proc/ai_roster()
+	var/dat = "<html><head><title>Crew Roster</title></head><body><b>Crew Roster:</b><br><br>"
+
+	for(var/datum/data/record/t in sortRecord(data_core.general))
+		dat += t.fields["name"] + " - " + t.fields["rank"] + "<br>"
+	dat += "</body></html>"
+
+	src << browse(dat, "window=airoster")
+	onclose(src, "airoster")
+
+/mob/living/silicon/ai/proc/ai_call_shuttle()
+	if(src.stat == 2)
+		src << "You can't call the shuttle because you are dead!"
+		return
+	if(istype(usr,/mob/living/silicon/ai))
+		var/mob/living/silicon/ai/AI = src
+		if(AI.control_disabled)
+			usr << "Wireless control is disabled!"
+			return
+
+	var/reason = input(src, "What is the nature of your emergency? ([CALL_SHUTTLE_REASON_LENGTH] characters required.)", "Confirm Shuttle Call") as text
+
+	if(length(trim(reason)) > 0)
+		call_shuttle_proc(src, reason)
+
+	// hack to display shuttle timer
+	if(emergency_shuttle.online)
+		var/obj/machinery/computer/communications/C = locate() in machines
+		if(C)
+			C.post_status("shuttle")
+
+	return
+
+/mob/living/silicon/ai/cancel_camera()
+	src.view_core()
+
+/mob/living/silicon/ai/verb/toggle_anchor()
+	set category = "AI Commands"
+	set name = "Toggle Floor Bolts"
+	if(!isturf(loc)) // if their location isn't a turf
+		return // stop
+	anchored = !anchored // Toggles the anchor
+
+	src << "[anchored ? "<b>You are now anchored.</b>" : "<b>You are now unanchored.</b>"]"
+	// the message in the [] will change depending whether or not the AI is anchored
+
+/mob/living/silicon/ai/update_canmove() //If the AI dies, mobs won't go through it anymore
+	return 0
+
+/mob/living/silicon/ai/proc/ai_cancel_call()
+	set category = "AI Commands"
+	if(src.stat == 2)
+		src << "You can't send the shuttle back because you are dead!"
+		return
+	if(istype(usr,/mob/living/silicon/ai))
+		var/mob/living/silicon/ai/AI = src
+		if(AI.control_disabled)
+			src	 << "Wireless control is disabled!"
+			return
+	cancel_call_proc(src)
+	return
+
+/mob/living/silicon/ai/check_eye(var/mob/user as mob)
+	if (!current)
+		return null
+	user.reset_view(current)
+	return 1
+
+/mob/living/silicon/ai/blob_act()
+	if (stat != 2)
+		adjustBruteLoss(60)
+		updatehealth()
+		return 1
+	return 0
+
+/mob/living/silicon/ai/restrained()
+	return 0
+
+/mob/living/silicon/ai/emp_act(severity)
+	if (prob(30))
+		switch(pick(1,2))
+			if(1)
+				view_core()
+			if(2)
+				ai_call_shuttle()
+	..()
+
+/mob/living/silicon/ai/ex_act(severity)
+	..()
+
+	switch(severity)
+		if(1.0)
+			gib()
+		if(2.0)
+			if (stat != 2)
+				adjustBruteLoss(60)
+				adjustFireLoss(60)
+		if(3.0)
+			if (stat != 2)
+				adjustBruteLoss(30)
+
+	return
+
+
+/mob/living/silicon/ai/Topic(href, href_list)
+	if(usr != src)
+		return
+	..()
+	if (href_list["mach_close"])
+		if (href_list["mach_close"] == "aialerts")
+			viewalerts = 0
+		var/t1 = text("window=[]", href_list["mach_close"])
+		unset_machine()
+		src << browse(null, t1)
+	if (href_list["switchcamera"])
+		switchCamera(locate(href_list["switchcamera"])) in cameranet.cameras
+	if (href_list["showalerts"])
+		ai_alerts()
+#ifdef AI_VOX
+	if(href_list["say_word"])
+		play_vox_word(href_list["say_word"], null, src)
+		return
+#endif
+	if(href_list["show_paper"])
+		if(last_paper_seen)
+			src << browse(last_paper_seen, "window=show_paper")
+	//Carn: holopad requests
+	if (href_list["jumptoholopad"])
+		var/obj/machinery/hologram/holopad/H = locate(href_list["jumptoholopad"])
+		if(stat == CONSCIOUS)
+			if(H)
+				H.attack_ai(src) //may as well recycle
+			else
+				src << "<span class='notice'>Unable to locate the holopad.</span>"
+	if (href_list["track"])
+		var/mob/target = locate(href_list["track"]) in mob_list
+		var/mob/living/silicon/ai/A = locate(href_list["track2"]) in mob_list
+		if(A && target)
+			A.ai_actual_track(target)
+		return
+
+	if (href_list["callbot"]) //Command a bot to move to a selected location.
+		Bot = locate(href_list["callbot"]) in machines
+		if(!Bot || Bot.remote_disabled || src.control_disabled)
+			return //True if there is no bot found, the bot is manually emagged, or the AI is carded with wireless off.
+		waypoint_mode = 1
+		src << "<span class='notice'>Set your waypoint by clicking on a valid location free of obstructions.</span>"
+		return
+
+	if (href_list["interface"]) //Remotely connect to a bot!
+		Bot = locate(href_list["interface"]) in machines
+		if(!Bot || Bot.remote_disabled || src.control_disabled)
+			return
+		Bot.attack_ai(src)
+
+	if (href_list["botrefresh"]) //Refreshes the bot control panel.
+		botcall()
+		return
+
+	else if (href_list["faketrack"])
+		var/mob/target = locate(href_list["track"]) in mob_list
+		var/mob/living/silicon/ai/A = locate(href_list["track2"]) in mob_list
+		if(A && target)
+
+			A.cameraFollow = target
+			A << text("Now tracking [] on camera.", target.name)
+			if (usr.machine == null)
+				usr.machine = usr
+
+			while (src.cameraFollow == target)
+				usr << "Target is not on or near any active cameras on the station. We'll check again in 5 seconds (unless you use the cancel-camera verb)."
+				sleep(40)
+				continue
+		return
+	return
+
+
+/mob/living/silicon/ai/bullet_act(var/obj/item/projectile/Proj)
+	..(Proj)
+	updatehealth()
+	return 2
+
+
+/mob/living/silicon/ai/attack_alien(mob/living/carbon/alien/humanoid/M as mob)
+	if (!ticker)
+		M << "You cannot attack people before the game has started."
+		return
+
+	if (istype(loc, /turf) && istype(loc.loc, /area/start))
+		M << "No attacking people at spawn, you jackass."
+		return
+
+	switch(M.a_intent)
+
+		if ("help")
+			for(var/mob/O in viewers(src, null))
+				if ((O.client && !( O.blinded )))
+					O.show_message(text("<span class='notice'>[M] caresses [src]'s plating with its scythe like arm.</span>"), 1)
+
+		else //harm
+			var/damage = rand(10, 20)
+			if (prob(90))
+				playsound(loc, 'sound/weapons/slash.ogg', 25, 1, -1)
+				for(var/mob/O in viewers(src, null))
+					if ((O.client && !( O.blinded )))
+						O.show_message(text("<span class='userdanger'>[] has slashed at []!</span>", M, src), 1)
+				if(prob(8))
+					flick("noise", flash)
+				adjustBruteLoss(damage)
+				updatehealth()
+			else
+				playsound(loc, 'sound/weapons/slashmiss.ogg', 25, 1, -1)
+				for(var/mob/O in viewers(src, null))
+					if ((O.client && !( O.blinded )))
+						O.show_message(text("<span class='userdanger'>[] took a swipe at []!</span>", M, src), 1)
+	return
+
+/mob/living/silicon/ai/attack_animal(mob/living/simple_animal/M as mob)
+	if(M.melee_damage_upper == 0)
+		M.emote("[M.friendly] [src]")
+	else
+		if(M.attack_sound)
+			playsound(loc, M.attack_sound, 50, 1, 1)
+		visible_message("<span class='danger'><B>[M]</B> [M.attacktext] [src]!")
+		add_logs(M, src, "attacked", admin=0)
+		var/damage = rand(M.melee_damage_lower, M.melee_damage_upper)
+		adjustBruteLoss(damage)
+		updatehealth()
+
+/mob/living/silicon/ai/reset_view(atom/A)
+	if (camera_light_on)
+		light_cameras()
+	if(istype(A,/obj/machinery/camera))
+		current = A
+	..()
+
+
+/mob/living/silicon/ai/proc/switchCamera(var/obj/machinery/camera/C)
+
+	src.cameraFollow = null
+
+	if (!C || stat == 2) //C.can_use())
+		return 0
+
+	if(!src.eyeobj)
+		view_core()
+		return
+	// ok, we're alive, camera is good and in our network...
+	eyeobj.setLoc(get_turf(C))
+	//machine = src
+
+	return 1
+
+/mob/living/silicon/ai/proc/botcall()
+	set category = "AI Commands"
+	set name = "Access Robot Control"
+	set desc = "Wirelessly control various automatic robots."
+	if(stat == 2)
+		src << "<span class='danger'>Critical error. System offline.</span>"
+		return
+
+	if(control_disabled)
+		src << "Wireless communication is disabled."
+		return
+	var/turf/ai_current_turf = get_turf(src)
+	var/ai_Zlevel = ai_current_turf.z
+	var/d
+	var/area/bot_area
+	d += "<A HREF=?src=\ref[src];botrefresh=\ref[Bot]>Query network status</A><br>"
+	d += "<table width='100%'><tr><td width='40%'><h3>Name</h3></td><td width='30%'><h3>Status</h3></td><td width='30%'><h3>Location</h3></td><td width='10%'><h3>Control</h3></td></tr>"
+
+	for (Bot in machines)
+		if(Bot.z == ai_Zlevel && !Bot.remote_disabled) //Only non-emagged bots on the same Z-level are detected!
+			bot_area = get_area(Bot)
+			d += "<tr><td width='30%'>[Bot.hacked ? "<span class='bad'>(!) </span>[Bot.name]" : Bot.name]</td>"
+			//If the bot is on, it will display the bot's current mode status. If the bot is not mode, it will just report "Idle". "Inactive if it is not on at all.
+			d += "<td width='30%'>[Bot.on ? "[Bot.mode ? "<span class='average'>[ Bot.mode_name[Bot.mode] ]</span>": "<span class='good'>Idle</span>"]" : "<span class='bad'>Inactive</span>"]</td>"
+			d += "<td width='30%'>[bot_area.name]</td>"
+			d += "<td width='10%'><A HREF=?src=\ref[src];interface=\ref[Bot]>Interface</A></td>"
+			d += "<td width='10%'><A HREF=?src=\ref[src];callbot=\ref[Bot]>Call</A></td>"
+			d += "</tr>"
+			d = format_text(d)
+
+	var/datum/browser/popup = new(src, "botcall", "Remote Robot Control", 700, 400)
+	popup.set_content(d)
+	popup.open()
+
+/mob/living/silicon/ai/proc/set_waypoint(var/atom/A)
+	var/turf/turf_check = get_turf(A)
+		//The target must be in view of a camera or near the core.
+	if(turf_check in range(get_turf(src)))
+		call_bot(turf_check)
+	else if(cameranet && cameranet.checkTurfVis(turf_check))
+		call_bot(turf_check)
+	else
+		src << "<span class='danger'>Selected location is not visible.</span>"
+
+/mob/living/silicon/ai/proc/call_bot(var/turf/waypoint)
+
+	if(!Bot)
+		return
+
+	if(Bot.calling_ai && Bot.calling_ai != src) //Prevents an override if another AI is controlling this bot.
+		src << "<span class='danger'>Interface error. Unit is already in use.</span>"
+		return
+
+	Bot.call_bot(src, waypoint)
+
+/mob/living/silicon/ai/triggerAlarm(var/class, area/A, var/O, var/alarmsource)
+	if (stat == 2)
+		return 1
+	var/list/L = alarms[class]
+	for (var/I in L)
+		if (I == A.name)
+			var/list/alarm = L[I]
+			var/list/sources = alarm[3]
+			if (!(alarmsource in sources))
+				sources += alarmsource
+			return 1
+	var/obj/machinery/camera/C = null
+	var/list/CL = null
+	if (O && istype(O, /list))
+		CL = O
+		if (CL.len == 1)
+			C = CL[1]
+	else if (O && istype(O, /obj/machinery/camera))
+		C = O
+	L[A.name] = list(A, (C) ? C : O, list(alarmsource))
+	if (O)
+		if (C && C.can_use())
+			queueAlarm("--- [class] alarm detected in [A.name]! (<A HREF=?src=\ref[src];switchcamera=\ref[C]>[C.c_tag]</A>)", class)
+		else if (CL && CL.len)
+			var/foo = 0
+			var/dat2 = ""
+			for (var/obj/machinery/camera/I in CL)
+				dat2 += text("[]<A HREF=?src=\ref[];switchcamera=\ref[]>[]</A>", (!foo) ? "" : " | ", src, I, I.c_tag)	//I'm not fixing this shit...
+				foo = 1
+			queueAlarm(text ("--- [] alarm detected in []! ([])", class, A.name, dat2), class)
+		else
+			queueAlarm(text("--- [] alarm detected in []! (No Camera)", class, A.name), class)
+	else
+		queueAlarm(text("--- [] alarm detected in []! (No Camera)", class, A.name), class)
+	if (viewalerts) ai_alerts()
+	return 1
+
+/mob/living/silicon/ai/cancelAlarm(var/class, area/A as area, obj/origin)
+	var/list/L = alarms[class]
+	var/cleared = 0
+	for (var/I in L)
+		if (I == A.name)
+			var/list/alarm = L[I]
+			var/list/srcs  = alarm[3]
+			if (origin in srcs)
+				srcs -= origin
+			if (srcs.len == 0)
+				cleared = 1
+				L -= I
+	if (cleared)
+		queueAlarm(text("--- [] alarm in [] has been cleared.", class, A.name), class, 0)
+		if (viewalerts) ai_alerts()
+	return !cleared
+
+//Replaces /mob/living/silicon/ai/verb/change_network() in ai.dm & camera.dm
+//Adds in /mob/living/silicon/ai/proc/ai_network_change() instead
+//Addition by Mord_Sith to define AI's network change ability
+/mob/living/silicon/ai/proc/ai_network_change()
+	set category = "AI Commands"
+	set name = "Jump To Network"
+	unset_machine()
+	src.cameraFollow = null
+	var/cameralist[0]
+
+	if(usr.stat == 2)
+		usr << "You can't change your camera network because you are dead!"
+		return
+
+	var/mob/living/silicon/ai/U = usr
+
+	for (var/obj/machinery/camera/C in cameranet.cameras)
+		if(!C.can_use())
+			continue
+
+		var/list/tempnetwork = C.network
+		tempnetwork.Remove("CREED", "thunder", "RD", "toxins", "Prison")
+		if(tempnetwork.len)
+			for(var/i in C.network)
+				cameralist[i] = i
+	var/old_network = network
+	network = input(U, "Which network would you like to view?") as null|anything in cameralist
+
+	if(!U.eyeobj)
+		U.view_core()
+		return
+
+	if(isnull(network))
+		network = old_network // If nothing is selected
+	else
+		for(var/obj/machinery/camera/C in cameranet.cameras)
+			if(!C.can_use())
+				continue
+			if(network in C.network)
+				U.eyeobj.setLoc(get_turf(C))
+				break
+	src << "<span class='notice'>Switched to [network] camera network.</span>"
+//End of code by Mord_Sith
+
+
+/mob/living/silicon/ai/proc/choose_modules()
+	set category = "Malfunction"
+	set name = "Choose Module"
+
+	malf_picker.use(src)
+
+/mob/living/silicon/ai/proc/ai_statuschange()
+	set category = "AI Commands"
+	set name = "AI Status"
+
+	if(usr.stat == 2)
+		usr <<"You cannot change your emotional status because you are dead!"
+		return
+	var/list/ai_emotions = list("Very Happy", "Happy", "Neutral", "Unsure", "Confused", "Sad", "BSOD", "Blank", "Problems?", "Awesome", "Facepalm", "Friend Computer", "Dorfy", "Blue Glow", "Red Glow")
+	var/emote = input("Please, select a status!", "AI Status", null, null) in ai_emotions
+	for (var/obj/machinery/M in machines) //change status
+		if(istype(M, /obj/machinery/ai_status_display))
+			var/obj/machinery/ai_status_display/AISD = M
+			AISD.emotion = emote
+		//if Friend Computer, change ALL displays
+		else if(istype(M, /obj/machinery/status_display))
+
+			var/obj/machinery/status_display/SD = M
+			if(emote=="Friend Computer")
+				SD.friendc = 1
+			else
+				SD.friendc = 0
+	return
+
+//I am the icon meister. Bow fefore me.	//>fefore
+/mob/living/silicon/ai/proc/ai_hologram_change()
+	set name = "Change Hologram"
+	set desc = "Change the default hologram available to AI to something else."
+	set category = "AI Commands"
+
+	var/input
+	if(alert("Would you like to select a hologram based on a crew member or switch to unique avatar?",,"Crew Member","Unique")=="Crew Member")
+
+		var/personnel_list[] = list()
+
+		for(var/datum/data/record/t in data_core.locked)//Look in data core locked.
+			personnel_list["[t.fields["name"]]: [t.fields["rank"]]"] = t.fields["image"]//Pull names, rank, and image.
+
+		if(personnel_list.len)
+			input = input("Select a crew member:") as null|anything in personnel_list
+			var/icon/character_icon = personnel_list[input]
+			if(character_icon)
+				del(holo_icon)//Clear old icon so we're not storing it in memory.
+				holo_icon = getHologramIcon(icon(character_icon))
+		else
+			alert("No suitable records found. Aborting.")
+
+	else
+		var/icon_list[] = list(
+		"default",
+		"floating face",
+		"xeno queen",
+		"space carp"
+		)
+		input = input("Please select a hologram:") as null|anything in icon_list
+		if(input)
+			del(holo_icon)
+			switch(input)
+				if("default")
+					holo_icon = getHologramIcon(icon('icons/mob/AI.dmi',"holo1"))
+				if("floating face")
+					holo_icon = getHologramIcon(icon('icons/mob/AI.dmi',"holo2"))
+				if("xeno queen")
+					holo_icon = getHologramIcon(icon('icons/mob/AI.dmi',"holo3"))
+				if("space carp")
+					holo_icon = getHologramIcon(icon('icons/mob/AI.dmi',"holo4"))
+	return
+
+/mob/living/silicon/ai/proc/corereturn()
+	set category = "Malfunction"
+	set name = "Return to Main Core"
+
+	var/obj/machinery/power/apc/apc = src.loc
+	if(!istype(apc))
+		src << "<span class='notice'>You are already in your Main Core.</span>"
+		return
+	apc.malfvacate()
+
+/mob/living/silicon/ai/proc/toggle_camera_light()
+	if(stat != CONSCIOUS)
+		return
+
+	camera_light_on = !camera_light_on
+
+	if (!camera_light_on)
+		src << "Camera lights deactivated."
+
+		for (var/obj/machinery/camera/C in lit_cameras)
+			C.SetLuminosity(0)
+			lit_cameras = list()
+
+		return
+
+	light_cameras()
+
+	src << "Camera lights activated."
+	return
+
+//AI_CAMERA_LUMINOSITY
+
+/mob/living/silicon/ai/proc/light_cameras()
+	var/list/obj/machinery/camera/add = list()
+	var/list/obj/machinery/camera/remove = list()
+	var/list/obj/machinery/camera/visible = list()
+	for (var/datum/camerachunk/CC in eyeobj.visibleCameraChunks)
+		for (var/obj/machinery/camera/C in CC.cameras)
+			if (!C.can_use() || C.light_disabled || get_dist(C, eyeobj) > 7)
+				continue
+			visible |= C
+
+	add = visible - lit_cameras
+	remove = lit_cameras - visible
+
+	for (var/obj/machinery/camera/C in remove)
+		C.SetLuminosity(0)
+		lit_cameras -= C
+	for (var/obj/machinery/camera/C in add)
+		C.SetLuminosity(AI_CAMERA_LUMINOSITY)
+		lit_cameras |= C
+
+/mob/living/silicon/ai/proc/control_integrated_radio()
+	set name = "Transceiver Settings"
+	set desc = "Allows you to change settings of your radio."
+	set category = "AI Commands"
+
+	src << "Accessing Subspace Transceiver control..."
+	if (radio)
+		radio.interact(src)