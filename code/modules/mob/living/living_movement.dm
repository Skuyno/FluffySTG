--- conflicted
+++ resolved
@@ -1,64 +1,59 @@
-/mob/living/Moved()
-	. = ..()
-	update_turf_movespeed(loc)
-
-/mob/living/CanAllowThrough(atom/movable/mover, turf/target)
-	. = ..()
-	if((mover.pass_flags & PASSMOB))
-		return TRUE
-	if(istype(mover, /obj/projectile))
-		var/obj/projectile/P = mover
-		return !P.can_hit_target(src, P.permutated, src == P.original, TRUE)
-	if(mover.throwing)
-		return (!density || !(mobility_flags & MOBILITY_STAND) || (mover.throwing.thrower == src && !ismob(mover)))
-	if(buckled == mover)
-		return TRUE
-	if(ismob(mover) && (mover in buckled_mobs))
-		return TRUE
-	return (!mover.density || . || !(mobility_flags & MOBILITY_STAND))
-
-/mob/living/toggle_move_intent()
-	. = ..()
-	update_move_intent_slowdown()
-
-/mob/living/update_config_movespeed()
-	update_move_intent_slowdown()
-	return ..()
-
-/mob/living/proc/update_move_intent_slowdown()
-	add_movespeed_modifier((m_intent == MOVE_INTENT_WALK)? /datum/movespeed_modifier/config_walk_run/walk : /datum/movespeed_modifier/config_walk_run/run, override = TRUE)
-
-/mob/living/proc/update_turf_movespeed(turf/open/T)
-<<<<<<< HEAD
-	if(istype(T))
-		add_or_update_variable_movespeed_modifier(/datum/movespeed_modifier/turf_slowdown, multiplicative_slowdown = T.slowdown)
-=======
-	if(isopenturf(T))
-		add_movespeed_modifier(MOVESPEED_ID_LIVING_TURF_SPEEDMOD, update=TRUE, priority=100, override=TRUE, multiplicative_slowdown=T.slowdown, movetypes=GROUND, blacklisted_movetypes=(FLYING|FLOATING))
->>>>>>> 9b662fc2
-	else
-		remove_movespeed_modifier(/datum/movespeed_modifier/turf_slowdown)
-
-/mob/living/proc/update_pull_movespeed()
-	if(pulling)
-		if(isliving(pulling))
-			var/mob/living/L = pulling
-			if(!slowed_by_drag || (L.mobility_flags & MOBILITY_STAND) || L.buckled || grab_state >= GRAB_AGGRESSIVE)
-				remove_movespeed_modifier(/datum/movespeed_modifier/bulky_drag)
-				return
-			add_or_update_variable_movespeed_modifier(/datum/movespeed_modifier/bulky_drag, multiplicative_slowdown = PULL_PRONE_SLOWDOWN)
-			return
-		if(isobj(pulling))
-			var/obj/structure/S = pulling
-			if(!slowed_by_drag || !S.drag_slowdown)
-				remove_movespeed_modifier(/datum/movespeed_modifier/bulky_drag)
-				return
-			add_or_update_variable_movespeed_modifier(/datum/movespeed_modifier/bulky_drag, multiplicative_slowdown = S.drag_slowdown)
-			return
-	remove_movespeed_modifier(/datum/movespeed_modifier/bulky_drag)
-
-/mob/living/can_zFall(turf/T, levels)
-	return ..()
-
-/mob/living/canZMove(dir, turf/target)
-	return can_zTravel(target, dir) && (movement_type & FLYING)
+/mob/living/Moved()
+	. = ..()
+	update_turf_movespeed(loc)
+
+/mob/living/CanAllowThrough(atom/movable/mover, turf/target)
+	. = ..()
+	if((mover.pass_flags & PASSMOB))
+		return TRUE
+	if(istype(mover, /obj/projectile))
+		var/obj/projectile/P = mover
+		return !P.can_hit_target(src, P.permutated, src == P.original, TRUE)
+	if(mover.throwing)
+		return (!density || !(mobility_flags & MOBILITY_STAND) || (mover.throwing.thrower == src && !ismob(mover)))
+	if(buckled == mover)
+		return TRUE
+	if(ismob(mover) && (mover in buckled_mobs))
+		return TRUE
+	return (!mover.density || . || !(mobility_flags & MOBILITY_STAND))
+
+/mob/living/toggle_move_intent()
+	. = ..()
+	update_move_intent_slowdown()
+
+/mob/living/update_config_movespeed()
+	update_move_intent_slowdown()
+	return ..()
+
+/mob/living/proc/update_move_intent_slowdown()
+	add_movespeed_modifier((m_intent == MOVE_INTENT_WALK)? /datum/movespeed_modifier/config_walk_run/walk : /datum/movespeed_modifier/config_walk_run/run, override = TRUE)
+
+/mob/living/proc/update_turf_movespeed(turf/open/T)
+	if(istype(T))
+		add_or_update_variable_movespeed_modifier(/datum/movespeed_modifier/turf_slowdown, multiplicative_slowdown = T.slowdown)
+	else
+		remove_movespeed_modifier(/datum/movespeed_modifier/turf_slowdown)
+
+/mob/living/proc/update_pull_movespeed()
+	if(pulling)
+		if(isliving(pulling))
+			var/mob/living/L = pulling
+			if(!slowed_by_drag || (L.mobility_flags & MOBILITY_STAND) || L.buckled || grab_state >= GRAB_AGGRESSIVE)
+				remove_movespeed_modifier(/datum/movespeed_modifier/bulky_drag)
+				return
+			add_or_update_variable_movespeed_modifier(/datum/movespeed_modifier/bulky_drag, multiplicative_slowdown = PULL_PRONE_SLOWDOWN)
+			return
+		if(isobj(pulling))
+			var/obj/structure/S = pulling
+			if(!slowed_by_drag || !S.drag_slowdown)
+				remove_movespeed_modifier(/datum/movespeed_modifier/bulky_drag)
+				return
+			add_or_update_variable_movespeed_modifier(/datum/movespeed_modifier/bulky_drag, multiplicative_slowdown = S.drag_slowdown)
+			return
+	remove_movespeed_modifier(/datum/movespeed_modifier/bulky_drag)
+
+/mob/living/can_zFall(turf/T, levels)
+	return ..()
+
+/mob/living/canZMove(dir, turf/target)
+	return can_zTravel(target, dir) && (movement_type & FLYING)