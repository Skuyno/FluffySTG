/mob/living/gib(animation = 1)
	var/prev_lying = lying
	death(1)

	if(buckled)
		buckled.unbuckle_mob() //to update alien nest overlay.

	var/atom/movable/overlay/animate = setup_animation(animation, prev_lying)
	if(animate)
		gib_animation(animate)

	spawn_gibs()

	end_animation(animate) // Will qdel(src)

/mob/living/proc/spawn_gibs()
	gibs(loc, viruses)

/mob/living/proc/gib_animation(animate, flick_name = "gibbed")
	flick(flick_name, animate)

/mob/living/dust(animation = 0)
	death(1)
	var/atom/movable/overlay/animate = setup_animation(animation, 0)
	if(animate)
		dust_animation(animate)

	spawn_dust()
	end_animation(animate)

/mob/living/proc/spawn_dust()
	new /obj/effect/decal/cleanable/ash(loc)

/mob/living/proc/dust_animation(animate, flick_name = "")
	flick(flick_name, animate)

/mob/living/death(gibbed)
	unset_machine()
	reset_perspective(null)
	timeofdeath = world.time
	tod = worldtime2text()
	if(mind)
		mind.store_memory("Time of death: [tod]", 0)
	living_mob_list -= src
	if(!gibbed)
		dead_mob_list += src
	else if(buckled)
		buckled.unbuckle_mob()
	paralysis = 0
	stunned = 0
	weakened = 0
	sleeping = 0
	update_sight()
<<<<<<< HEAD
	hide_fullscreens()
=======
	update_vision_overlays()
	update_damage_hud()
>>>>>>> 58c91656
	update_health_hud()
	update_canmove()


/mob/living/proc/setup_animation(animation, prev_lying)
	var/atom/movable/overlay/animate = null
	notransform = 1
	canmove = 0
	icon = null
	invisibility = 101
	alpha = 0

	if(!prev_lying && animation)
		animate = new(loc)
		animate.icon_state = "blank"
		animate.icon = 'icons/mob/mob.dmi'
		animate.master = src
	return animate

/mob/living/proc/end_animation(animate)
	if(!animate)
		qdel(src)
	else
		spawn(15)
			if(animate)
				qdel(animate)
			if(src)
				qdel(src)
<|MERGE_RESOLUTION|>--- conflicted
+++ resolved
@@ -1,87 +1,83 @@
-/mob/living/gib(animation = 1)
-	var/prev_lying = lying
-	death(1)
-
-	if(buckled)
-		buckled.unbuckle_mob() //to update alien nest overlay.
-
-	var/atom/movable/overlay/animate = setup_animation(animation, prev_lying)
-	if(animate)
-		gib_animation(animate)
-
-	spawn_gibs()
-
-	end_animation(animate) // Will qdel(src)
-
-/mob/living/proc/spawn_gibs()
-	gibs(loc, viruses)
-
-/mob/living/proc/gib_animation(animate, flick_name = "gibbed")
-	flick(flick_name, animate)
-
-/mob/living/dust(animation = 0)
-	death(1)
-	var/atom/movable/overlay/animate = setup_animation(animation, 0)
-	if(animate)
-		dust_animation(animate)
-
-	spawn_dust()
-	end_animation(animate)
-
-/mob/living/proc/spawn_dust()
-	new /obj/effect/decal/cleanable/ash(loc)
-
-/mob/living/proc/dust_animation(animate, flick_name = "")
-	flick(flick_name, animate)
-
-/mob/living/death(gibbed)
-	unset_machine()
-	reset_perspective(null)
-	timeofdeath = world.time
-	tod = worldtime2text()
-	if(mind)
-		mind.store_memory("Time of death: [tod]", 0)
-	living_mob_list -= src
-	if(!gibbed)
-		dead_mob_list += src
-	else if(buckled)
-		buckled.unbuckle_mob()
-	paralysis = 0
-	stunned = 0
-	weakened = 0
-	sleeping = 0
-	update_sight()
-<<<<<<< HEAD
-	hide_fullscreens()
-=======
-	update_vision_overlays()
-	update_damage_hud()
->>>>>>> 58c91656
-	update_health_hud()
-	update_canmove()
-
-
-/mob/living/proc/setup_animation(animation, prev_lying)
-	var/atom/movable/overlay/animate = null
-	notransform = 1
-	canmove = 0
-	icon = null
-	invisibility = 101
-	alpha = 0
-
-	if(!prev_lying && animation)
-		animate = new(loc)
-		animate.icon_state = "blank"
-		animate.icon = 'icons/mob/mob.dmi'
-		animate.master = src
-	return animate
-
-/mob/living/proc/end_animation(animate)
-	if(!animate)
-		qdel(src)
-	else
-		spawn(15)
-			if(animate)
-				qdel(animate)
-			if(src)
-				qdel(src)
+/mob/living/gib(animation = 1)
+	var/prev_lying = lying
+	death(1)
+
+	if(buckled)
+		buckled.unbuckle_mob() //to update alien nest overlay.
+
+	var/atom/movable/overlay/animate = setup_animation(animation, prev_lying)
+	if(animate)
+		gib_animation(animate)
+
+	spawn_gibs()
+
+	end_animation(animate) // Will qdel(src)
+
+/mob/living/proc/spawn_gibs()
+	gibs(loc, viruses)
+
+/mob/living/proc/gib_animation(animate, flick_name = "gibbed")
+	flick(flick_name, animate)
+
+/mob/living/dust(animation = 0)
+	death(1)
+	var/atom/movable/overlay/animate = setup_animation(animation, 0)
+	if(animate)
+		dust_animation(animate)
+
+	spawn_dust()
+	end_animation(animate)
+
+/mob/living/proc/spawn_dust()
+	new /obj/effect/decal/cleanable/ash(loc)
+
+/mob/living/proc/dust_animation(animate, flick_name = "")
+	flick(flick_name, animate)
+
+/mob/living/death(gibbed)
+	unset_machine()
+	reset_perspective(null)
+	timeofdeath = world.time
+	tod = worldtime2text()
+	if(mind)
+		mind.store_memory("Time of death: [tod]", 0)
+	living_mob_list -= src
+	if(!gibbed)
+		dead_mob_list += src
+	else if(buckled)
+		buckled.unbuckle_mob()
+	paralysis = 0
+	stunned = 0
+	weakened = 0
+	sleeping = 0
+	update_sight()
+	hide_fullscreens()
+	update_damage_hud()
+	update_health_hud()
+	update_canmove()
+
+
+/mob/living/proc/setup_animation(animation, prev_lying)
+	var/atom/movable/overlay/animate = null
+	notransform = 1
+	canmove = 0
+	icon = null
+	invisibility = 101
+	alpha = 0
+
+	if(!prev_lying && animation)
+		animate = new(loc)
+		animate.icon_state = "blank"
+		animate.icon = 'icons/mob/mob.dmi'
+		animate.master = src
+	return animate
+
+/mob/living/proc/end_animation(animate)
+	if(!animate)
+		qdel(src)
+	else
+		spawn(15)
+			if(animate)
+				qdel(animate)
+			if(src)
+				qdel(src)