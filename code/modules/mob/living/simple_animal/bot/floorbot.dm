--- conflicted
+++ resolved
@@ -1,4 +1,3 @@
-<<<<<<< HEAD
 //Floorbot
 /mob/living/simple_animal/bot/floorbot
 	name = "\improper Floorbot"
@@ -20,10 +19,7 @@
 
 	var/process_type //Determines what to do when process_scan() recieves a target. See process_scan() for details.
 	var/targetdirection
-	var/amount = 10
 	var/replacetiles = 0
-	var/eattiles = 0
-	var/maketiles = 0
 	var/fixfloors = 0
 	var/autotile = 0
 	var/nag_on_empty = 1
@@ -46,6 +42,9 @@
 	access_card.access += J.get_access()
 	prev_access = access_card.access
 
+/mob/living/simple_animal/bot/floorbot/Process_Spacemove(movement_dir = 0)
+	return 1
+
 /mob/living/simple_animal/bot/floorbot/turn_on()
 	. = ..()
 	update_icon()
@@ -75,14 +74,10 @@
 	dat += "<TT><B>Floor Repairer Controls v1.1</B></TT><BR><BR>"
 	dat += "Status: <A href='?src=\ref[src];power=1'>[on ? "On" : "Off"]</A><BR>"
 	dat += "Maintenance panel panel is [open ? "opened" : "closed"]<BR>"
-	dat += "Tiles left: [amount]<BR>"
 	dat += "Behvaiour controls are [locked ? "locked" : "unlocked"]<BR>"
 	if(!locked || issilicon(user) || IsAdminGhost(user))
 		dat += "Add tiles to new hull plating: <A href='?src=\ref[src];operation=autotile'>[autotile ? "Yes" : "No"]</A><BR>"
 		dat += "Replace floor tiles: <A href='?src=\ref[src];operation=replace'>[replacetiles ? "Yes" : "No"]</A><BR>"
-		dat += "Finds tiles: <A href='?src=\ref[src];operation=tiles'>[eattiles ? "Yes" : "No"]</A><BR>"
-		dat += "Make pieces of metal into tiles when empty: <A href='?src=\ref[src];operation=make'>[maketiles ? "Yes" : "No"]</A><BR>"
-		dat += "Transmit notice when empty: <A href='?src=\ref[src];operation=emptynag'>[nag_on_empty ? "Yes" : "No"]</A><BR>"
 		dat += "Repair damaged tiles and platings: <A href='?src=\ref[src];operation=fix'>[fixfloors ? "Yes" : "No"]</A><BR>"
 		dat += "Traction Magnets: <A href='?src=\ref[src];operation=anchor'>[anchored ? "Engaged" : "Disengaged"]</A><BR>"
 		dat += "Patrol Station: <A href='?src=\ref[src];operation=patrol'>[auto_patrol ? "Yes" : "No"]</A><BR>"
@@ -96,23 +91,6 @@
 	return dat
 
 
-/mob/living/simple_animal/bot/floorbot/attackby(obj/item/W , mob/user, params)
-	if(istype(W, /obj/item/stack/tile/plasteel))
-		var/obj/item/stack/tile/plasteel/T = W
-		if(amount >= 50)
-			return
-		var/loaded = min(50-amount, T.amount)
-		T.use(loaded)
-		amount += loaded
-		if(loaded > 0)
-			user << "<span class='notice'>You load [loaded] tiles into the floorbot. He now contains [amount] tiles.</span>"
-			nagged = 0
-			update_icon()
-		else
-			user << "<span class='warning'>You need at least one floor tile to put into [src]!</span>"
-	else
-		..()
-
 /mob/living/simple_animal/bot/floorbot/emag_act(mob/user)
 	..()
 	if(emagged == 2)
@@ -126,10 +104,6 @@
 	switch(href_list["operation"])
 		if("replace")
 			replacetiles = !replacetiles
-		if("tiles")
-			eattiles = !eattiles
-		if("make")
-			maketiles = !maketiles
 		if("fix")
 			fixfloors = !fixfloors
 		if("autotile")
@@ -161,24 +135,11 @@
 	if(mode == BOT_REPAIRING)
 		return
 
-	if(amount <= 0 && !target) //Out of tiles! We must refill!
-		if(eattiles) //Configured to find and consume floortiles!
-			target = scan(/obj/item/stack/tile/plasteel)
-			process_type = null
-
-		if(!target && maketiles) //We did not manage to find any floor tiles! Scan for metal stacks and make our own!
-			target = scan(/obj/item/stack/sheet/metal)
-			process_type = null
-			return
-		else
-			if(nag_on_empty) //Floorbot is empty and cannot acquire more tiles, nag the engineers for more!
-				nag()
-
 	if(prob(5))
 		audible_message("[src] makes an excited booping beeping sound!")
 
 	//Normal scanning procedure. We have tiles loaded, are not emagged.
-	if(!target && emagged < 2 && amount > 0)
+	if(!target && emagged < 2)
 		if(targetdirection != null) //The bot is in bridge mode.
 			//Try to find a space tile immediately in our selected direction.
 			var/turf/T = get_step(src, targetdirection)
@@ -234,23 +195,15 @@
 			return
 
 		if(loc == target || loc == target.loc)
-			if(istype(target, /obj/item/stack/tile/plasteel))
-				eattile(target)
-			else if(istype(target, /obj/item/stack/sheet/metal))
-				maketile(target)
-			else if(istype(target, /turf/) && emagged < 2)
+			if(istype(target, /turf/) && emagged < 2)
 				repair(target)
 			else if(emagged == 2 && istype(target,/turf/open/floor))
 				var/turf/open/floor/F = target
 				anchored = 1
 				mode = BOT_REPAIRING
-				if(prob(90))
-					F.break_tile_to_plating()
-				else
-					F.ReplaceWithLattice()
+				F.ReplaceWithLattice()
 				audible_message("<span class='danger'>[src] makes an excited booping sound.</span>")
-				spawn(50)
-					amount ++
+				spawn(5)
 					anchored = 0
 					mode = BOT_IDLE
 					target = null
@@ -309,10 +262,6 @@
 			return
 	else if(!istype(target_turf, /turf/open/floor))
 		return
-	if(amount <= 0)
-		mode = BOT_IDLE
-		target = null
-		return
 	anchored = 1
 	icon_state = "floorbot-c"
 	if(istype(target_turf, /turf/space/)) //If we are fixing an area not part of pure space, it is
@@ -325,7 +274,6 @@
 				else //Build a hull plating without a floor tile.
 					target_turf.ChangeTurf(/turf/open/floor/plating)
 				mode = BOT_IDLE
-				amount -= 1
 				update_icon()
 				anchored = 0
 				target = null
@@ -339,57 +287,13 @@
 				F.burnt = 0
 				F.ChangeTurf(/turf/open/floor/plasteel)
 				mode = BOT_IDLE
-				amount -= 1
 				update_icon()
 				anchored = 0
 				target = null
 
-/mob/living/simple_animal/bot/floorbot/proc/eattile(obj/item/stack/tile/plasteel/T)
-	if(!istype(T, /obj/item/stack/tile/plasteel))
-		return
-	visible_message("<span class='notice'>[src] begins to collect tiles.</span>")
-	mode = BOT_REPAIRING
-	spawn(20)
-		if(isnull(T))
-			target = null
-			mode = BOT_IDLE
-			return
-		if(amount + T.amount > 50)
-			var/i = 50 - amount
-			amount += i
-			T.amount -= i
-		else
-			amount += T.amount
-			qdel(T)
-		update_icon()
-		target = null
-		mode = BOT_IDLE
-
-/mob/living/simple_animal/bot/floorbot/proc/maketile(obj/item/stack/sheet/metal/M)
-	if(!istype(M, /obj/item/stack/sheet/metal))
-		return
-	visible_message("<span class='notice'>[src] begins to create tiles.</span>")
-	mode = BOT_REPAIRING
-	spawn(20)
-		if(isnull(M))
-			target = null
-			mode = BOT_IDLE
-			return
-		var/obj/item/stack/tile/plasteel/T = new /obj/item/stack/tile/plasteel
-		T.amount = 4
-		T.loc = M.loc
-		if(M.amount > 1)
-			M.amount--
-		else
-			qdel(M)
-		target = null
-		mode = BOT_IDLE
-
 /mob/living/simple_animal/bot/floorbot/update_icon()
-	if(amount > 0)
-		icon_state = "floorbot[on]"
-	else
-		icon_state = "floorbot[on]e"
+	icon_state = "floorbot[on]"
+
 
 /mob/living/simple_animal/bot/floorbot/explode()
 	on = 0
@@ -404,344 +308,6 @@
 	if(prob(50))
 		new /obj/item/robot_parts/l_arm(Tsec)
 
-	while(amount)//Dumps the tiles into the appropriate sized stacks
-		if(amount >= 16)
-			var/obj/item/stack/tile/plasteel/T = new (Tsec)
-			T.amount = 16
-			amount -= 16
-		else
-			var/obj/item/stack/tile/plasteel/T = new (Tsec)
-			T.amount = amount
-			amount = 0
-
-	var/datum/effect_system/spark_spread/s = new /datum/effect_system/spark_spread
-	s.set_up(3, 1, src)
-	s.start()
-	..()
-
-/obj/machinery/bot_core/floorbot
-	req_one_access = list(access_construction, access_robotics)
-
-/mob/living/simple_animal/bot/floorbot/UnarmedAttack(atom/A)
-	if(isturf(A))
-		repair(A)
-	else if(istype(A,/obj/item/stack/tile/plasteel))
-		eattile(A)
-	else if(istype(A,/obj/item/stack/sheet/metal))
-		maketile(A)
-	else
-		..()
-=======
-//Floorbot
-/mob/living/simple_animal/bot/floorbot
-	name = "\improper Floorbot"
-	desc = "A little floor repairing robot, he looks so excited!"
-	icon = 'icons/obj/aibots.dmi'
-	icon_state = "floorbot0"
-	density = 0
-	anchored = 0
-	health = 25
-	maxHealth = 25
-
-	radio_key = /obj/item/device/encryptionkey/headset_eng
-	radio_channel = "Engineering"
-	bot_type = FLOOR_BOT
-	model = "Floorbot"
-	bot_core = /obj/machinery/bot_core/floorbot
-	window_id = "autofloor"
-	window_name = "Automatic Station Floor Repairer v1.1"
-
-	var/process_type //Determines what to do when process_scan() recieves a target. See process_scan() for details.
-	var/targetdirection
-	var/replacetiles = 0
-	var/fixfloors = 0
-	var/autotile = 0
-	var/nag_on_empty = 1
-	var/nagged = 0 //Prevents the Floorbot nagging more than once per refill.
-	var/max_targets = 50
-	var/turf/target
-	var/oldloc = null
-
-	#define HULL_BREACH		1
-	#define BRIDGE_MODE		2
-	#define FIX_TILE		3
-	#define AUTO_TILE		4
-	#define REPLACE_TILE	5
-	#define TILE_EMAG		6
-
-/mob/living/simple_animal/bot/floorbot/New()
-	..()
-	update_icon()
-	var/datum/job/engineer/J = new/datum/job/engineer
-	access_card.access += J.get_access()
-	prev_access = access_card.access
-
-/mob/living/simple_animal/bot/floorbot/Process_Spacemove(movement_dir = 0)
-	return 1
-
-/mob/living/simple_animal/bot/floorbot/turn_on()
-	. = ..()
-	update_icon()
-
-/mob/living/simple_animal/bot/floorbot/turn_off()
-	..()
-	update_icon()
-
-/mob/living/simple_animal/bot/floorbot/bot_reset()
-	..()
-	target = null
-	oldloc = null
-	ignore_list = list()
-	nagged = 0
-	anchored = 0
-	update_icon()
-
-/mob/living/simple_animal/bot/floorbot/set_custom_texts()
-	text_hack = "You corrupt [name]'s construction protocols."
-	text_dehack = "You detect errors in [name] and reset his programming."
-	text_dehack_fail = "[name] is not responding to reset commands!"
-
-/mob/living/simple_animal/bot/floorbot/get_controls(mob/user)
-	var/dat
-	dat += hack(user)
-	dat += showpai(user)
-	dat += "<TT><B>Floor Repairer Controls v1.1</B></TT><BR><BR>"
-	dat += "Status: <A href='?src=\ref[src];power=1'>[on ? "On" : "Off"]</A><BR>"
-	dat += "Maintenance panel panel is [open ? "opened" : "closed"]<BR>"
-	dat += "Behvaiour controls are [locked ? "locked" : "unlocked"]<BR>"
-	if(!locked || issilicon(user) || IsAdminGhost(user))
-		dat += "Add tiles to new hull plating: <A href='?src=\ref[src];operation=autotile'>[autotile ? "Yes" : "No"]</A><BR>"
-		dat += "Replace floor tiles: <A href='?src=\ref[src];operation=replace'>[replacetiles ? "Yes" : "No"]</A><BR>"
-		dat += "Repair damaged tiles and platings: <A href='?src=\ref[src];operation=fix'>[fixfloors ? "Yes" : "No"]</A><BR>"
-		dat += "Traction Magnets: <A href='?src=\ref[src];operation=anchor'>[anchored ? "Engaged" : "Disengaged"]</A><BR>"
-		dat += "Patrol Station: <A href='?src=\ref[src];operation=patrol'>[auto_patrol ? "Yes" : "No"]</A><BR>"
-		var/bmode
-		if(targetdirection)
-			bmode = dir2text(targetdirection)
-		else
-			bmode = "disabled"
-		dat += "Bridge Mode : <A href='?src=\ref[src];operation=bridgemode'>[bmode]</A><BR>"
-
-	return dat
-
-
-/mob/living/simple_animal/bot/floorbot/emag_act(mob/user)
-	..()
-	if(emagged == 2)
-		if(user)
-			user << "<span class='danger'>[src] buzzes and beeps.</span>"
-
-/mob/living/simple_animal/bot/floorbot/Topic(href, href_list)
-	if(..())
-		return 1
-
-	switch(href_list["operation"])
-		if("replace")
-			replacetiles = !replacetiles
-		if("fix")
-			fixfloors = !fixfloors
-		if("autotile")
-			autotile = !autotile
-		if("emptynag")
-			nag_on_empty = !nag_on_empty
-		if("anchor")
-			anchored = !anchored
-
-		if("bridgemode")
-			var/setdir = input("Select construction direction:") as null|anything in list("north","east","south","west","disable")
-			switch(setdir)
-				if("north")
-					targetdirection = 1
-				if("south")
-					targetdirection = 2
-				if("east")
-					targetdirection = 4
-				if("west")
-					targetdirection = 8
-				if("disable")
-					targetdirection = null
-	update_controls()
-
-/mob/living/simple_animal/bot/floorbot/handle_automated_action()
-	if(!..())
-		return
-
-	if(mode == BOT_REPAIRING)
-		return
-
-	if(prob(5))
-		audible_message("[src] makes an excited booping beeping sound!")
-
-	//Normal scanning procedure. We have tiles loaded, are not emagged.
-	if(!target && emagged < 2)
-		if(targetdirection != null) //The bot is in bridge mode.
-			//Try to find a space tile immediately in our selected direction.
-			var/turf/T = get_step(src, targetdirection)
-			if(istype(T, /turf/space))
-				target = T
-
-			else //Find a space tile farther way!
-				target = scan(/turf/space)
-			process_type = BRIDGE_MODE
-
-		if(!target)
-			process_type = HULL_BREACH //Ensures the floorbot does not try to "fix" space areas or shuttle docking zones.
-			target = scan(/turf/space)
-
-		if(!target && replacetiles) //Finds a floor without a tile and gives it one.
-			process_type = REPLACE_TILE //The target must be the floor and not a tile. The floor must not already have a floortile.
-			target = scan(/turf/simulated/floor)
-
-		if(!target && fixfloors) //Repairs damaged floors and tiles.
-			process_type = FIX_TILE
-			target = scan(/turf/simulated/floor)
-
-	if(!target && emagged == 2) //We are emagged! Time to rip up the floors!
-		process_type = TILE_EMAG
-		target = scan(/turf/simulated/floor)
-
-
-	if(!target)
-
-		if(auto_patrol)
-			if(mode == BOT_IDLE || mode == BOT_START_PATROL)
-				start_patrol()
-
-			if(mode == BOT_PATROL)
-				bot_patrol()
-
-	if(target)
-		if(path.len == 0)
-			if(!istype(target, /turf/))
-				var/turf/TL = get_turf(target)
-				path = get_path_to(src, TL, /turf/proc/Distance_cardinal, 0, 30, id=access_card,simulated_only = 0)
-			else
-				path = get_path_to(src, target, /turf/proc/Distance_cardinal, 0, 30, id=access_card,simulated_only = 0)
-
-			if(!bot_move(target))
-				add_to_ignore(target)
-				target = null
-				mode = BOT_IDLE
-				return
-		else if( !bot_move(target) )
-			target = null
-			mode = BOT_IDLE
-			return
-
-		if(loc == target || loc == target.loc)
-			if(istype(target, /turf/) && emagged < 2)
-				repair(target)
-			else if(emagged == 2 && istype(target,/turf/simulated/floor))
-				var/turf/simulated/floor/F = target
-				anchored = 1
-				mode = BOT_REPAIRING
-				F.ReplaceWithLattice()
-				audible_message("<span class='danger'>[src] makes an excited booping sound.</span>")
-				spawn(5)
-					anchored = 0
-					mode = BOT_IDLE
-					target = null
-			path = list()
-			return
-
-	oldloc = loc
-
-/mob/living/simple_animal/bot/floorbot/proc/nag() //Annoy everyone on the channel to refill us!
-	if(!nagged)
-		speak("Requesting refill at <b>[get_area(src)]</b>!", radio_channel)
-		nagged = 1
-
-/mob/living/simple_animal/bot/floorbot/proc/is_hull_breach(turf/t) //Ignore space tiles not considered part of a structure, also ignores shuttle docking areas.
-	var/area/t_area = get_area(t)
-	if(t_area && (t_area.name == "Space" || findtext(t_area.name, "huttle")))
-		return 0
-	else
-		return 1
-
-//Floorbots, having several functions, need sort out special conditions here.
-/mob/living/simple_animal/bot/floorbot/process_scan(scan_target)
-	var/result
-	var/turf/simulated/floor/F
-	switch(process_type)
-		if(HULL_BREACH) //The most common job, patching breaches in the station's hull.
-			if(is_hull_breach(scan_target)) //Ensure that the targeted space turf is actually part of the station, and not random space.
-				result = scan_target
-				anchored = 1 //Prevent the floorbot being blown off-course while trying to reach a hull breach.
-		if(BRIDGE_MODE) //Only space turfs in our chosen direction are considered.
-			if(get_dir(src, scan_target) == targetdirection)
-				result = scan_target
-				anchored = 1
-		if(REPLACE_TILE)
-			F = scan_target
-			if(istype(F, /turf/simulated/floor/plating)) //The floor must not already have a tile.
-				result = F
-		if(FIX_TILE)	//Selects only damaged floors.
-			F = scan_target
-			if(istype(F) && (F.broken || F.burnt))
-				result = F
-		if(TILE_EMAG) //Emag mode! Rip up the floor and cause breaches to space!
-			F = scan_target
-			if(!istype(F, /turf/simulated/floor/plating))
-				result = F
-		else //If no special processing is needed, simply return the result.
-			result = scan_target
-	return result
-
-/mob/living/simple_animal/bot/floorbot/proc/repair(turf/target_turf)
-
-	if(istype(target_turf, /turf/space/))
-		 //Must be a hull breach or in bridge mode to continue.
-		if(!is_hull_breach(target_turf) && !targetdirection)
-			target = null
-			return
-	else if(!istype(target_turf, /turf/simulated/floor))
-		return
-	anchored = 1
-	icon_state = "floorbot-c"
-	if(istype(target_turf, /turf/space/)) //If we are fixing an area not part of pure space, it is
-		visible_message("<span class='notice'>[targetdirection ? "[src] begins installing a bridge plating." : "[src] begins to repair the hole."] </span>")
-		mode = BOT_REPAIRING
-		spawn(50)
-			if(mode == BOT_REPAIRING)
-				if(autotile) //Build the floor and include a tile.
-					target_turf.ChangeTurf(/turf/simulated/floor/plasteel)
-				else //Build a hull plating without a floor tile.
-					target_turf.ChangeTurf(/turf/simulated/floor/plating)
-				mode = BOT_IDLE
-				update_icon()
-				anchored = 0
-				target = null
-	else
-		var/turf/simulated/floor/F = target_turf
-		mode = BOT_REPAIRING
-		visible_message("<span class='notice'>[src] begins repairing the floor.</span>")
-		spawn(50)
-			if(mode == BOT_REPAIRING)
-				F.broken = 0
-				F.burnt = 0
-				F.ChangeTurf(/turf/simulated/floor/plasteel)
-				mode = BOT_IDLE
-				update_icon()
-				anchored = 0
-				target = null
-
-/mob/living/simple_animal/bot/floorbot/update_icon()
-	icon_state = "floorbot[on]"
-
-
-/mob/living/simple_animal/bot/floorbot/explode()
-	on = 0
-	visible_message("<span class='boldannounce'>[src] blows apart!</span>")
-	var/turf/Tsec = get_turf(src)
-
-	var/obj/item/weapon/storage/toolbox/mechanical/N = new /obj/item/weapon/storage/toolbox/mechanical(Tsec)
-	N.contents = list()
-
-	new /obj/item/device/assembly/prox_sensor(Tsec)
-
-	if(prob(50))
-		new /obj/item/robot_parts/l_arm(Tsec)
-
 	var/obj/item/stack/tile/plasteel/T = new (Tsec)
 	T.amount = 1
 
@@ -757,5 +323,4 @@
 	if(isturf(A))
 		repair(A)
 	else
-		..()
->>>>>>> c3f72b33
+		..()