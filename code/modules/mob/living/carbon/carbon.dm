--- conflicted
+++ resolved
@@ -1,790 +1,787 @@
-/mob/living/carbon/New()
-	create_reagents(1000)
-	..()
-
-/mob/living/carbon/Destroy()
-	for(var/atom/movable/guts in internal_organs)
-		qdel(guts)
-	for(var/atom/movable/food in stomach_contents)
-		qdel(food)
-<<<<<<< HEAD
-	for(var/BP in bodyparts)
-		qdel(BP)
-	bodyparts = list()
-	remove_from_all_data_huds()
-=======
->>>>>>> 3e8b2edf
-	if(dna)
-		qdel(dna)
-	return ..()
-
-/mob/living/carbon/relaymove(mob/user, direction)
-	if(user in src.stomach_contents)
-		if(prob(40))
-			if(prob(25))
-				audible_message("<span class='warning'>You hear something rumbling inside [src]'s stomach...</span>", \
-							 "<span class='warning'>You hear something rumbling.</span>", 4,\
-							  "<span class='userdanger'>Something is rumbling inside your stomach!</span>")
-			var/obj/item/I = user.get_active_hand()
-			if(I && I.force)
-				var/d = rand(round(I.force / 4), I.force)
-				if(istype(src, /mob/living/carbon/human))
-					var/mob/living/carbon/human/H = src
-					var/organ = H.get_bodypart("chest")
-					if (istype(organ, /obj/item/bodypart))
-						var/obj/item/bodypart/temp = organ
-						if(temp.take_damage(d, 0))
-							H.update_damage_overlays(0)
-					H.updatehealth()
-				else
-					src.take_organ_damage(d)
-				visible_message("<span class='danger'>[user] attacks [src]'s stomach wall with the [I.name]!</span>", \
-									"<span class='userdanger'>[user] attacks your stomach wall with the [I.name]!</span>")
-				playsound(user.loc, 'sound/effects/attackblob.ogg', 50, 1)
-
-				if(prob(src.getBruteLoss() - 50))
-					for(var/atom/movable/A in stomach_contents)
-						A.loc = loc
-						stomach_contents.Remove(A)
-					src.gib()
-
-
-/mob/living/carbon/electrocute_act(shock_damage, obj/source, siemens_coeff = 1, override = 0, tesla_shock = 0)
-	shock_damage *= siemens_coeff
-	if(shock_damage<1 && !override)
-		return 0
-	if(reagents.has_reagent("teslium"))
-		shock_damage *= 1.5 //If the mob has teslium in their body, shocks are 50% more damaging!
-	take_overall_damage(0,shock_damage)
-	//src.adjustFireLoss(shock_damage)
-	//src.updatehealth()
-	visible_message(
-		"<span class='danger'>[src] was shocked by \the [source]!</span>", \
-		"<span class='userdanger'>You feel a powerful shock coursing through your body!</span>", \
-		"<span class='italics'>You hear a heavy electrical crack.</span>" \
-	)
-	jitteriness += 1000 //High numbers for violent convulsions
-	do_jitter_animation(jitteriness)
-	stuttering += 2
-	if(!tesla_shock || (tesla_shock && siemens_coeff > 0.5))
-		Stun(2)
-	spawn(20)
-		jitteriness = max(jitteriness - 990, 10) //Still jittery, but vastly less
-		if(!tesla_shock || (tesla_shock && siemens_coeff > 0.5))
-			Stun(3)
-			Weaken(3)
-	if(override)
-		return override
-	else
-		return shock_damage
-
-
-/mob/living/carbon/swap_hand()
-	var/obj/item/item_in_hand = src.get_active_hand()
-	if(item_in_hand) //this segment checks if the item in your hand is twohanded.
-		if(istype(item_in_hand,/obj/item/weapon/twohanded))
-			if(item_in_hand:wielded == 1)
-				usr << "<span class='warning'>Your other hand is too busy holding the [item_in_hand.name]</span>"
-				return
-	src.hand = !( src.hand )
-	if(hud_used && hud_used.inv_slots[slot_l_hand] && hud_used.inv_slots[slot_r_hand])
-		var/obj/screen/inventory/hand/H
-		H = hud_used.inv_slots[slot_l_hand]
-		H.update_icon()
-		H = hud_used.inv_slots[slot_r_hand]
-		H.update_icon()
-	/*if (!( src.hand ))
-		src.hands.dir = NORTH
-	else
-		src.hands.dir = SOUTH*/
-	return
-
-/mob/living/carbon/activate_hand(selhand) //0 or "r" or "right" for right hand; 1 or "l" or "left" for left hand.
-
-	if(istext(selhand))
-		selhand = lowertext(selhand)
-
-		if(selhand == "right" || selhand == "r")
-			selhand = 0
-		if(selhand == "left" || selhand == "l")
-			selhand = 1
-
-	if(selhand != src.hand)
-		swap_hand()
-	else
-		mode() // Activate held item
-
-/mob/living/carbon/proc/help_shake_act(mob/living/carbon/M)
-	if(on_fire)
-		M << "<span class='warning'>You can't put them out with just your bare hands!"
-		return
-
-	if(health >= 0)
-
-		if(lying)
-			M.visible_message("<span class='notice'>[M] shakes [src] trying to get \him up!</span>", \
-							"<span class='notice'>You shake [src] trying to get \him up!</span>")
-		else
-			M.visible_message("<span class='notice'>[M] hugs [src] to make \him feel better!</span>", \
-						"<span class='notice'>You hug [src] to make \him feel better!</span>")
-		AdjustSleeping(-5)
-		AdjustParalysis(-3)
-		AdjustStunned(-3)
-		AdjustWeakened(-3)
-		if(resting)
-			resting = 0
-			update_canmove()
-
-		playsound(loc, 'sound/weapons/thudswoosh.ogg', 50, 1, -1)
-
-/mob/living/carbon/flash_eyes(intensity = 1, override_blindness_check = 0, affect_silicon = 0, visual = 0)
-	. = ..()
-	var/damage = intensity - check_eye_prot()
-	if(.) // we've been flashed
-		if(visual)
-			return
-		if(weakeyes)
-			Stun(2)
-
-		if (damage == 1)
-			src << "<span class='warning'>Your eyes sting a little.</span>"
-			if(prob(40))
-				adjust_eye_damage(1)
-
-		else if (damage == 2)
-			src << "<span class='warning'>Your eyes burn.</span>"
-			adjust_eye_damage(rand(2, 4))
-
-		else if( damage > 3)
-			src << "<span class='warning'>Your eyes itch and burn severely!</span>"
-			adjust_eye_damage(rand(12, 16))
-
-		if(eye_damage > 10)
-			blind_eyes(damage)
-			blur_eyes(damage * rand(3, 6))
-
-			if(eye_damage > 20)
-				if(prob(eye_damage - 20))
-					if(become_nearsighted())
-						src << "<span class='warning'>Your eyes start to burn badly!</span>"
-				else if(prob(eye_damage - 25))
-					if(become_blind())
-						src << "<span class='warning'>You can't see anything!</span>"
-			else
-				src << "<span class='warning'>Your eyes are really starting to hurt. This can't be good for you!</span>"
-		return 1
-	else if(damage == 0) // just enough protection
-		if(prob(20))
-			src << "<span class='notice'>Something bright flashes in the corner of your vision!</span>"
-
-//Throwing stuff
-/mob/living/carbon/proc/toggle_throw_mode()
-	if(stat)
-		return
-	if(in_throw_mode)
-		throw_mode_off()
-	else
-		throw_mode_on()
-
-
-/mob/living/carbon/proc/throw_mode_off()
-	in_throw_mode = 0
-	if(client && hud_used)
-		hud_used.throw_icon.icon_state = "act_throw_off"
-
-
-/mob/living/carbon/proc/throw_mode_on()
-	in_throw_mode = 1
-	if(client && hud_used)
-		hud_used.throw_icon.icon_state = "act_throw_on"
-
-/mob/proc/throw_item(atom/target)
-	return
-
-/mob/living/carbon/throw_item(atom/target)
-	throw_mode_off()
-	if(!target || !isturf(loc))
-		return
-	if(istype(target, /obj/screen)) return
-
-	var/atom/movable/item = src.get_active_hand()
-
-	if(!item || (item.flags & NODROP)) return
-
-	if(istype(item, /obj/item/weapon/grab))
-		var/obj/item/weapon/grab/G = item
-		item = G.get_mob_if_throwable() //throw the person instead of the grab
-		qdel(G)			//We delete the grab, as it needs to stay around until it's returned.
-		if(ismob(item))
-			var/turf/start_T = get_turf(loc) //Get the start and target tile for the descriptors
-			var/turf/end_T = get_turf(target)
-			if(start_T && end_T)
-				var/mob/M = item
-				var/start_T_descriptor = "<font color='#6b5d00'>tile at [start_T.x], [start_T.y], [start_T.z] in area [get_area(start_T)]</font>"
-				var/end_T_descriptor = "<font color='#6b4400'>tile at [end_T.x], [end_T.y], [end_T.z] in area [get_area(end_T)]</font>"
-
-				add_logs(src, M, "thrown", addition="from [start_T_descriptor] with the target [end_T_descriptor]")
-
-	if(!item) return //Grab processing has a chance of returning null
-
-	if(!ismob(item)) //Honk mobs don't have a dropped() proc honk
-		unEquip(item)
-	if(src.client)
-		src.client.screen -= item
-
-	//actually throw it!
-	if(item)
-		item.layer = initial(item.layer)
-		src.visible_message("<span class='danger'>[src] has thrown [item].</span>")
-
-		newtonian_move(get_dir(target, src))
-
-		item.throw_at(target, item.throw_range, item.throw_speed, src)
-
-/mob/living/carbon/restrained()
-	if (handcuffed)
-		return 1
-	return
-
-/mob/living/carbon/proc/canBeHandcuffed()
-	return 0
-
-
-/mob/living/carbon/show_inv(mob/user)
-	user.set_machine(src)
-	var/dat = {"
-	<HR>
-	<B><FONT size=3>[name]</FONT></B>
-	<HR>
-	<BR><B>Head:</B> <A href='?src=\ref[src];item=[slot_head]'>				[(head && !(head.flags&ABSTRACT)) 			? head 		: "Nothing"]</A>
-	<BR><B>Mask:</B> <A href='?src=\ref[src];item=[slot_wear_mask]'>		[(wear_mask && !(wear_mask.flags&ABSTRACT))	? wear_mask	: "Nothing"]</A>
-	<BR><B>Left Hand:</B> <A href='?src=\ref[src];item=[slot_l_hand]'>		[(l_hand && !(l_hand.flags&ABSTRACT))		? l_hand	: "Nothing"]</A>
-	<BR><B>Right Hand:</B> <A href='?src=\ref[src];item=[slot_r_hand]'>		[(r_hand && !(r_hand.flags&ABSTRACT))		? r_hand	: "Nothing"]</A>"}
-
-	dat += "<BR><B>Back:</B> <A href='?src=\ref[src];item=[slot_back]'>[back ? back : "Nothing"]</A>"
-
-	if(istype(wear_mask, /obj/item/clothing/mask) && istype(back, /obj/item/weapon/tank))
-		dat += "<BR><A href='?src=\ref[src];internal=1'>[internal ? "Disable Internals" : "Set Internals"]</A>"
-
-	if(handcuffed)
-		dat += "<BR><A href='?src=\ref[src];item=[slot_handcuffed]'>Handcuffed</A>"
-	if(legcuffed)
-		dat += "<BR><A href='?src=\ref[src];item=[slot_legcuffed]'>Legcuffed</A>"
-
-	dat += {"
-	<BR>
-	<BR><A href='?src=\ref[user];mach_close=mob\ref[src]'>Close</A>
-	"}
-	user << browse(dat, "window=mob\ref[src];size=325x500")
-	onclose(user, "mob\ref[src]")
-
-/mob/living/carbon/Topic(href, href_list)
-	..()
-	//strip panel
-	if(usr.canUseTopic(src, BE_CLOSE, NO_DEXTERY))
-		if(href_list["internal"])
-			var/slot = text2num(href_list["internal"])
-			var/obj/item/ITEM = get_item_by_slot(slot)
-			if(ITEM && istype(ITEM, /obj/item/weapon/tank) && wear_mask && (wear_mask.flags & MASKINTERNALS))
-				visible_message("<span class='danger'>[usr] tries to [internal ? "close" : "open"] the valve on [src]'s [ITEM].</span>", \
-								"<span class='userdanger'>[usr] tries to [internal ? "close" : "open"] the valve on [src]'s [ITEM].</span>")
-				if(do_mob(usr, src, POCKET_STRIP_DELAY))
-					if(internal)
-						internal = null
-						update_internals_hud_icon(0)
-					else if(ITEM && istype(ITEM, /obj/item/weapon/tank))
-						if((wear_mask && (wear_mask.flags & MASKINTERNALS)) || getorganslot("breathing_tube"))
-							internal = ITEM
-							update_internals_hud_icon(1)
-
-					visible_message("<span class='danger'>[usr] [internal ? "opens" : "closes"] the valve on [src]'s [ITEM].</span>", \
-									"<span class='userdanger'>[usr] [internal ? "opens" : "closes"] the valve on [src]'s [ITEM].</span>")
-
-
-
-/mob/living/carbon/getTrail()
-	if(getBruteLoss() < 300)
-		if(prob(50))
-			return "ltrails_1"
-		return "ltrails_2"
-	else if(prob(50))
-		return "trails_1"
-	return "trails_2"
-
-/mob/living/carbon/fall(forced)
-    loc.handle_fall(src, forced)//it's loc so it doesn't call the mob's handle_fall which does nothing
-
-/mob/living/carbon/is_muzzled()
-	return(istype(src.wear_mask, /obj/item/clothing/mask/muzzle))
-
-/mob/living/carbon/blob_act(obj/effect/blob/B)
-	if (stat == DEAD)
-		return
-	else
-		show_message("<span class='userdanger'>The blob attacks!</span>")
-		adjustBruteLoss(10)
-
-/mob/living/carbon/proc/spin(spintime, speed)
-	set waitfor = 0
-	var/D = dir
-	while(spintime >= speed)
-		sleep(speed)
-		switch(D)
-			if(NORTH)
-				D = EAST
-			if(SOUTH)
-				D = WEST
-			if(EAST)
-				D = SOUTH
-			if(WEST)
-				D = NORTH
-		dir = D
-		spintime -= speed
-
-/mob/living/carbon/resist_buckle()
-	if(restrained())
-		changeNext_move(CLICK_CD_BREAKOUT)
-		last_special = world.time + CLICK_CD_BREAKOUT
-		visible_message("<span class='warning'>[src] attempts to unbuckle themself!</span>", \
-					"<span class='notice'>You attempt to unbuckle yourself... (This will take around one minute and you need to stay still.)</span>")
-		if(do_after(src, 600, 0, target = src))
-			if(!buckled)
-				return
-			buckled.user_unbuckle_mob(src,src)
-		else
-			if(src && buckled)
-				src << "<span class='warning'>You fail to unbuckle yourself!</span>"
-	else
-		buckled.user_unbuckle_mob(src,src)
-
-/mob/living/carbon/resist_fire()
-	fire_stacks -= 5
-	Weaken(3,1)
-	spin(32,2)
-	visible_message("<span class='danger'>[src] rolls on the floor, trying to put themselves out!</span>", \
-		"<span class='notice'>You stop, drop, and roll!</span>")
-	sleep(30)
-	if(fire_stacks <= 0)
-		visible_message("<span class='danger'>[src] has successfully extinguished themselves!</span>", \
-			"<span class='notice'>You extinguish yourself.</span>")
-		ExtinguishMob()
-	return
-
-/mob/living/carbon/resist_restraints()
-	var/obj/item/I = null
-	if(handcuffed)
-		I = handcuffed
-	else if(legcuffed)
-		I = legcuffed
-	if(I)
-		changeNext_move(CLICK_CD_BREAKOUT)
-		last_special = world.time + CLICK_CD_BREAKOUT
-		cuff_resist(I)
-
-
-/mob/living/carbon/proc/cuff_resist(obj/item/I, breakouttime = 600, cuff_break = 0)
-	breakouttime = I.breakouttime
-	var/displaytime = breakouttime / 600
-	if(!cuff_break)
-		visible_message("<span class='warning'>[src] attempts to remove [I]!</span>")
-		src << "<span class='notice'>You attempt to remove [I]... (This will take around [displaytime] minutes and you need to stand still.)</span>"
-		if(do_after(src, breakouttime, 0, target = src))
-			if(I.loc != src || buckled)
-				return
-			visible_message("<span class='danger'>[src] manages to remove [I]!</span>")
-			src << "<span class='notice'>You successfully remove [I].</span>"
-
-			if(I == handcuffed)
-				handcuffed.loc = loc
-				handcuffed.dropped(src)
-				handcuffed = null
-				if(buckled && buckled.buckle_requires_restraints)
-					buckled.unbuckle_mob(src)
-				update_handcuffed()
-				return
-			if(I == legcuffed)
-				legcuffed.loc = loc
-				legcuffed.dropped()
-				legcuffed = null
-				update_inv_legcuffed()
-				return
-			return 1
-		else
-			src << "<span class='warning'>You fail to remove [I]!</span>"
-
-	else
-		breakouttime = 50
-		visible_message("<span class='warning'>[src] is trying to break [I]!</span>")
-		src << "<span class='notice'>You attempt to break [I]... (This will take around 5 seconds and you need to stand still.)</span>"
-		if(do_after(src, breakouttime, 0, target = src))
-			if(!I.loc || buckled)
-				return
-			visible_message("<span class='danger'>[src] manages to break [I]!</span>")
-			src << "<span class='notice'>You successfully break [I].</span>"
-			qdel(I)
-
-			if(I == handcuffed)
-				handcuffed = null
-				update_handcuffed()
-				return
-			else if(I == legcuffed)
-				legcuffed = null
-				update_inv_legcuffed()
-				return
-			return 1
-		else
-			src << "<span class='warning'>You fail to break [I]!</span>"
-
-/mob/living/carbon/proc/uncuff()
-	if (handcuffed)
-		var/obj/item/weapon/W = handcuffed
-		handcuffed = null
-		if (buckled && buckled.buckle_requires_restraints)
-			buckled.unbuckle_mob(src)
-		update_handcuffed()
-		if (client)
-			client.screen -= W
-		if (W)
-			W.loc = loc
-			W.dropped(src)
-			if (W)
-				W.layer = initial(W.layer)
-	if (legcuffed)
-		var/obj/item/weapon/W = legcuffed
-		legcuffed = null
-		update_inv_legcuffed()
-		if (client)
-			client.screen -= W
-		if (W)
-			W.loc = loc
-			W.dropped(src)
-			if (W)
-				W.layer = initial(W.layer)
-
-/mob/living/carbon/proc/is_mouth_covered(head_only = 0, mask_only = 0)
-	if( (!mask_only && head && (head.flags_cover & HEADCOVERSMOUTH)) || (!head_only && wear_mask && (wear_mask.flags_cover & MASKCOVERSMOUTH)) )
-		return 1
-
-/mob/living/carbon/get_standard_pixel_y_offset(lying = 0)
-	if(lying)
-		return -6
-	else
-		return initial(pixel_y)
-
-/mob/living/carbon/check_ear_prot()
-	if(head && (head.flags & HEADBANGPROTECT))
-		return 1
-
-/mob/living/carbon/proc/accident(obj/item/I)
-	if(!I || (I.flags & (NODROP|ABSTRACT)))
-		return
-
-	unEquip(I)
-
-	var/modifier = 0
-	if(disabilities & CLUMSY)
-		modifier -= 40 //Clumsy people are more likely to hit themselves -Honk!
-
-	switch(rand(1,100)+modifier) //91-100=Nothing special happens
-		if(-INFINITY to 0) //attack yourself
-			I.attack(src,src)
-		if(1 to 30) //throw it at yourself
-			I.throw_impact(src)
-		if(31 to 60) //Throw object in facing direction
-			var/turf/target = get_turf(loc)
-			var/range = rand(2,I.throw_range)
-			for(var/i = 1; i < range; i++)
-				var/turf/new_turf = get_step(target, dir)
-				target = new_turf
-				if(new_turf.density)
-					break
-			I.throw_at(target,I.throw_range,I.throw_speed,src)
-		if(61 to 90) //throw it down to the floor
-			var/turf/target = get_turf(loc)
-			I.throw_at(target,I.throw_range,I.throw_speed,src)
-
-/mob/living/carbon/emp_act(severity)
-	for(var/obj/item/organ/O in internal_organs)
-		O.emp_act(severity)
-	..()
-
-/mob/living/carbon/check_eye_prot()
-	var/number = ..()
-	for(var/obj/item/organ/cyberimp/eyes/EFP in internal_organs)
-		number += EFP.flash_protect
-	return number
-
-/mob/living/carbon/proc/AddAbility(obj/effect/proc_holder/alien/A)
-	abilities.Add(A)
-	A.on_gain(src)
-	if(A.has_action)
-		A.action.Grant(src)
-	sortInsert(abilities, /proc/cmp_abilities_cost, 0)
-
-/mob/living/carbon/proc/RemoveAbility(obj/effect/proc_holder/alien/A)
-	abilities.Remove(A)
-	A.on_lose(src)
-	if(A.action)
-		A.action.Remove(src)
-
-/mob/living/carbon/proc/add_abilities_to_panel()
-	for(var/obj/effect/proc_holder/alien/A in abilities)
-		statpanel("[A.panel]",A.plasma_cost > 0?"([A.plasma_cost])":"",A)
-
-/mob/living/carbon/Stat()
-	..()
-	if(statpanel("Status"))
-		var/obj/item/organ/alien/plasmavessel/vessel = getorgan(/obj/item/organ/alien/plasmavessel)
-		if(vessel)
-			stat(null, "Plasma Stored: [vessel.storedPlasma]/[vessel.max_plasma]")
-		if(locate(/obj/item/device/assembly/health) in src)
-			stat(null, "Health: [health]")
-
-	add_abilities_to_panel()
-
-/mob/living/carbon/proc/vomit(var/lost_nutrition = 10, var/blood = 0, var/stun = 1, var/distance = 0, var/message = 1)
-	if(src.is_muzzled())
-		if(message)
-			src << "<span class='warning'>The muzzle prevents you from vomiting!</span>"
-		return 0
-	if(stun)
-		Stun(4)
-	if(nutrition < 100 && !blood)
-		if(message)
-			visible_message("<span class='warning'>[src] dry heaves!</span>", \
-							"<span class='userdanger'>You try to throw up, but there's nothing your stomach!</span>")
-		if(stun)
-			Weaken(10)
-	else
-		if(message)
-			visible_message("<span class='danger'>[src] throws up!</span>", \
-							"<span class='userdanger'>You throw up!</span>")
-		playsound(get_turf(src), 'sound/effects/splat.ogg', 50, 1)
-		var/turf/T = get_turf(src)
-		for(var/i=0 to distance)
-			if(blood)
-				if(T)
-					T.add_blood_floor(src)
-				if(stun)
-					adjustBruteLoss(3)
-			else
-				if(T)
-					T.add_vomit_floor(src)
-				nutrition -= lost_nutrition
-				if(stun)
-					adjustToxLoss(-3)
-			T = get_step(T, dir)
-			if (is_blocked_turf(T))
-				break
-	return 1
-
-
-
-/mob/living/carbon/fully_replace_character_name(oldname,newname)
-	..()
-	if(dna)
-		dna.real_name = real_name
-
-/mob/living/carbon/update_sight()
-	if(!client)
-		return
-	if(stat == DEAD)
-		sight = (SEE_TURFS|SEE_MOBS|SEE_OBJS)
-		see_in_dark = 8
-		see_invisible = SEE_INVISIBLE_OBSERVER
-		return
-
-	see_invisible = initial(see_invisible)
-	see_in_dark = initial(see_in_dark)
-	sight = initial(sight)
-
-	if(client.eye != src)
-		var/atom/A = client.eye
-		if(A.update_remote_sight(src)) //returns 1 if we override all other sight updates.
-			return
-
-	for(var/obj/item/organ/cyberimp/eyes/E in internal_organs)
-		sight |= E.sight_flags
-		if(E.dark_view)
-			see_in_dark = max(see_in_dark,E.dark_view)
-		if(E.see_invisible)
-			see_invisible = min(see_invisible, E.see_invisible)
-
-	if(see_override)
-		see_invisible = see_override
-
-
-//to recalculate and update the mob's total tint from tinted equipment it's wearing.
-/mob/living/carbon/proc/update_tint()
-	if(!tinted_weldhelh)
-		return
-	tinttotal = get_total_tint()
-	if(tinttotal >= TINT_BLIND)
-		overlay_fullscreen("tint", /obj/screen/fullscreen/blind)
-	else if(tinttotal >= TINT_DARKENED)
-		overlay_fullscreen("tint", /obj/screen/fullscreen/impaired, 2)
-	else
-		clear_fullscreen("tint", 0)
-
-/mob/living/carbon/proc/get_total_tint()
-	. = 0
-	if(istype(head, /obj/item/clothing/head))
-		var/obj/item/clothing/head/HT = head
-		. += HT.tint
-	if(wear_mask)
-		. += wear_mask.tint
-
-//this handles hud updates
-/mob/living/carbon/update_damage_hud()
-
-	if(!client)
-		return
-
-	if(stat == UNCONSCIOUS && health <= config.health_threshold_crit)
-		var/severity = 0
-		switch(health)
-			if(-20 to -10) severity = 1
-			if(-30 to -20) severity = 2
-			if(-40 to -30) severity = 3
-			if(-50 to -40) severity = 4
-			if(-60 to -50) severity = 5
-			if(-70 to -60) severity = 6
-			if(-80 to -70) severity = 7
-			if(-90 to -80) severity = 8
-			if(-95 to -90) severity = 9
-			if(-INFINITY to -95) severity = 10
-		overlay_fullscreen("crit", /obj/screen/fullscreen/crit, severity)
-	else
-		clear_fullscreen("crit")
-		if(oxyloss)
-			var/severity = 0
-			switch(oxyloss)
-				if(10 to 20) severity = 1
-				if(20 to 25) severity = 2
-				if(25 to 30) severity = 3
-				if(30 to 35) severity = 4
-				if(35 to 40) severity = 5
-				if(40 to 45) severity = 6
-				if(45 to INFINITY) severity = 7
-			overlay_fullscreen("oxy", /obj/screen/fullscreen/oxy, severity)
-		else
-			clear_fullscreen("oxy")
-
-		//Fire and Brute damage overlay (BSSR)
-		var/hurtdamage = getBruteLoss() + getFireLoss() + damageoverlaytemp
-		if(hurtdamage)
-			var/severity = 0
-			switch(hurtdamage)
-				if(5 to 15) severity = 1
-				if(15 to 30) severity = 2
-				if(30 to 45) severity = 3
-				if(45 to 70) severity = 4
-				if(70 to 85) severity = 5
-				if(85 to INFINITY) severity = 6
-			overlay_fullscreen("brute", /obj/screen/fullscreen/brute, severity)
-		else
-			clear_fullscreen("brute")
-
-/mob/living/carbon/update_health_hud(shown_health_amount)
-	if(!client || !hud_used)
-		return
-	if(hud_used.healths)
-		if(stat != DEAD)
-			. = 1
-			if(!shown_health_amount)
-				shown_health_amount = health
-			if(shown_health_amount >= maxHealth)
-				hud_used.healths.icon_state = "health0"
-			else if(shown_health_amount > maxHealth*0.8)
-				hud_used.healths.icon_state = "health1"
-			else if(shown_health_amount > maxHealth*0.6)
-				hud_used.healths.icon_state = "health2"
-			else if(shown_health_amount > maxHealth*0.4)
-				hud_used.healths.icon_state = "health3"
-			else if(shown_health_amount > maxHealth*0.2)
-				hud_used.healths.icon_state = "health4"
-			else if(shown_health_amount > 0)
-				hud_used.healths.icon_state = "health5"
-			else
-				hud_used.healths.icon_state = "health6"
-		else
-			hud_used.healths.icon_state = "health7"
-
-/mob/living/carbon/proc/update_internals_hud_icon(internal_state = 0)
-	if(hud_used && hud_used.internals)
-		hud_used.internals.icon_state = "internal[internal_state]"
-
-/mob/living/carbon/update_stat()
-	if(status_flags & GODMODE)
-		return
-	if(stat != DEAD)
-		if(health<= config.health_threshold_dead || !getorgan(/obj/item/organ/brain))
-			death()
-			return
-		if(paralysis || sleeping || getOxyLoss() > 50 || (status_flags & FAKEDEATH) || health <= config.health_threshold_crit)
-			if(stat == CONSCIOUS)
-				stat = UNCONSCIOUS
-				blind_eyes(1)
-				update_canmove()
-		else
-			if(stat == UNCONSCIOUS)
-				stat = CONSCIOUS
-				resting = 0
-				adjust_blindness(-1)
-				update_canmove()
-	update_damage_hud()
-	update_health_hud()
-	med_hud_set_status()
-
-//called when we get cuffed/uncuffed
-/mob/living/carbon/proc/update_handcuffed()
-	if(handcuffed)
-		drop_r_hand()
-		drop_l_hand()
-		stop_pulling()
-		throw_alert("handcuffed", /obj/screen/alert/restrained/handcuffed, new_master = src.handcuffed)
-	else
-		clear_alert("handcuffed")
-	update_action_buttons_icon() //some of our action buttons might be unusable when we're handcuffed.
-	update_inv_handcuffed()
-	update_hud_handcuffed()
-
-/mob/living/carbon/fully_heal(admin_revive = 0)
-	if(reagents)
-		reagents.clear_reagents()
-	var/obj/item/organ/brain/B = getorgan(/obj/item/organ/brain)
-	if(B)
-		B.damaged_brain = 0
-	if(admin_revive)
-		handcuffed = initial(handcuffed)
-		for(var/obj/item/weapon/restraints/R in contents) //actually remove cuffs from inventory
-			qdel(R)
-		update_handcuffed()
-		if(reagents)
-			reagents.addiction_list = list()
-
-		for(var/datum/disease/D in viruses)
-			D.cure(0)
-	..()
-
-/mob/living/carbon/can_be_revived()
-	. = ..()
-	if(!getorgan(/obj/item/organ/brain))
-		return 0
-
-/mob/living/carbon/harvest(mob/living/user)
-	if(qdeleted(src))
-		return
-	var/organs_amt = 0
-	for(var/obj/item/organ/O in internal_organs)
-		if(prob(50))
-			organs_amt++
-			O.Remove(src)
-			O.loc = get_turf(src)
-	if(organs_amt)
-		user << "<span class='notice'>You retrieve some of [src]\'s internal organs!</span>"
-
-	..()
-
-
-
+/mob/living/carbon/New()
+	create_reagents(1000)
+	..()
+
+/mob/living/carbon/Destroy()
+	for(var/atom/movable/guts in internal_organs)
+		qdel(guts)
+	for(var/atom/movable/food in stomach_contents)
+		qdel(food)
+	for(var/BP in bodyparts)
+		qdel(BP)
+	bodyparts = list()
+	remove_from_all_data_huds()
+	if(dna)
+		qdel(dna)
+	return ..()
+
+/mob/living/carbon/relaymove(mob/user, direction)
+	if(user in src.stomach_contents)
+		if(prob(40))
+			if(prob(25))
+				audible_message("<span class='warning'>You hear something rumbling inside [src]'s stomach...</span>", \
+							 "<span class='warning'>You hear something rumbling.</span>", 4,\
+							  "<span class='userdanger'>Something is rumbling inside your stomach!</span>")
+			var/obj/item/I = user.get_active_hand()
+			if(I && I.force)
+				var/d = rand(round(I.force / 4), I.force)
+				if(istype(src, /mob/living/carbon/human))
+					var/mob/living/carbon/human/H = src
+					var/organ = H.get_bodypart("chest")
+					if (istype(organ, /obj/item/bodypart))
+						var/obj/item/bodypart/temp = organ
+						if(temp.take_damage(d, 0))
+							H.update_damage_overlays(0)
+					H.updatehealth()
+				else
+					src.take_organ_damage(d)
+				visible_message("<span class='danger'>[user] attacks [src]'s stomach wall with the [I.name]!</span>", \
+									"<span class='userdanger'>[user] attacks your stomach wall with the [I.name]!</span>")
+				playsound(user.loc, 'sound/effects/attackblob.ogg', 50, 1)
+
+				if(prob(src.getBruteLoss() - 50))
+					for(var/atom/movable/A in stomach_contents)
+						A.loc = loc
+						stomach_contents.Remove(A)
+					src.gib()
+
+
+/mob/living/carbon/electrocute_act(shock_damage, obj/source, siemens_coeff = 1, override = 0, tesla_shock = 0)
+	shock_damage *= siemens_coeff
+	if(shock_damage<1 && !override)
+		return 0
+	if(reagents.has_reagent("teslium"))
+		shock_damage *= 1.5 //If the mob has teslium in their body, shocks are 50% more damaging!
+	take_overall_damage(0,shock_damage)
+	//src.adjustFireLoss(shock_damage)
+	//src.updatehealth()
+	visible_message(
+		"<span class='danger'>[src] was shocked by \the [source]!</span>", \
+		"<span class='userdanger'>You feel a powerful shock coursing through your body!</span>", \
+		"<span class='italics'>You hear a heavy electrical crack.</span>" \
+	)
+	jitteriness += 1000 //High numbers for violent convulsions
+	do_jitter_animation(jitteriness)
+	stuttering += 2
+	if(!tesla_shock || (tesla_shock && siemens_coeff > 0.5))
+		Stun(2)
+	spawn(20)
+		jitteriness = max(jitteriness - 990, 10) //Still jittery, but vastly less
+		if(!tesla_shock || (tesla_shock && siemens_coeff > 0.5))
+			Stun(3)
+			Weaken(3)
+	if(override)
+		return override
+	else
+		return shock_damage
+
+
+/mob/living/carbon/swap_hand()
+	var/obj/item/item_in_hand = src.get_active_hand()
+	if(item_in_hand) //this segment checks if the item in your hand is twohanded.
+		if(istype(item_in_hand,/obj/item/weapon/twohanded))
+			if(item_in_hand:wielded == 1)
+				usr << "<span class='warning'>Your other hand is too busy holding the [item_in_hand.name]</span>"
+				return
+	src.hand = !( src.hand )
+	if(hud_used && hud_used.inv_slots[slot_l_hand] && hud_used.inv_slots[slot_r_hand])
+		var/obj/screen/inventory/hand/H
+		H = hud_used.inv_slots[slot_l_hand]
+		H.update_icon()
+		H = hud_used.inv_slots[slot_r_hand]
+		H.update_icon()
+	/*if (!( src.hand ))
+		src.hands.dir = NORTH
+	else
+		src.hands.dir = SOUTH*/
+	return
+
+/mob/living/carbon/activate_hand(selhand) //0 or "r" or "right" for right hand; 1 or "l" or "left" for left hand.
+
+	if(istext(selhand))
+		selhand = lowertext(selhand)
+
+		if(selhand == "right" || selhand == "r")
+			selhand = 0
+		if(selhand == "left" || selhand == "l")
+			selhand = 1
+
+	if(selhand != src.hand)
+		swap_hand()
+	else
+		mode() // Activate held item
+
+/mob/living/carbon/proc/help_shake_act(mob/living/carbon/M)
+	if(on_fire)
+		M << "<span class='warning'>You can't put them out with just your bare hands!"
+		return
+
+	if(health >= 0)
+
+		if(lying)
+			M.visible_message("<span class='notice'>[M] shakes [src] trying to get \him up!</span>", \
+							"<span class='notice'>You shake [src] trying to get \him up!</span>")
+		else
+			M.visible_message("<span class='notice'>[M] hugs [src] to make \him feel better!</span>", \
+						"<span class='notice'>You hug [src] to make \him feel better!</span>")
+		AdjustSleeping(-5)
+		AdjustParalysis(-3)
+		AdjustStunned(-3)
+		AdjustWeakened(-3)
+		if(resting)
+			resting = 0
+			update_canmove()
+
+		playsound(loc, 'sound/weapons/thudswoosh.ogg', 50, 1, -1)
+
+/mob/living/carbon/flash_eyes(intensity = 1, override_blindness_check = 0, affect_silicon = 0, visual = 0)
+	. = ..()
+	var/damage = intensity - check_eye_prot()
+	if(.) // we've been flashed
+		if(visual)
+			return
+		if(weakeyes)
+			Stun(2)
+
+		if (damage == 1)
+			src << "<span class='warning'>Your eyes sting a little.</span>"
+			if(prob(40))
+				adjust_eye_damage(1)
+
+		else if (damage == 2)
+			src << "<span class='warning'>Your eyes burn.</span>"
+			adjust_eye_damage(rand(2, 4))
+
+		else if( damage > 3)
+			src << "<span class='warning'>Your eyes itch and burn severely!</span>"
+			adjust_eye_damage(rand(12, 16))
+
+		if(eye_damage > 10)
+			blind_eyes(damage)
+			blur_eyes(damage * rand(3, 6))
+
+			if(eye_damage > 20)
+				if(prob(eye_damage - 20))
+					if(become_nearsighted())
+						src << "<span class='warning'>Your eyes start to burn badly!</span>"
+				else if(prob(eye_damage - 25))
+					if(become_blind())
+						src << "<span class='warning'>You can't see anything!</span>"
+			else
+				src << "<span class='warning'>Your eyes are really starting to hurt. This can't be good for you!</span>"
+		return 1
+	else if(damage == 0) // just enough protection
+		if(prob(20))
+			src << "<span class='notice'>Something bright flashes in the corner of your vision!</span>"
+
+//Throwing stuff
+/mob/living/carbon/proc/toggle_throw_mode()
+	if(stat)
+		return
+	if(in_throw_mode)
+		throw_mode_off()
+	else
+		throw_mode_on()
+
+
+/mob/living/carbon/proc/throw_mode_off()
+	in_throw_mode = 0
+	if(client && hud_used)
+		hud_used.throw_icon.icon_state = "act_throw_off"
+
+
+/mob/living/carbon/proc/throw_mode_on()
+	in_throw_mode = 1
+	if(client && hud_used)
+		hud_used.throw_icon.icon_state = "act_throw_on"
+
+/mob/proc/throw_item(atom/target)
+	return
+
+/mob/living/carbon/throw_item(atom/target)
+	throw_mode_off()
+	if(!target || !isturf(loc))
+		return
+	if(istype(target, /obj/screen)) return
+
+	var/atom/movable/item = src.get_active_hand()
+
+	if(!item || (item.flags & NODROP)) return
+
+	if(istype(item, /obj/item/weapon/grab))
+		var/obj/item/weapon/grab/G = item
+		item = G.get_mob_if_throwable() //throw the person instead of the grab
+		qdel(G)			//We delete the grab, as it needs to stay around until it's returned.
+		if(ismob(item))
+			var/turf/start_T = get_turf(loc) //Get the start and target tile for the descriptors
+			var/turf/end_T = get_turf(target)
+			if(start_T && end_T)
+				var/mob/M = item
+				var/start_T_descriptor = "<font color='#6b5d00'>tile at [start_T.x], [start_T.y], [start_T.z] in area [get_area(start_T)]</font>"
+				var/end_T_descriptor = "<font color='#6b4400'>tile at [end_T.x], [end_T.y], [end_T.z] in area [get_area(end_T)]</font>"
+
+				add_logs(src, M, "thrown", addition="from [start_T_descriptor] with the target [end_T_descriptor]")
+
+	if(!item) return //Grab processing has a chance of returning null
+
+	if(!ismob(item)) //Honk mobs don't have a dropped() proc honk
+		unEquip(item)
+	if(src.client)
+		src.client.screen -= item
+
+	//actually throw it!
+	if(item)
+		item.layer = initial(item.layer)
+		src.visible_message("<span class='danger'>[src] has thrown [item].</span>")
+
+		newtonian_move(get_dir(target, src))
+
+		item.throw_at(target, item.throw_range, item.throw_speed, src)
+
+/mob/living/carbon/restrained()
+	if (handcuffed)
+		return 1
+	return
+
+/mob/living/carbon/proc/canBeHandcuffed()
+	return 0
+
+
+/mob/living/carbon/show_inv(mob/user)
+	user.set_machine(src)
+	var/dat = {"
+	<HR>
+	<B><FONT size=3>[name]</FONT></B>
+	<HR>
+	<BR><B>Head:</B> <A href='?src=\ref[src];item=[slot_head]'>				[(head && !(head.flags&ABSTRACT)) 			? head 		: "Nothing"]</A>
+	<BR><B>Mask:</B> <A href='?src=\ref[src];item=[slot_wear_mask]'>		[(wear_mask && !(wear_mask.flags&ABSTRACT))	? wear_mask	: "Nothing"]</A>
+	<BR><B>Left Hand:</B> <A href='?src=\ref[src];item=[slot_l_hand]'>		[(l_hand && !(l_hand.flags&ABSTRACT))		? l_hand	: "Nothing"]</A>
+	<BR><B>Right Hand:</B> <A href='?src=\ref[src];item=[slot_r_hand]'>		[(r_hand && !(r_hand.flags&ABSTRACT))		? r_hand	: "Nothing"]</A>"}
+
+	dat += "<BR><B>Back:</B> <A href='?src=\ref[src];item=[slot_back]'>[back ? back : "Nothing"]</A>"
+
+	if(istype(wear_mask, /obj/item/clothing/mask) && istype(back, /obj/item/weapon/tank))
+		dat += "<BR><A href='?src=\ref[src];internal=1'>[internal ? "Disable Internals" : "Set Internals"]</A>"
+
+	if(handcuffed)
+		dat += "<BR><A href='?src=\ref[src];item=[slot_handcuffed]'>Handcuffed</A>"
+	if(legcuffed)
+		dat += "<BR><A href='?src=\ref[src];item=[slot_legcuffed]'>Legcuffed</A>"
+
+	dat += {"
+	<BR>
+	<BR><A href='?src=\ref[user];mach_close=mob\ref[src]'>Close</A>
+	"}
+	user << browse(dat, "window=mob\ref[src];size=325x500")
+	onclose(user, "mob\ref[src]")
+
+/mob/living/carbon/Topic(href, href_list)
+	..()
+	//strip panel
+	if(usr.canUseTopic(src, BE_CLOSE, NO_DEXTERY))
+		if(href_list["internal"])
+			var/slot = text2num(href_list["internal"])
+			var/obj/item/ITEM = get_item_by_slot(slot)
+			if(ITEM && istype(ITEM, /obj/item/weapon/tank) && wear_mask && (wear_mask.flags & MASKINTERNALS))
+				visible_message("<span class='danger'>[usr] tries to [internal ? "close" : "open"] the valve on [src]'s [ITEM].</span>", \
+								"<span class='userdanger'>[usr] tries to [internal ? "close" : "open"] the valve on [src]'s [ITEM].</span>")
+				if(do_mob(usr, src, POCKET_STRIP_DELAY))
+					if(internal)
+						internal = null
+						update_internals_hud_icon(0)
+					else if(ITEM && istype(ITEM, /obj/item/weapon/tank))
+						if((wear_mask && (wear_mask.flags & MASKINTERNALS)) || getorganslot("breathing_tube"))
+							internal = ITEM
+							update_internals_hud_icon(1)
+
+					visible_message("<span class='danger'>[usr] [internal ? "opens" : "closes"] the valve on [src]'s [ITEM].</span>", \
+									"<span class='userdanger'>[usr] [internal ? "opens" : "closes"] the valve on [src]'s [ITEM].</span>")
+
+
+
+/mob/living/carbon/getTrail()
+	if(getBruteLoss() < 300)
+		if(prob(50))
+			return "ltrails_1"
+		return "ltrails_2"
+	else if(prob(50))
+		return "trails_1"
+	return "trails_2"
+
+/mob/living/carbon/fall(forced)
+    loc.handle_fall(src, forced)//it's loc so it doesn't call the mob's handle_fall which does nothing
+
+/mob/living/carbon/is_muzzled()
+	return(istype(src.wear_mask, /obj/item/clothing/mask/muzzle))
+
+/mob/living/carbon/blob_act(obj/effect/blob/B)
+	if (stat == DEAD)
+		return
+	else
+		show_message("<span class='userdanger'>The blob attacks!</span>")
+		adjustBruteLoss(10)
+
+/mob/living/carbon/proc/spin(spintime, speed)
+	set waitfor = 0
+	var/D = dir
+	while(spintime >= speed)
+		sleep(speed)
+		switch(D)
+			if(NORTH)
+				D = EAST
+			if(SOUTH)
+				D = WEST
+			if(EAST)
+				D = SOUTH
+			if(WEST)
+				D = NORTH
+		dir = D
+		spintime -= speed
+
+/mob/living/carbon/resist_buckle()
+	if(restrained())
+		changeNext_move(CLICK_CD_BREAKOUT)
+		last_special = world.time + CLICK_CD_BREAKOUT
+		visible_message("<span class='warning'>[src] attempts to unbuckle themself!</span>", \
+					"<span class='notice'>You attempt to unbuckle yourself... (This will take around one minute and you need to stay still.)</span>")
+		if(do_after(src, 600, 0, target = src))
+			if(!buckled)
+				return
+			buckled.user_unbuckle_mob(src,src)
+		else
+			if(src && buckled)
+				src << "<span class='warning'>You fail to unbuckle yourself!</span>"
+	else
+		buckled.user_unbuckle_mob(src,src)
+
+/mob/living/carbon/resist_fire()
+	fire_stacks -= 5
+	Weaken(3,1)
+	spin(32,2)
+	visible_message("<span class='danger'>[src] rolls on the floor, trying to put themselves out!</span>", \
+		"<span class='notice'>You stop, drop, and roll!</span>")
+	sleep(30)
+	if(fire_stacks <= 0)
+		visible_message("<span class='danger'>[src] has successfully extinguished themselves!</span>", \
+			"<span class='notice'>You extinguish yourself.</span>")
+		ExtinguishMob()
+	return
+
+/mob/living/carbon/resist_restraints()
+	var/obj/item/I = null
+	if(handcuffed)
+		I = handcuffed
+	else if(legcuffed)
+		I = legcuffed
+	if(I)
+		changeNext_move(CLICK_CD_BREAKOUT)
+		last_special = world.time + CLICK_CD_BREAKOUT
+		cuff_resist(I)
+
+
+/mob/living/carbon/proc/cuff_resist(obj/item/I, breakouttime = 600, cuff_break = 0)
+	breakouttime = I.breakouttime
+	var/displaytime = breakouttime / 600
+	if(!cuff_break)
+		visible_message("<span class='warning'>[src] attempts to remove [I]!</span>")
+		src << "<span class='notice'>You attempt to remove [I]... (This will take around [displaytime] minutes and you need to stand still.)</span>"
+		if(do_after(src, breakouttime, 0, target = src))
+			if(I.loc != src || buckled)
+				return
+			visible_message("<span class='danger'>[src] manages to remove [I]!</span>")
+			src << "<span class='notice'>You successfully remove [I].</span>"
+
+			if(I == handcuffed)
+				handcuffed.loc = loc
+				handcuffed.dropped(src)
+				handcuffed = null
+				if(buckled && buckled.buckle_requires_restraints)
+					buckled.unbuckle_mob(src)
+				update_handcuffed()
+				return
+			if(I == legcuffed)
+				legcuffed.loc = loc
+				legcuffed.dropped()
+				legcuffed = null
+				update_inv_legcuffed()
+				return
+			return 1
+		else
+			src << "<span class='warning'>You fail to remove [I]!</span>"
+
+	else
+		breakouttime = 50
+		visible_message("<span class='warning'>[src] is trying to break [I]!</span>")
+		src << "<span class='notice'>You attempt to break [I]... (This will take around 5 seconds and you need to stand still.)</span>"
+		if(do_after(src, breakouttime, 0, target = src))
+			if(!I.loc || buckled)
+				return
+			visible_message("<span class='danger'>[src] manages to break [I]!</span>")
+			src << "<span class='notice'>You successfully break [I].</span>"
+			qdel(I)
+
+			if(I == handcuffed)
+				handcuffed = null
+				update_handcuffed()
+				return
+			else if(I == legcuffed)
+				legcuffed = null
+				update_inv_legcuffed()
+				return
+			return 1
+		else
+			src << "<span class='warning'>You fail to break [I]!</span>"
+
+/mob/living/carbon/proc/uncuff()
+	if (handcuffed)
+		var/obj/item/weapon/W = handcuffed
+		handcuffed = null
+		if (buckled && buckled.buckle_requires_restraints)
+			buckled.unbuckle_mob(src)
+		update_handcuffed()
+		if (client)
+			client.screen -= W
+		if (W)
+			W.loc = loc
+			W.dropped(src)
+			if (W)
+				W.layer = initial(W.layer)
+	if (legcuffed)
+		var/obj/item/weapon/W = legcuffed
+		legcuffed = null
+		update_inv_legcuffed()
+		if (client)
+			client.screen -= W
+		if (W)
+			W.loc = loc
+			W.dropped(src)
+			if (W)
+				W.layer = initial(W.layer)
+
+/mob/living/carbon/proc/is_mouth_covered(head_only = 0, mask_only = 0)
+	if( (!mask_only && head && (head.flags_cover & HEADCOVERSMOUTH)) || (!head_only && wear_mask && (wear_mask.flags_cover & MASKCOVERSMOUTH)) )
+		return 1
+
+/mob/living/carbon/get_standard_pixel_y_offset(lying = 0)
+	if(lying)
+		return -6
+	else
+		return initial(pixel_y)
+
+/mob/living/carbon/check_ear_prot()
+	if(head && (head.flags & HEADBANGPROTECT))
+		return 1
+
+/mob/living/carbon/proc/accident(obj/item/I)
+	if(!I || (I.flags & (NODROP|ABSTRACT)))
+		return
+
+	unEquip(I)
+
+	var/modifier = 0
+	if(disabilities & CLUMSY)
+		modifier -= 40 //Clumsy people are more likely to hit themselves -Honk!
+
+	switch(rand(1,100)+modifier) //91-100=Nothing special happens
+		if(-INFINITY to 0) //attack yourself
+			I.attack(src,src)
+		if(1 to 30) //throw it at yourself
+			I.throw_impact(src)
+		if(31 to 60) //Throw object in facing direction
+			var/turf/target = get_turf(loc)
+			var/range = rand(2,I.throw_range)
+			for(var/i = 1; i < range; i++)
+				var/turf/new_turf = get_step(target, dir)
+				target = new_turf
+				if(new_turf.density)
+					break
+			I.throw_at(target,I.throw_range,I.throw_speed,src)
+		if(61 to 90) //throw it down to the floor
+			var/turf/target = get_turf(loc)
+			I.throw_at(target,I.throw_range,I.throw_speed,src)
+
+/mob/living/carbon/emp_act(severity)
+	for(var/obj/item/organ/O in internal_organs)
+		O.emp_act(severity)
+	..()
+
+/mob/living/carbon/check_eye_prot()
+	var/number = ..()
+	for(var/obj/item/organ/cyberimp/eyes/EFP in internal_organs)
+		number += EFP.flash_protect
+	return number
+
+/mob/living/carbon/proc/AddAbility(obj/effect/proc_holder/alien/A)
+	abilities.Add(A)
+	A.on_gain(src)
+	if(A.has_action)
+		A.action.Grant(src)
+	sortInsert(abilities, /proc/cmp_abilities_cost, 0)
+
+/mob/living/carbon/proc/RemoveAbility(obj/effect/proc_holder/alien/A)
+	abilities.Remove(A)
+	A.on_lose(src)
+	if(A.action)
+		A.action.Remove(src)
+
+/mob/living/carbon/proc/add_abilities_to_panel()
+	for(var/obj/effect/proc_holder/alien/A in abilities)
+		statpanel("[A.panel]",A.plasma_cost > 0?"([A.plasma_cost])":"",A)
+
+/mob/living/carbon/Stat()
+	..()
+	if(statpanel("Status"))
+		var/obj/item/organ/alien/plasmavessel/vessel = getorgan(/obj/item/organ/alien/plasmavessel)
+		if(vessel)
+			stat(null, "Plasma Stored: [vessel.storedPlasma]/[vessel.max_plasma]")
+		if(locate(/obj/item/device/assembly/health) in src)
+			stat(null, "Health: [health]")
+
+	add_abilities_to_panel()
+
+/mob/living/carbon/proc/vomit(var/lost_nutrition = 10, var/blood = 0, var/stun = 1, var/distance = 0, var/message = 1)
+	if(src.is_muzzled())
+		if(message)
+			src << "<span class='warning'>The muzzle prevents you from vomiting!</span>"
+		return 0
+	if(stun)
+		Stun(4)
+	if(nutrition < 100 && !blood)
+		if(message)
+			visible_message("<span class='warning'>[src] dry heaves!</span>", \
+							"<span class='userdanger'>You try to throw up, but there's nothing your stomach!</span>")
+		if(stun)
+			Weaken(10)
+	else
+		if(message)
+			visible_message("<span class='danger'>[src] throws up!</span>", \
+							"<span class='userdanger'>You throw up!</span>")
+		playsound(get_turf(src), 'sound/effects/splat.ogg', 50, 1)
+		var/turf/T = get_turf(src)
+		for(var/i=0 to distance)
+			if(blood)
+				if(T)
+					T.add_blood_floor(src)
+				if(stun)
+					adjustBruteLoss(3)
+			else
+				if(T)
+					T.add_vomit_floor(src)
+				nutrition -= lost_nutrition
+				if(stun)
+					adjustToxLoss(-3)
+			T = get_step(T, dir)
+			if (is_blocked_turf(T))
+				break
+	return 1
+
+
+
+/mob/living/carbon/fully_replace_character_name(oldname,newname)
+	..()
+	if(dna)
+		dna.real_name = real_name
+
+/mob/living/carbon/update_sight()
+	if(!client)
+		return
+	if(stat == DEAD)
+		sight = (SEE_TURFS|SEE_MOBS|SEE_OBJS)
+		see_in_dark = 8
+		see_invisible = SEE_INVISIBLE_OBSERVER
+		return
+
+	see_invisible = initial(see_invisible)
+	see_in_dark = initial(see_in_dark)
+	sight = initial(sight)
+
+	if(client.eye != src)
+		var/atom/A = client.eye
+		if(A.update_remote_sight(src)) //returns 1 if we override all other sight updates.
+			return
+
+	for(var/obj/item/organ/cyberimp/eyes/E in internal_organs)
+		sight |= E.sight_flags
+		if(E.dark_view)
+			see_in_dark = max(see_in_dark,E.dark_view)
+		if(E.see_invisible)
+			see_invisible = min(see_invisible, E.see_invisible)
+
+	if(see_override)
+		see_invisible = see_override
+
+
+//to recalculate and update the mob's total tint from tinted equipment it's wearing.
+/mob/living/carbon/proc/update_tint()
+	if(!tinted_weldhelh)
+		return
+	tinttotal = get_total_tint()
+	if(tinttotal >= TINT_BLIND)
+		overlay_fullscreen("tint", /obj/screen/fullscreen/blind)
+	else if(tinttotal >= TINT_DARKENED)
+		overlay_fullscreen("tint", /obj/screen/fullscreen/impaired, 2)
+	else
+		clear_fullscreen("tint", 0)
+
+/mob/living/carbon/proc/get_total_tint()
+	. = 0
+	if(istype(head, /obj/item/clothing/head))
+		var/obj/item/clothing/head/HT = head
+		. += HT.tint
+	if(wear_mask)
+		. += wear_mask.tint
+
+//this handles hud updates
+/mob/living/carbon/update_damage_hud()
+
+	if(!client)
+		return
+
+	if(stat == UNCONSCIOUS && health <= config.health_threshold_crit)
+		var/severity = 0
+		switch(health)
+			if(-20 to -10) severity = 1
+			if(-30 to -20) severity = 2
+			if(-40 to -30) severity = 3
+			if(-50 to -40) severity = 4
+			if(-60 to -50) severity = 5
+			if(-70 to -60) severity = 6
+			if(-80 to -70) severity = 7
+			if(-90 to -80) severity = 8
+			if(-95 to -90) severity = 9
+			if(-INFINITY to -95) severity = 10
+		overlay_fullscreen("crit", /obj/screen/fullscreen/crit, severity)
+	else
+		clear_fullscreen("crit")
+		if(oxyloss)
+			var/severity = 0
+			switch(oxyloss)
+				if(10 to 20) severity = 1
+				if(20 to 25) severity = 2
+				if(25 to 30) severity = 3
+				if(30 to 35) severity = 4
+				if(35 to 40) severity = 5
+				if(40 to 45) severity = 6
+				if(45 to INFINITY) severity = 7
+			overlay_fullscreen("oxy", /obj/screen/fullscreen/oxy, severity)
+		else
+			clear_fullscreen("oxy")
+
+		//Fire and Brute damage overlay (BSSR)
+		var/hurtdamage = getBruteLoss() + getFireLoss() + damageoverlaytemp
+		if(hurtdamage)
+			var/severity = 0
+			switch(hurtdamage)
+				if(5 to 15) severity = 1
+				if(15 to 30) severity = 2
+				if(30 to 45) severity = 3
+				if(45 to 70) severity = 4
+				if(70 to 85) severity = 5
+				if(85 to INFINITY) severity = 6
+			overlay_fullscreen("brute", /obj/screen/fullscreen/brute, severity)
+		else
+			clear_fullscreen("brute")
+
+/mob/living/carbon/update_health_hud(shown_health_amount)
+	if(!client || !hud_used)
+		return
+	if(hud_used.healths)
+		if(stat != DEAD)
+			. = 1
+			if(!shown_health_amount)
+				shown_health_amount = health
+			if(shown_health_amount >= maxHealth)
+				hud_used.healths.icon_state = "health0"
+			else if(shown_health_amount > maxHealth*0.8)
+				hud_used.healths.icon_state = "health1"
+			else if(shown_health_amount > maxHealth*0.6)
+				hud_used.healths.icon_state = "health2"
+			else if(shown_health_amount > maxHealth*0.4)
+				hud_used.healths.icon_state = "health3"
+			else if(shown_health_amount > maxHealth*0.2)
+				hud_used.healths.icon_state = "health4"
+			else if(shown_health_amount > 0)
+				hud_used.healths.icon_state = "health5"
+			else
+				hud_used.healths.icon_state = "health6"
+		else
+			hud_used.healths.icon_state = "health7"
+
+/mob/living/carbon/proc/update_internals_hud_icon(internal_state = 0)
+	if(hud_used && hud_used.internals)
+		hud_used.internals.icon_state = "internal[internal_state]"
+
+/mob/living/carbon/update_stat()
+	if(status_flags & GODMODE)
+		return
+	if(stat != DEAD)
+		if(health<= config.health_threshold_dead || !getorgan(/obj/item/organ/brain))
+			death()
+			return
+		if(paralysis || sleeping || getOxyLoss() > 50 || (status_flags & FAKEDEATH) || health <= config.health_threshold_crit)
+			if(stat == CONSCIOUS)
+				stat = UNCONSCIOUS
+				blind_eyes(1)
+				update_canmove()
+		else
+			if(stat == UNCONSCIOUS)
+				stat = CONSCIOUS
+				resting = 0
+				adjust_blindness(-1)
+				update_canmove()
+	update_damage_hud()
+	update_health_hud()
+	med_hud_set_status()
+
+//called when we get cuffed/uncuffed
+/mob/living/carbon/proc/update_handcuffed()
+	if(handcuffed)
+		drop_r_hand()
+		drop_l_hand()
+		stop_pulling()
+		throw_alert("handcuffed", /obj/screen/alert/restrained/handcuffed, new_master = src.handcuffed)
+	else
+		clear_alert("handcuffed")
+	update_action_buttons_icon() //some of our action buttons might be unusable when we're handcuffed.
+	update_inv_handcuffed()
+	update_hud_handcuffed()
+
+/mob/living/carbon/fully_heal(admin_revive = 0)
+	if(reagents)
+		reagents.clear_reagents()
+	var/obj/item/organ/brain/B = getorgan(/obj/item/organ/brain)
+	if(B)
+		B.damaged_brain = 0
+	if(admin_revive)
+		handcuffed = initial(handcuffed)
+		for(var/obj/item/weapon/restraints/R in contents) //actually remove cuffs from inventory
+			qdel(R)
+		update_handcuffed()
+		if(reagents)
+			reagents.addiction_list = list()
+
+		for(var/datum/disease/D in viruses)
+			D.cure(0)
+	..()
+
+/mob/living/carbon/can_be_revived()
+	. = ..()
+	if(!getorgan(/obj/item/organ/brain))
+		return 0
+
+/mob/living/carbon/harvest(mob/living/user)
+	if(qdeleted(src))
+		return
+	var/organs_amt = 0
+	for(var/obj/item/organ/O in internal_organs)
+		if(prob(50))
+			organs_amt++
+			O.Remove(src)
+			O.loc = get_turf(src)
+	if(organs_amt)
+		user << "<span class='notice'>You retrieve some of [src]\'s internal organs!</span>"
+
+	..()
+
+
+