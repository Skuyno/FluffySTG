/mob/living/carbon/monkey
	name = "monkey"
	voice_name = "monkey"
	voice_message = "chimpers"
	say_message = "chimpers"
	icon = 'icons/mob/monkey.dmi'
	icon_state = "monkey1"
	gender = NEUTER
	pass_flags = PASSTABLE
	update_icon = 0		///no need to call regenerate_icon
	ventcrawler = 1

/mob/living/carbon/monkey/New()
	create_reagents(1000)
	verbs += /mob/living/proc/mob_sleep
	verbs += /mob/living/proc/lay_down

	internal_organs += new /obj/item/organ/appendix
	internal_organs += new /obj/item/organ/heart
	internal_organs += new /obj/item/organ/brain

	if(name == "monkey")
		name = text("monkey ([rand(1, 1000)])")
	real_name = name
	gender = pick(MALE, FEMALE)

	..()

/mob/living/carbon/monkey/movement_delay()
	var/tally = 0
	if(reagents)
		if(reagents.has_reagent("hyperzine")) return -1

		if(reagents.has_reagent("nuka_cola")) return -1

	var/health_deficiency = (100 - health)
	if(health_deficiency >= 45) tally += (health_deficiency / 25)

	if (bodytemperature < 283.222)
		tally += (283.222 - bodytemperature) / 10 * 1.75
	return tally+config.monkey_delay

/mob/living/carbon/monkey/Bump(atom/movable/AM as mob|obj, yes)
	if ((!( yes ) || now_pushing))
		return
	now_pushing = 1
	if(ismob(AM))
		var/mob/tmob = AM
		if(!(tmob.status_flags & CANPUSH))
			now_pushing = 0
			return

		tmob.LAssailant = src
	now_pushing = 0
	..()
	if (!istype(AM, /atom/movable))
		return
	if (!( now_pushing ))
		now_pushing = 1
		if (!( AM.anchored ))
			var/t = get_dir(src, AM)
			if (istype(AM, /obj/structure/window))
				if(AM:ini_dir == NORTHWEST || AM:ini_dir == NORTHEAST || AM:ini_dir == SOUTHWEST || AM:ini_dir == SOUTHEAST)
					for(var/obj/structure/window/win in get_step(AM,t))
						now_pushing = 0
						return
			step(AM, t)
		now_pushing = null


/mob/living/carbon/monkey/attack_paw(mob/M as mob)
	..()

	if (M.a_intent == "help")
		help_shake_act(M)
	else
		if (M.a_intent == "harm" && !is_muzzled())
			if ((prob(75) && health > 0))
				playsound(loc, 'sound/weapons/bite.ogg', 50, 1, -1)
				visible_message("<span class='danger'>[M.name] bites [name]!</span>", \
						"<span class='userdanger'>[M.name] bites [name]!</span>")
				var/damage = rand(1, 5)
				adjustBruteLoss(damage)
				health = 100 - getOxyLoss() - getToxLoss() - getFireLoss() - getBruteLoss()
				for(var/datum/disease/D in M.viruses)
<<<<<<< HEAD
						contract_disease(D,1,0)
=======
					contract_disease(D,1,0)
>>>>>>> 825a9ff3
			else
				visible_message("<span class='danger'>[M.name] has attempted to bite [name]!</span>", \
						"<span class='userdanger'>[M.name] has attempted to bite [name]!</span>")
	return

/mob/living/carbon/monkey/attack_hand(mob/living/carbon/human/M as mob)
	if (!ticker)
		M << "You cannot attack people before the game has started."
		return

	if (istype(loc, /turf) && istype(loc.loc, /area/start))
		M << "No attacking people at spawn, you jackass."
		return

	if(..())	//To allow surgery to return properly.
		return

	if (M.a_intent == "help")
		help_shake_act(M)

	else
		if (M.a_intent == "harm")
			if (prob(75))
				visible_message("<span class='danger'>[M] has punched [name]!</span>", \
						"<span class='userdanger'>[M] has punched [name]!</span>")

				playsound(loc, "punch", 25, 1, -1)
				var/damage = rand(5, 10)
				if (prob(40))
					damage = rand(10, 15)
					if ( (paralysis < 5)  && (health > 0) )
						Paralyse(rand(10, 15))
						spawn( 0 )
							visible_message("<span class='danger'>[M] has knocked out [name]!</span>", \
									"<span class='userdanger'>[M] has knocked out [name]!</span>")
							return
				adjustBruteLoss(damage)
				updatehealth()
			else
				playsound(loc, 'sound/weapons/punchmiss.ogg', 25, 1, -1)
				visible_message("<span class='danger'>[M] has attempted to punch [name]!</span>", \
						"<span class='userdanger'>[M] has attempted to punch [name]!</span>")
		else
			if (M.a_intent == "grab")
				if (M == src || anchored)
					return

				var/obj/item/weapon/grab/G = new /obj/item/weapon/grab(M, src )

				M.put_in_active_hand(G)

				G.synch()

				LAssailant = M

				playsound(loc, 'sound/weapons/thudswoosh.ogg', 50, 1, -1)
				visible_message("<span class='warning'>[M] has grabbed [name] passively!</span>")
			else
				if (!( paralysis ))
					if (prob(25))
						Paralyse(2)
						playsound(loc, 'sound/weapons/thudswoosh.ogg', 50, 1, -1)
						visible_message("<span class='danger'>[M] has pushed down [src]!</span>", \
								"<span class='userdanger'>[M] has pushed down [src]!</span>")
					else
						if(drop_item())
							playsound(loc, 'sound/weapons/thudswoosh.ogg', 50, 1, -1)
							visible_message("<span class='danger'>[M] has disarmed [src]!</span>", \
									"<span class='userdanger'>[M] has disarmed [src]!</span>")
	return

/mob/living/carbon/monkey/attack_alien(mob/living/carbon/alien/humanoid/M as mob)
	if (!ticker)
		M << "You cannot attack people before the game has started."
		return

	if (istype(loc, /turf) && istype(loc.loc, /area/start))
		M << "No attacking people at spawn, you jackass."
		return

	switch(M.a_intent)
		if ("help")
			visible_message("<span class='notice'> [M] caresses [src] with its scythe like arm.</span>")

		if ("harm")
			if ((prob(95) && health > 0))
				playsound(loc, 'sound/weapons/slice.ogg', 25, 1, -1)
				var/damage = rand(15, 30)
				if (damage >= 25)
					damage = rand(20, 40)
					if (paralysis < 15)
						Paralyse(rand(10, 15))
					visible_message("<span class='danger'>[M] has wounded [name]!</span>", \
							"<span class='userdanger'>[M] has wounded [name]!</span>")
				else
					visible_message("<span class='danger'>[M] has slashed [name]!</span>", \
							"<span class='userdanger'>[M] has slashed [name]!</span>")
				adjustBruteLoss(damage)
				updatehealth()
			else
				playsound(loc, 'sound/weapons/slashmiss.ogg', 25, 1, -1)
				visible_message("<span class='danger'>[M] has attempted to lunge at [name]!</span>", \
						"<span class='userdanger'>[M] has attempted to lunge at [name]!</span>")

		if ("grab")
			if (M == src || anchored)
				return
			var/obj/item/weapon/grab/G = new /obj/item/weapon/grab(M, src )

			M.put_in_active_hand(G)

			G.synch()

			LAssailant = M

			playsound(loc, 'sound/weapons/thudswoosh.ogg', 50, 1, -1)
			visible_message("<span class='warning'>[M] has grabbed [name] passively!</span>")

		if ("disarm")
			playsound(loc, 'sound/weapons/pierce.ogg', 25, 1, -1)
			var/damage = 5
			if(prob(95))
				Weaken(10)
				visible_message("<span class='danger'>[M] has tackled down [name]!</span>", \
						"<span class='userdanger'>[M] has tackled down [name]!</span>")
			else
				if(drop_item())
					visible_message("<span class='danger'>[M] has disarmed [name]!</span>", \
							"<span class='userdanger'>[M] has disarmed [name]!</span>")
			adjustBruteLoss(damage)
			updatehealth()
	return

/mob/living/carbon/monkey/attack_animal(mob/living/simple_animal/M as mob)
	if(M.melee_damage_upper == 0)
		M.emote("[M.friendly] [src]")
	else
		if(M.attack_sound)
			playsound(loc, M.attack_sound, 50, 1, 1)
		visible_message("<span class='danger'>[M] [M.attacktext] [src]!</span>", \
				"<span class='userdanger'>[M] [M.attacktext] [src]!</span>")
		add_logs(M, src, "attacked", admin=0)
		var/damage = rand(M.melee_damage_lower, M.melee_damage_upper)
		adjustBruteLoss(damage)
		updatehealth()


/mob/living/carbon/monkey/attack_slime(mob/living/carbon/slime/M as mob)
	if (!ticker)
		M << "You cannot attack people before the game has started."
		return

	if(M.Victim) return // can't attack while eating!

	if (health > -100)

		visible_message("<span class='danger'>The [M.name] glomps [src]!</span>", \
				"<span class='userdanger'>The [M.name] glomps [src]!</span>")

		var/damage = rand(1, 3)

		if(M.is_adult)
			damage = rand(20, 40)
		else
			damage = rand(5, 35)

		adjustBruteLoss(damage)

		if(M.powerlevel > 0)
			var/stunprob = 10
			var/power = M.powerlevel + rand(0,3)

			switch(M.powerlevel)
				if(1 to 2) stunprob = 20
				if(3 to 4) stunprob = 30
				if(5 to 6) stunprob = 40
				if(7 to 8) stunprob = 60
				if(9) 	   stunprob = 70
				if(10) 	   stunprob = 95

			if(prob(stunprob))
				M.powerlevel -= 3
				if(M.powerlevel < 0)
					M.powerlevel = 0

				visible_message("<span class='danger'>[M] shocked [src]!</span>", \
						"<span class='userdanger'>[M] shocked [src]!</span>")

				Weaken(power)
				if (stuttering < power)
					stuttering = power
				Stun(power)

				var/datum/effect/effect/system/spark_spread/s = new /datum/effect/effect/system/spark_spread
				s.set_up(5, 1, src)
				s.start()

				if (prob(stunprob) && M.powerlevel >= 8)
					adjustFireLoss(M.powerlevel * rand(6,10))


		updatehealth()

	return

/mob/living/carbon/monkey/Stat()
	..()
	statpanel("Status")
	stat(null, text("Intent: []", a_intent))
	stat(null, text("Move Mode: []", m_intent))
	if(client && mind)
		if (client.statpanel == "Status")
			if(mind.changeling)
				stat("Chemical Storage", "[mind.changeling.chem_charges]/[mind.changeling.chem_storage]")
				stat("Absorbed DNA", mind.changeling.absorbedcount)
	return


/mob/living/carbon/monkey/verb/removeinternal()
	set name = "Remove Internals"
	set category = "IC"
	internal = null
	return

/mob/living/carbon/monkey/var/co2overloadtime = null
/mob/living/carbon/monkey/var/temperature_resistance = T0C+75

/mob/living/carbon/monkey/ex_act(severity)
	..()
	switch(severity)
		if(1.0)
			gib()
			return
		if(2.0)
			adjustBruteLoss(60)
			adjustFireLoss(60)
		if(3.0)
			adjustBruteLoss(30)
			if (prob(50))
				Paralyse(10)
	return

/mob/living/carbon/monkey/blob_act()
	if (stat != 2)
		show_message("<span class='userdanger'>The blob attacks you!</span>")
		adjustFireLoss(60)
		health = 100 - getOxyLoss() - getToxLoss() - getFireLoss() - getBruteLoss()
	if (prob(50))
		Paralyse(10)
	if (stat == DEAD && client)
		gib()
		return
	if (stat == DEAD && !client)
		gibs(loc, viruses)
		qdel(src)
		return


/mob/living/carbon/monkey/IsAdvancedToolUser()//Unless its monkey mode monkeys cant use advanced tools
	return 0

/mob/living/carbon/monkey/canBeHandcuffed()
	return 1


/mob/living/carbon/monkey/assess_threat(var/obj/machinery/bot/secbot/judgebot, var/lasercolor)
	if(judgebot.emagged == 2)
		return 10 //Everyone is a criminal!
	var/threatcount = 0

	//Lasertag bullshit
	if(lasercolor)
		if(lasercolor == "b")//Lasertag turrets target the opposing team, how great is that? -Sieve
			if((istype(r_hand,/obj/item/weapon/gun/energy/laser/redtag)) || (istype(l_hand,/obj/item/weapon/gun/energy/laser/redtag)))
				threatcount += 4

		if(lasercolor == "r")
			if((istype(r_hand,/obj/item/weapon/gun/energy/laser/bluetag)) || (istype(l_hand,/obj/item/weapon/gun/energy/laser/bluetag)))
				threatcount += 4

		return threatcount

	//Check for weapons
	if(judgebot.weaponscheck)
		if(judgebot.check_for_weapons(l_hand))
			threatcount += 4
		if(judgebot.check_for_weapons(r_hand))
			threatcount += 4

	//Loyalty implants imply trustworthyness
	if(isloyal(src))
		threatcount -= 1

<<<<<<< HEAD
	return threatcount

/mob/living/carbon/monkey/SpeciesCanConsume()
	return 1 // Monkeys can eat, drink, and be forced to do so

=======
	return threatcount
>>>>>>> 825a9ff3
<|MERGE_RESOLUTION|>--- conflicted
+++ resolved
@@ -1,392 +1,414 @@
-/mob/living/carbon/monkey
-	name = "monkey"
-	voice_name = "monkey"
-	voice_message = "chimpers"
-	say_message = "chimpers"
-	icon = 'icons/mob/monkey.dmi'
-	icon_state = "monkey1"
-	gender = NEUTER
-	pass_flags = PASSTABLE
-	update_icon = 0		///no need to call regenerate_icon
-	ventcrawler = 1
-
-/mob/living/carbon/monkey/New()
-	create_reagents(1000)
-	verbs += /mob/living/proc/mob_sleep
-	verbs += /mob/living/proc/lay_down
-
-	internal_organs += new /obj/item/organ/appendix
-	internal_organs += new /obj/item/organ/heart
-	internal_organs += new /obj/item/organ/brain
-
-	if(name == "monkey")
-		name = text("monkey ([rand(1, 1000)])")
-	real_name = name
-	gender = pick(MALE, FEMALE)
-
-	..()
-
-/mob/living/carbon/monkey/movement_delay()
-	var/tally = 0
-	if(reagents)
-		if(reagents.has_reagent("hyperzine")) return -1
-
-		if(reagents.has_reagent("nuka_cola")) return -1
-
-	var/health_deficiency = (100 - health)
-	if(health_deficiency >= 45) tally += (health_deficiency / 25)
-
-	if (bodytemperature < 283.222)
-		tally += (283.222 - bodytemperature) / 10 * 1.75
-	return tally+config.monkey_delay
-
-/mob/living/carbon/monkey/Bump(atom/movable/AM as mob|obj, yes)
-	if ((!( yes ) || now_pushing))
-		return
-	now_pushing = 1
-	if(ismob(AM))
-		var/mob/tmob = AM
-		if(!(tmob.status_flags & CANPUSH))
-			now_pushing = 0
-			return
-
-		tmob.LAssailant = src
-	now_pushing = 0
-	..()
-	if (!istype(AM, /atom/movable))
-		return
-	if (!( now_pushing ))
-		now_pushing = 1
-		if (!( AM.anchored ))
-			var/t = get_dir(src, AM)
-			if (istype(AM, /obj/structure/window))
-				if(AM:ini_dir == NORTHWEST || AM:ini_dir == NORTHEAST || AM:ini_dir == SOUTHWEST || AM:ini_dir == SOUTHEAST)
-					for(var/obj/structure/window/win in get_step(AM,t))
-						now_pushing = 0
-						return
-			step(AM, t)
-		now_pushing = null
-
-
-/mob/living/carbon/monkey/attack_paw(mob/M as mob)
-	..()
-
-	if (M.a_intent == "help")
-		help_shake_act(M)
-	else
-		if (M.a_intent == "harm" && !is_muzzled())
-			if ((prob(75) && health > 0))
-				playsound(loc, 'sound/weapons/bite.ogg', 50, 1, -1)
-				visible_message("<span class='danger'>[M.name] bites [name]!</span>", \
-						"<span class='userdanger'>[M.name] bites [name]!</span>")
-				var/damage = rand(1, 5)
-				adjustBruteLoss(damage)
-				health = 100 - getOxyLoss() - getToxLoss() - getFireLoss() - getBruteLoss()
-				for(var/datum/disease/D in M.viruses)
-<<<<<<< HEAD
-						contract_disease(D,1,0)
-=======
-					contract_disease(D,1,0)
->>>>>>> 825a9ff3
-			else
-				visible_message("<span class='danger'>[M.name] has attempted to bite [name]!</span>", \
-						"<span class='userdanger'>[M.name] has attempted to bite [name]!</span>")
-	return
-
-/mob/living/carbon/monkey/attack_hand(mob/living/carbon/human/M as mob)
-	if (!ticker)
-		M << "You cannot attack people before the game has started."
-		return
-
-	if (istype(loc, /turf) && istype(loc.loc, /area/start))
-		M << "No attacking people at spawn, you jackass."
-		return
-
-	if(..())	//To allow surgery to return properly.
-		return
-
-	if (M.a_intent == "help")
-		help_shake_act(M)
-
-	else
-		if (M.a_intent == "harm")
-			if (prob(75))
-				visible_message("<span class='danger'>[M] has punched [name]!</span>", \
-						"<span class='userdanger'>[M] has punched [name]!</span>")
-
-				playsound(loc, "punch", 25, 1, -1)
-				var/damage = rand(5, 10)
-				if (prob(40))
-					damage = rand(10, 15)
-					if ( (paralysis < 5)  && (health > 0) )
-						Paralyse(rand(10, 15))
-						spawn( 0 )
-							visible_message("<span class='danger'>[M] has knocked out [name]!</span>", \
-									"<span class='userdanger'>[M] has knocked out [name]!</span>")
-							return
-				adjustBruteLoss(damage)
-				updatehealth()
-			else
-				playsound(loc, 'sound/weapons/punchmiss.ogg', 25, 1, -1)
-				visible_message("<span class='danger'>[M] has attempted to punch [name]!</span>", \
-						"<span class='userdanger'>[M] has attempted to punch [name]!</span>")
-		else
-			if (M.a_intent == "grab")
-				if (M == src || anchored)
-					return
-
-				var/obj/item/weapon/grab/G = new /obj/item/weapon/grab(M, src )
-
-				M.put_in_active_hand(G)
-
-				G.synch()
-
-				LAssailant = M
-
-				playsound(loc, 'sound/weapons/thudswoosh.ogg', 50, 1, -1)
-				visible_message("<span class='warning'>[M] has grabbed [name] passively!</span>")
-			else
-				if (!( paralysis ))
-					if (prob(25))
-						Paralyse(2)
-						playsound(loc, 'sound/weapons/thudswoosh.ogg', 50, 1, -1)
-						visible_message("<span class='danger'>[M] has pushed down [src]!</span>", \
-								"<span class='userdanger'>[M] has pushed down [src]!</span>")
-					else
-						if(drop_item())
-							playsound(loc, 'sound/weapons/thudswoosh.ogg', 50, 1, -1)
-							visible_message("<span class='danger'>[M] has disarmed [src]!</span>", \
-									"<span class='userdanger'>[M] has disarmed [src]!</span>")
-	return
-
-/mob/living/carbon/monkey/attack_alien(mob/living/carbon/alien/humanoid/M as mob)
-	if (!ticker)
-		M << "You cannot attack people before the game has started."
-		return
-
-	if (istype(loc, /turf) && istype(loc.loc, /area/start))
-		M << "No attacking people at spawn, you jackass."
-		return
-
-	switch(M.a_intent)
-		if ("help")
-			visible_message("<span class='notice'> [M] caresses [src] with its scythe like arm.</span>")
-
-		if ("harm")
-			if ((prob(95) && health > 0))
-				playsound(loc, 'sound/weapons/slice.ogg', 25, 1, -1)
-				var/damage = rand(15, 30)
-				if (damage >= 25)
-					damage = rand(20, 40)
-					if (paralysis < 15)
-						Paralyse(rand(10, 15))
-					visible_message("<span class='danger'>[M] has wounded [name]!</span>", \
-							"<span class='userdanger'>[M] has wounded [name]!</span>")
-				else
-					visible_message("<span class='danger'>[M] has slashed [name]!</span>", \
-							"<span class='userdanger'>[M] has slashed [name]!</span>")
-				adjustBruteLoss(damage)
-				updatehealth()
-			else
-				playsound(loc, 'sound/weapons/slashmiss.ogg', 25, 1, -1)
-				visible_message("<span class='danger'>[M] has attempted to lunge at [name]!</span>", \
-						"<span class='userdanger'>[M] has attempted to lunge at [name]!</span>")
-
-		if ("grab")
-			if (M == src || anchored)
-				return
-			var/obj/item/weapon/grab/G = new /obj/item/weapon/grab(M, src )
-
-			M.put_in_active_hand(G)
-
-			G.synch()
-
-			LAssailant = M
-
-			playsound(loc, 'sound/weapons/thudswoosh.ogg', 50, 1, -1)
-			visible_message("<span class='warning'>[M] has grabbed [name] passively!</span>")
-
-		if ("disarm")
-			playsound(loc, 'sound/weapons/pierce.ogg', 25, 1, -1)
-			var/damage = 5
-			if(prob(95))
-				Weaken(10)
-				visible_message("<span class='danger'>[M] has tackled down [name]!</span>", \
-						"<span class='userdanger'>[M] has tackled down [name]!</span>")
-			else
-				if(drop_item())
-					visible_message("<span class='danger'>[M] has disarmed [name]!</span>", \
-							"<span class='userdanger'>[M] has disarmed [name]!</span>")
-			adjustBruteLoss(damage)
-			updatehealth()
-	return
-
-/mob/living/carbon/monkey/attack_animal(mob/living/simple_animal/M as mob)
-	if(M.melee_damage_upper == 0)
-		M.emote("[M.friendly] [src]")
-	else
-		if(M.attack_sound)
-			playsound(loc, M.attack_sound, 50, 1, 1)
-		visible_message("<span class='danger'>[M] [M.attacktext] [src]!</span>", \
-				"<span class='userdanger'>[M] [M.attacktext] [src]!</span>")
-		add_logs(M, src, "attacked", admin=0)
-		var/damage = rand(M.melee_damage_lower, M.melee_damage_upper)
-		adjustBruteLoss(damage)
-		updatehealth()
-
-
-/mob/living/carbon/monkey/attack_slime(mob/living/carbon/slime/M as mob)
-	if (!ticker)
-		M << "You cannot attack people before the game has started."
-		return
-
-	if(M.Victim) return // can't attack while eating!
-
-	if (health > -100)
-
-		visible_message("<span class='danger'>The [M.name] glomps [src]!</span>", \
-				"<span class='userdanger'>The [M.name] glomps [src]!</span>")
-
-		var/damage = rand(1, 3)
-
-		if(M.is_adult)
-			damage = rand(20, 40)
-		else
-			damage = rand(5, 35)
-
-		adjustBruteLoss(damage)
-
-		if(M.powerlevel > 0)
-			var/stunprob = 10
-			var/power = M.powerlevel + rand(0,3)
-
-			switch(M.powerlevel)
-				if(1 to 2) stunprob = 20
-				if(3 to 4) stunprob = 30
-				if(5 to 6) stunprob = 40
-				if(7 to 8) stunprob = 60
-				if(9) 	   stunprob = 70
-				if(10) 	   stunprob = 95
-
-			if(prob(stunprob))
-				M.powerlevel -= 3
-				if(M.powerlevel < 0)
-					M.powerlevel = 0
-
-				visible_message("<span class='danger'>[M] shocked [src]!</span>", \
-						"<span class='userdanger'>[M] shocked [src]!</span>")
-
-				Weaken(power)
-				if (stuttering < power)
-					stuttering = power
-				Stun(power)
-
-				var/datum/effect/effect/system/spark_spread/s = new /datum/effect/effect/system/spark_spread
-				s.set_up(5, 1, src)
-				s.start()
-
-				if (prob(stunprob) && M.powerlevel >= 8)
-					adjustFireLoss(M.powerlevel * rand(6,10))
-
-
-		updatehealth()
-
-	return
-
-/mob/living/carbon/monkey/Stat()
-	..()
-	statpanel("Status")
-	stat(null, text("Intent: []", a_intent))
-	stat(null, text("Move Mode: []", m_intent))
-	if(client && mind)
-		if (client.statpanel == "Status")
-			if(mind.changeling)
-				stat("Chemical Storage", "[mind.changeling.chem_charges]/[mind.changeling.chem_storage]")
-				stat("Absorbed DNA", mind.changeling.absorbedcount)
-	return
-
-
-/mob/living/carbon/monkey/verb/removeinternal()
-	set name = "Remove Internals"
-	set category = "IC"
-	internal = null
-	return
-
-/mob/living/carbon/monkey/var/co2overloadtime = null
-/mob/living/carbon/monkey/var/temperature_resistance = T0C+75
-
-/mob/living/carbon/monkey/ex_act(severity)
-	..()
-	switch(severity)
-		if(1.0)
-			gib()
-			return
-		if(2.0)
-			adjustBruteLoss(60)
-			adjustFireLoss(60)
-		if(3.0)
-			adjustBruteLoss(30)
-			if (prob(50))
-				Paralyse(10)
-	return
-
-/mob/living/carbon/monkey/blob_act()
-	if (stat != 2)
-		show_message("<span class='userdanger'>The blob attacks you!</span>")
-		adjustFireLoss(60)
-		health = 100 - getOxyLoss() - getToxLoss() - getFireLoss() - getBruteLoss()
-	if (prob(50))
-		Paralyse(10)
-	if (stat == DEAD && client)
-		gib()
-		return
-	if (stat == DEAD && !client)
-		gibs(loc, viruses)
-		qdel(src)
-		return
-
-
-/mob/living/carbon/monkey/IsAdvancedToolUser()//Unless its monkey mode monkeys cant use advanced tools
-	return 0
-
-/mob/living/carbon/monkey/canBeHandcuffed()
-	return 1
-
-
-/mob/living/carbon/monkey/assess_threat(var/obj/machinery/bot/secbot/judgebot, var/lasercolor)
-	if(judgebot.emagged == 2)
-		return 10 //Everyone is a criminal!
-	var/threatcount = 0
-
-	//Lasertag bullshit
-	if(lasercolor)
-		if(lasercolor == "b")//Lasertag turrets target the opposing team, how great is that? -Sieve
-			if((istype(r_hand,/obj/item/weapon/gun/energy/laser/redtag)) || (istype(l_hand,/obj/item/weapon/gun/energy/laser/redtag)))
-				threatcount += 4
-
-		if(lasercolor == "r")
-			if((istype(r_hand,/obj/item/weapon/gun/energy/laser/bluetag)) || (istype(l_hand,/obj/item/weapon/gun/energy/laser/bluetag)))
-				threatcount += 4
-
-		return threatcount
-
-	//Check for weapons
-	if(judgebot.weaponscheck)
-		if(judgebot.check_for_weapons(l_hand))
-			threatcount += 4
-		if(judgebot.check_for_weapons(r_hand))
-			threatcount += 4
-
-	//Loyalty implants imply trustworthyness
-	if(isloyal(src))
-		threatcount -= 1
-
-<<<<<<< HEAD
-	return threatcount
-
-/mob/living/carbon/monkey/SpeciesCanConsume()
-	return 1 // Monkeys can eat, drink, and be forced to do so
-
-=======
-	return threatcount
->>>>>>> 825a9ff3
+/mob/living/carbon/monkey
+	name = "monkey"
+	voice_name = "monkey"
+	voice_message = "chimpers"
+	say_message = "chimpers"
+	icon = 'icons/mob/monkey.dmi'
+	icon_state = "monkey1"
+	gender = NEUTER
+	pass_flags = PASSTABLE
+	update_icon = 0		///no need to call regenerate_icon
+	ventcrawler = 1
+
+/mob/living/carbon/monkey/New()
+	create_reagents(1000)
+	verbs += /mob/living/proc/mob_sleep
+	verbs += /mob/living/proc/lay_down
+
+	internal_organs += new /obj/item/organ/appendix
+	internal_organs += new /obj/item/organ/heart
+	internal_organs += new /obj/item/organ/brain
+
+	if(name == "monkey")
+		name = text("monkey ([rand(1, 1000)])")
+	real_name = name
+	gender = pick(MALE, FEMALE)
+
+	..()
+
+/mob/living/carbon/monkey/movement_delay()
+	var/tally = 0
+	if(reagents)
+		if(reagents.has_reagent("hyperzine")) return -1
+
+		if(reagents.has_reagent("nuka_cola")) return -1
+
+	var/health_deficiency = (100 - health)
+	if(health_deficiency >= 45) tally += (health_deficiency / 25)
+
+	if (bodytemperature < 283.222)
+		tally += (283.222 - bodytemperature) / 10 * 1.75
+	return tally+config.monkey_delay
+
+/mob/living/carbon/monkey/Bump(atom/movable/AM as mob|obj, yes)
+	if ((!( yes ) || now_pushing))
+		return
+	now_pushing = 1
+	if(ismob(AM))
+		var/mob/tmob = AM
+		if(!(tmob.status_flags & CANPUSH))
+			now_pushing = 0
+			return
+
+		tmob.LAssailant = src
+	now_pushing = 0
+	..()
+	if (!istype(AM, /atom/movable))
+		return
+	if (!( now_pushing ))
+		now_pushing = 1
+		if (!( AM.anchored ))
+			var/t = get_dir(src, AM)
+			if (istype(AM, /obj/structure/window))
+				if(AM:ini_dir == NORTHWEST || AM:ini_dir == NORTHEAST || AM:ini_dir == SOUTHWEST || AM:ini_dir == SOUTHEAST)
+					for(var/obj/structure/window/win in get_step(AM,t))
+						now_pushing = 0
+						return
+			step(AM, t)
+		now_pushing = null
+
+
+/mob/living/carbon/monkey/attack_paw(mob/M as mob)
+	..()
+
+	if (M.a_intent == "help")
+		help_shake_act(M)
+	else
+		if (M.a_intent == "harm" && !is_muzzled())
+			if ((prob(75) && health > 0))
+				playsound(loc, 'sound/weapons/bite.ogg', 50, 1, -1)
+				visible_message("<span class='danger'>[M.name] bites [name]!</span>", \
+						"<span class='userdanger'>[M.name] bites [name]!</span>")
+				var/damage = rand(1, 5)
+				adjustBruteLoss(damage)
+				health = 100 - getOxyLoss() - getToxLoss() - getFireLoss() - getBruteLoss()
+				for(var/datum/disease/D in M.viruses)
+						contract_disease(D,1,0)
+			else
+				visible_message("<span class='danger'>[M.name] has attempted to bite [name]!</span>", \
+						"<span class='userdanger'>[M.name] has attempted to bite [name]!</span>")
+	return
+
+/mob/living/carbon/monkey/attack_hand(mob/living/carbon/human/M as mob)
+	if (!ticker)
+		M << "You cannot attack people before the game has started."
+		return
+
+	if (istype(loc, /turf) && istype(loc.loc, /area/start))
+		M << "No attacking people at spawn, you jackass."
+		return
+
+	if(..())	//To allow surgery to return properly.
+		return
+
+	if (M.a_intent == "help")
+		help_shake_act(M)
+
+	else
+		if (M.a_intent == "harm")
+			if (prob(75))
+				visible_message("<span class='danger'>[M] has punched [name]!</span>", \
+						"<span class='userdanger'>[M] has punched [name]!</span>")
+
+				playsound(loc, "punch", 25, 1, -1)
+				var/damage = rand(5, 10)
+				if (prob(40))
+					damage = rand(10, 15)
+					if ( (paralysis < 5)  && (health > 0) )
+						Paralyse(rand(10, 15))
+						spawn( 0 )
+							visible_message("<span class='danger'>[M] has knocked out [name]!</span>", \
+									"<span class='userdanger'>[M] has knocked out [name]!</span>")
+							return
+				adjustBruteLoss(damage)
+				updatehealth()
+			else
+				playsound(loc, 'sound/weapons/punchmiss.ogg', 25, 1, -1)
+				visible_message("<span class='danger'>[M] has attempted to punch [name]!</span>", \
+						"<span class='userdanger'>[M] has attempted to punch [name]!</span>")
+		else
+			if (M.a_intent == "grab")
+				if (M == src || anchored)
+					return
+
+				var/obj/item/weapon/grab/G = new /obj/item/weapon/grab(M, src )
+
+				M.put_in_active_hand(G)
+
+				G.synch()
+
+				LAssailant = M
+
+				playsound(loc, 'sound/weapons/thudswoosh.ogg', 50, 1, -1)
+				visible_message("<span class='warning'>[M] has grabbed [name] passively!</span>")
+			else
+				if (!( paralysis ))
+					if (prob(25))
+						Paralyse(2)
+						playsound(loc, 'sound/weapons/thudswoosh.ogg', 50, 1, -1)
+						visible_message("<span class='danger'>[M] has pushed down [src]!</span>", \
+								"<span class='userdanger'>[M] has pushed down [src]!</span>")
+					else
+						if(drop_item())
+							playsound(loc, 'sound/weapons/thudswoosh.ogg', 50, 1, -1)
+							visible_message("<span class='danger'>[M] has disarmed [src]!</span>", \
+									"<span class='userdanger'>[M] has disarmed [src]!</span>")
+	return
+
+/mob/living/carbon/monkey/attack_alien(mob/living/carbon/alien/humanoid/M as mob)
+	if (!ticker)
+		M << "You cannot attack people before the game has started."
+		return
+
+	if (istype(loc, /turf) && istype(loc.loc, /area/start))
+		M << "No attacking people at spawn, you jackass."
+		return
+
+	switch(M.a_intent)
+		if ("help")
+			visible_message("<span class='notice'> [M] caresses [src] with its scythe like arm.</span>")
+
+		if ("harm")
+			if ((prob(95) && health > 0))
+				playsound(loc, 'sound/weapons/slice.ogg', 25, 1, -1)
+				var/damage = rand(15, 30)
+				if (damage >= 25)
+					damage = rand(20, 40)
+					if (paralysis < 15)
+						Paralyse(rand(10, 15))
+					visible_message("<span class='danger'>[M] has wounded [name]!</span>", \
+							"<span class='userdanger'>[M] has wounded [name]!</span>")
+				else
+					visible_message("<span class='danger'>[M] has slashed [name]!</span>", \
+							"<span class='userdanger'>[M] has slashed [name]!</span>")
+				adjustBruteLoss(damage)
+				updatehealth()
+			else
+				playsound(loc, 'sound/weapons/slashmiss.ogg', 25, 1, -1)
+				visible_message("<span class='danger'>[M] has attempted to lunge at [name]!</span>", \
+						"<span class='userdanger'>[M] has attempted to lunge at [name]!</span>")
+
+		if ("grab")
+			if (M == src || anchored)
+				return
+			var/obj/item/weapon/grab/G = new /obj/item/weapon/grab(M, src )
+
+			M.put_in_active_hand(G)
+
+			G.synch()
+
+			LAssailant = M
+
+			playsound(loc, 'sound/weapons/thudswoosh.ogg', 50, 1, -1)
+			visible_message("<span class='warning'>[M] has grabbed [name] passively!</span>")
+
+		if ("disarm")
+			playsound(loc, 'sound/weapons/pierce.ogg', 25, 1, -1)
+			var/damage = 5
+			if(prob(95))
+				Weaken(10)
+				visible_message("<span class='danger'>[M] has tackled down [name]!</span>", \
+						"<span class='userdanger'>[M] has tackled down [name]!</span>")
+			else
+				if(drop_item())
+					visible_message("<span class='danger'>[M] has disarmed [name]!</span>", \
+							"<span class='userdanger'>[M] has disarmed [name]!</span>")
+			adjustBruteLoss(damage)
+			updatehealth()
+	return
+
+/mob/living/carbon/monkey/attack_animal(mob/living/simple_animal/M as mob)
+	if(M.melee_damage_upper == 0)
+		M.emote("[M.friendly] [src]")
+	else
+		if(M.attack_sound)
+			playsound(loc, M.attack_sound, 50, 1, 1)
+		visible_message("<span class='danger'>[M] [M.attacktext] [src]!</span>", \
+				"<span class='userdanger'>[M] [M.attacktext] [src]!</span>")
+		add_logs(M, src, "attacked", admin=0)
+		var/damage = rand(M.melee_damage_lower, M.melee_damage_upper)
+		adjustBruteLoss(damage)
+		updatehealth()
+
+
+/mob/living/carbon/monkey/attack_slime(mob/living/carbon/slime/M as mob)
+	if (!ticker)
+		M << "You cannot attack people before the game has started."
+		return
+
+	if(M.Victim) return // can't attack while eating!
+
+	if (health > -100)
+
+		visible_message("<span class='danger'>The [M.name] glomps [src]!</span>", \
+				"<span class='userdanger'>The [M.name] glomps [src]!</span>")
+
+		var/damage = rand(1, 3)
+
+		if(M.is_adult)
+			damage = rand(20, 40)
+		else
+			damage = rand(5, 35)
+
+		adjustBruteLoss(damage)
+
+		if(M.powerlevel > 0)
+			var/stunprob = 10
+			var/power = M.powerlevel + rand(0,3)
+
+			switch(M.powerlevel)
+				if(1 to 2) stunprob = 20
+				if(3 to 4) stunprob = 30
+				if(5 to 6) stunprob = 40
+				if(7 to 8) stunprob = 60
+				if(9) 	   stunprob = 70
+				if(10) 	   stunprob = 95
+
+			if(prob(stunprob))
+				M.powerlevel -= 3
+				if(M.powerlevel < 0)
+					M.powerlevel = 0
+
+				visible_message("<span class='danger'>[M] shocked [src]!</span>", \
+						"<span class='userdanger'>[M] shocked [src]!</span>")
+
+				Weaken(power)
+				if (stuttering < power)
+					stuttering = power
+				Stun(power)
+
+				var/datum/effect/effect/system/spark_spread/s = new /datum/effect/effect/system/spark_spread
+				s.set_up(5, 1, src)
+				s.start()
+
+				if (prob(stunprob) && M.powerlevel >= 8)
+					adjustFireLoss(M.powerlevel * rand(6,10))
+
+
+		updatehealth()
+
+	return
+
+/mob/living/carbon/monkey/Stat()
+	..()
+	statpanel("Status")
+	stat(null, text("Intent: []", a_intent))
+	stat(null, text("Move Mode: []", m_intent))
+	if(client && mind)
+		if (client.statpanel == "Status")
+			if(mind.changeling)
+				stat("Chemical Storage", "[mind.changeling.chem_charges]/[mind.changeling.chem_storage]")
+				stat("Absorbed DNA", mind.changeling.absorbedcount)
+	return
+
+
+/mob/living/carbon/monkey/verb/removeinternal()
+	set name = "Remove Internals"
+	set category = "IC"
+	internal = null
+	return
+
+/mob/living/carbon/monkey/var/co2overloadtime = null
+/mob/living/carbon/monkey/var/temperature_resistance = T0C+75
+
+/mob/living/carbon/monkey/ex_act(severity)
+	..()
+	switch(severity)
+		if(1.0)
+			gib()
+			return
+		if(2.0)
+			adjustBruteLoss(60)
+			adjustFireLoss(60)
+		if(3.0)
+			adjustBruteLoss(30)
+			if (prob(50))
+				Paralyse(10)
+	return
+
+/mob/living/carbon/monkey/blob_act()
+	if (stat != 2)
+		show_message("<span class='userdanger'>The blob attacks you!</span>")
+		adjustFireLoss(60)
+		health = 100 - getOxyLoss() - getToxLoss() - getFireLoss() - getBruteLoss()
+	if (prob(50))
+		Paralyse(10)
+	if (stat == DEAD && client)
+		gib()
+		return
+	if (stat == DEAD && !client)
+		gibs(loc, viruses)
+		qdel(src)
+		return
+
+
+/mob/living/carbon/monkey/IsAdvancedToolUser()//Unless its monkey mode monkeys cant use advanced tools
+	return 0
+
+/mob/living/carbon/monkey/canBeHandcuffed()
+	return 1
+
+
+/mob/living/carbon/monkey/assess_threat(var/obj/machinery/bot/secbot/judgebot, var/lasercolor)
+	if(judgebot.emagged == 2)
+		return 10 //Everyone is a criminal!
+	var/threatcount = 0
+
+	//Lasertag bullshit
+	if(lasercolor)
+		if(lasercolor == "b")//Lasertag turrets target the opposing team, how great is that? -Sieve
+			if((istype(r_hand,/obj/item/weapon/gun/energy/laser/redtag)) || (istype(l_hand,/obj/item/weapon/gun/energy/laser/redtag)))
+				threatcount += 4
+
+		if(lasercolor == "r")
+			if((istype(r_hand,/obj/item/weapon/gun/energy/laser/bluetag)) || (istype(l_hand,/obj/item/weapon/gun/energy/laser/bluetag)))
+				threatcount += 4
+
+		return threatcount
+
+	//Check for weapons
+	if(judgebot.weaponscheck)
+		if(judgebot.check_for_weapons(l_hand))
+			threatcount += 4
+		if(judgebot.check_for_weapons(r_hand))
+			threatcount += 4
+
+	//Loyalty implants imply trustworthyness
+	if(isloyal(src))
+		threatcount -= 1
+
+	return threatcount
+
+
+/mob/living/carbon/monkey/assess_threat(var/obj/machinery/bot/secbot/judgebot, var/lasercolor)
+	if(judgebot.emagged == 2)
+		return 10 //Everyone is a criminal!
+	var/threatcount = 0
+
+	//Lasertag bullshit
+	if(lasercolor)
+		if(lasercolor == "b")//Lasertag turrets target the opposing team, how great is that? -Sieve
+			if((istype(r_hand,/obj/item/weapon/gun/energy/laser/redtag)) || (istype(l_hand,/obj/item/weapon/gun/energy/laser/redtag)))
+				threatcount += 4
+
+		if(lasercolor == "r")
+			if((istype(r_hand,/obj/item/weapon/gun/energy/laser/bluetag)) || (istype(l_hand,/obj/item/weapon/gun/energy/laser/bluetag)))
+				threatcount += 4
+
+		return threatcount
+
+	//Check for weapons
+	if(judgebot.weaponscheck)
+		if(judgebot.check_for_weapons(l_hand))
+			threatcount += 4
+		if(judgebot.check_for_weapons(r_hand))
+			threatcount += 4
+
+	//Loyalty implants imply trustworthyness
+	if(isloyal(src))
+		threatcount -= 1
+
+	return threatcount
+
+/mob/living/carbon/monkey/SpeciesCanConsume()
+	return 1 // Monkeys can eat, drink, and be forced to do so