--- conflicted
+++ resolved
@@ -123,15 +123,6 @@
 		ui = new(user, src, ui_key, "chem_master", name, 470, 500, master_ui, state)
 		ui.open()
 
-<<<<<<< HEAD
-
-	if(href_list["close"])
-		usr << browse(null, "window=chem_master")
-		usr.unset_machine()
-		return
-
-
-=======
 
 /obj/machinery/chem_master/ui_data(mob/user)
 	var/list/data = list()
@@ -143,7 +134,6 @@
 	data["condi"] = condi
 	data["screen"] = screen
 	data["analyzeVars"] = analyzeVars
->>>>>>> 4aa42ab8
 
 	var beakerContents[0]
 	if(beaker)
@@ -151,45 +141,6 @@
 			beakerContents.Add(list(list("name" = R.name, "id" = R.id, "volume" = R.volume))) // list in a list because Byond merges the first list...
 		data["beakerContents"] = beakerContents
 
-<<<<<<< HEAD
-		if(href_list["analyze"])
-			if(locate(href_list["reagent"]))
-				var/datum/reagent/R = locate(href_list["reagent"])
-				if(R)
-					var/dat = ""
-					dat += "<H1>[condi ? "Condiment" : "Chemical"] information:</H1>"
-					dat += "<B>Name:</B> [initial(R.name)]<BR><BR>"
-					dat += "<B>State:</B> "
-					if(initial(R.reagent_state) == 1)
-						dat += "Solid"
-					else if(initial(R.reagent_state) == 2)
-						dat += "Liquid"
-					else if(initial(R.reagent_state) == 3)
-						dat += "Gas"
-					else
-						dat += "Unknown"
-					dat += "<BR>"
-					dat += "<B>Color:</B> <span style='color:[initial(R.color)];background-color:[initial(R.color)];font:Lucida Console'>[initial(R.color)]</span><BR><BR>"
-					dat += "<B>Description:</B> [initial(R.description)]<BR><BR>"
-					var/const/P = 3 //The number of seconds between life ticks
-					var/T = initial(R.metabolization_rate) * (60 / P)
-					dat += "<B>Metabolization Rate:</B> [T]u/minute<BR>"
-					dat += "<B>Overdose Threshold:</B> [initial(R.overdose_threshold) ? "[initial(R.overdose_threshold)]u" : "none"]<BR>"
-					dat += "<B>Addiction Threshold:</B> [initial(R.addiction_threshold) ? "[initial(R.addiction_threshold)]u" : "none"]<BR><BR>"
-					dat += "<BR><A href='?src=\ref[src];main=1'>Back</A>"
-					var/datum/browser/popup = new(usr, "chem_master", name)
-					popup.set_content(dat)
-					popup.set_title_image(usr.browse_rsc_icon(src.icon, src.icon_state))
-					popup.open(1)
-					return
-
-		else if(href_list["main"]) // Used to exit the analyze screen.
-			attack_hand(usr)
-			return
-
-	src.updateUsrDialog()
-	return
-=======
 	var bufferContents[0]
 	if(reagents.total_volume)
 		for(var/datum/reagent/N in reagents.reagent_list)
@@ -259,14 +210,22 @@
 				if(!name || !reagents.total_volume)
 					return
 				var/obj/item/weapon/reagent_containers/pill/P
->>>>>>> 4aa42ab8
-
-
-<<<<<<< HEAD
-
-
-
-=======
+
+				for(var/i = 0; i < amount; i++)
+					if(bottle && bottle.contents.len < bottle.storage_slots)
+						P = new/obj/item/weapon/reagent_containers/pill(bottle)
+					else
+						P = new/obj/item/weapon/reagent_containers/pill(src.loc)
+					P.name = trim("[name] pill")
+					P.pixel_x = rand(-7, 7) //random position
+					P.pixel_y = rand(-7, 7)
+					reagents.trans_to(P,vol_each)
+			else
+				var/name = stripped_input(usr, "Name:", "Name your pack!", reagents.get_master_reagent_name(), MAX_NAME_LEN)
+				if(!name || !reagents.total_volume)
+					return
+				var/obj/item/weapon/reagent_containers/food/condiment/pack/P = new/obj/item/weapon/reagent_containers/food/condiment/pack(src.loc)
+
 				P.originalname = name
 				P.name = trim("[name] pack")
 				P.desc = "A small condiment pack. The label says it contains [name]."
@@ -305,7 +264,6 @@
 				P = new/obj/item/weapon/reagent_containers/food/condiment(src.loc)
 			else
 				P = new/obj/item/weapon/reagent_containers/glass/bottle(src.loc)
->>>>>>> 4aa42ab8
 
 			P.pixel_x = rand(-7, 7) //random position
 			P.pixel_y = rand(-7, 7)
@@ -335,229 +293,6 @@
 
 
 
-<<<<<<< HEAD
-	if(!condi)
-		if(bottle)
-			dat += "Pill Bottle \[[bottle.contents.len]/[bottle.storage_slots]\] <A href='?src=\ref[src];ejectp=1'>Eject</A>"
-		else
-			dat += "No pill bottle inserted."
-	else
-		dat += "<BR>"
-
-	dat += "<UL>"
-	if(!condi)
-		if(beaker && reagents.total_volume)
-			dat += "<LI><A href='?src=\ref[src];createpill=1;many=0'>Create pill</A> (50 units max)"
-			dat += "<LI><A href='?src=\ref[src];createpill=1;many=1'>Create multiple pills</A><BR>"
-			dat += "<LI><A href='?src=\ref[src];createpatch=1;many=0'>Create patch</A> (50 units max)"
-			dat += "<LI><A href='?src=\ref[src];createpatch=1;many=1'>Create multiple patches</A><BR>"
-		else
-			dat += "<LI><span class='linkOff'>Create pill</span> (50 units max)"
-			dat += "<LI><span class='linkOff'>Create multiple pills</span><BR>"
-			dat += "<LI><span class='linkOff'>Create patch</span> (50 units max)"
-			dat += "<LI><span class='linkOff'>Create multiple patches</span><BR>"
-	else
-		if(beaker && reagents.total_volume)
-			dat += "<LI><A href='?src=\ref[src];createpill=1'>Create pack</A> (10 units max)<BR>"
-		else
-			dat += "<LI><span class='linkOff'>Create pack</span> (10 units max)<BR>"
-	dat += "<LI><A href='?src=\ref[src];createbottle=1'>Create bottle</A> ([condi ? "50" : "30"] units max)"
-	dat += "</UL>"
-	dat += "<BR><A href='?src=\ref[src];close=1'>Close</A>"
-	var/datum/browser/popup = new(user, "chem_master", name, 470, 500)
-	popup.set_content(dat)
-	popup.set_title_image(user.browse_rsc_icon(src.icon, src.icon_state))
-	popup.open(1)
-	return ..()
-
-
-
-
-/obj/machinery/chem_master/ui_interact(mob/user, ui_key = "main", datum/tgui/ui = null, force_open = 0, \
-										datum/tgui/master_ui = null, datum/ui_state/state = default_state)
-	ui = SStgui.try_update_ui(user, src, ui_key, ui, force_open)
-	if(!ui)
-		ui = new(user, src, ui_key, "chem_master", name, 470, 500, master_ui, state)
-		ui.open()
-
-
-/obj/machinery/chem_master/ui_data(mob/user)
-	var/list/data = list()
-	data["isBeakerLoaded"] = beaker ? 1 : 0
-	data["isPillBottleLoaded"] = bottle ? 1 : 0
-	data["beakerCurrentVolume"] = beaker ? beaker.reagents.total_volume : null
-	data["beakerMaxVolume"] = beaker ? beaker.volume : null
-	data["mode"] = mode
-	var beakerContents[0]
-	if(beaker)
-		for(var/datum/reagent/R in beaker.reagents.reagent_list)
-			beakerContents.Add(list(list("name" = R.name, "id" = R.id, "volume" = R.volume))) // list in a list because Byond merges the first list...
-		data["beakerContents"] = beakerContents
-
-	var bufferContents[0]
-	if(reagents.total_volume)
-		for(var/datum/reagent/N in reagents.reagent_list)
-			bufferContents.Add(list(list("name" =N.name, "id" = N.id, "volume" = N.volume))) // ^
-		data["bufferContents"] = bufferContents
-
-	return data
-
-/obj/machinery/chem_master/ui_act(action, params)
-	if(..())
-		return
-	switch(action)
-		if("eject")
-			if(beaker)
-				beaker.loc = src.loc
-				beaker = null
-				reagents.clear_reagents()
-				icon_state = "mixer0"
-				. = TRUE
-
-		if("ejectp")
-			if(bottle)
-				bottle.loc = src.loc
-				bottle = null
-				. = TRUE
-
-		if("transferToBuffer")
-			if(beaker)
-				var/id = params["id"]
-				var/amount = text2num(params["amount"])
-				if (amount > 0)
-					beaker.reagents.trans_id_to(src, id, amount)
-					. = TRUE
-				else if (amount == -1) // -1 means custom amount
-					useramount = input("Enter the Amount you want to transfer:", name, useramount) as num|null
-					beaker.reagents.trans_id_to(src, id, useramount)
-					. = TRUE
-
-		if("transferFromBuffer")
-			var/id = params["id"]
-			var/amount = text2num(params["amount"])
-			if (amount > 0)
-				if(mode)
-					reagents.trans_id_to(beaker, id, amount)
-					. = TRUE
-				else
-					reagents.remove_reagent(id, amount)
-					. = TRUE
-
-		if("toggleMode")
-			mode = !mode
-			. = TRUE
-
-
-		if("createPill")
-			var/many = params["many"]
-			if(reagents.total_volume == 0) return
-			if(!condi)
-				var/amount = 1
-				var/vol_each = min(reagents.total_volume, 50)
-				if(text2num(many))
-					amount = min(max(round(input(usr, "Max 10. Buffer content will be split evenly.", "How many pills?", amount) as num|null), 0), 10)
-					if(!amount)
-						return
-					vol_each = min(reagents.total_volume / amount, 50)
-				var/name = stripped_input(usr,"Name:","Name your pill!", "[reagents.get_master_reagent_name()] ([vol_each]u)", MAX_NAME_LEN)
-				if(!name || !reagents.total_volume)
-					return
-				var/obj/item/weapon/reagent_containers/pill/P
-
-				for(var/i = 0; i < amount; i++)
-					if(bottle && bottle.contents.len < bottle.storage_slots)
-						P = new/obj/item/weapon/reagent_containers/pill(bottle)
-					else
-						P = new/obj/item/weapon/reagent_containers/pill(src.loc)
-					P.name = trim("[name] pill")
-					P.pixel_x = rand(-7, 7) //random position
-					P.pixel_y = rand(-7, 7)
-					reagents.trans_to(P,vol_each)
-			else
-				var/name = stripped_input(usr, "Name:", "Name your pack!", reagents.get_master_reagent_name(), MAX_NAME_LEN)
-				if(!name || !reagents.total_volume)
-					return
-				var/obj/item/weapon/reagent_containers/food/condiment/pack/P = new/obj/item/weapon/reagent_containers/food/condiment/pack(src.loc)
-
-				P.originalname = name
-				P.name = trim("[name] pack")
-				P.desc = "A small condiment pack. The label says it contains [name]."
-				reagents.trans_to(P,10)
-			. = TRUE
-
-		if("createPatch")
-			var/many = params["many"]
-			if(reagents.total_volume == 0) return
-			var/amount = 1
-			var/vol_each = min(reagents.total_volume, 50)
-			if(text2num(many))
-				amount = min(max(round(input(usr, "Max 10. Buffer content will be split evenly.", "How many patches?", amount) as num|null), 0), 10)
-				if(!amount)
-					return
-				vol_each = min(reagents.total_volume / amount, 50)
-			var/name = stripped_input(usr,"Name:","Name your patch!", "[reagents.get_master_reagent_name()] ([vol_each]u)", MAX_NAME_LEN)
-			if(!name || !reagents.total_volume)
-				return
-			var/obj/item/weapon/reagent_containers/pill/P
-
-			for(var/i = 0; i < amount; i++)
-				P = new/obj/item/weapon/reagent_containers/pill/patch(src.loc)
-				P.name = trim("[name] patch")
-				P.pixel_x = rand(-7, 7) //random position
-				P.pixel_y = rand(-7, 7)
-				reagents.trans_to(P,vol_each)
-			. = TRUE
-
-		if("createBottle")
-			var/name = stripped_input(usr, "Name:","Name your bottle!", (reagents.total_volume ? reagents.get_master_reagent_name() : " "), MAX_NAME_LEN)
-			if(!name)
-				return
-			var/obj/item/weapon/reagent_containers/P
-			if(condi)
-				P = new/obj/item/weapon/reagent_containers/food/condiment(src.loc)
-			else
-				P = new/obj/item/weapon/reagent_containers/glass/bottle(src.loc)
-
-			P.pixel_x = rand(-7, 7) //random position
-			P.pixel_y = rand(-7, 7)
-			P.name = trim("[name] bottle")
-			reagents.trans_to(P, P.volume)
-			. = TRUE
-
-		if("analyze")
-			var/datum/reagent/R = chemical_reagents_list[params["id"]]
-			if(R)
-				var/dat = ""
-				dat += "<H1>[condi ? "Condiment" : "Chemical"] information:</H1>"
-				dat += "<B>Name:</B> [initial(R.name)]<BR><BR>"
-				dat += "<B>State:</B> "
-				if(initial(R.reagent_state) == 1)
-					dat += "Solid"
-				else if(initial(R.reagent_state) == 2)
-					dat += "Liquid"
-				else if(initial(R.reagent_state) == 3)
-					dat += "Gas"
-				else
-					dat += "Unknown"
-				dat += "<BR>"
-				dat += "<B>Color:</B> <span style='color:[initial(R.color)];background-color:[initial(R.color)];font:Lucida Console'>[initial(R.color)]</span><BR><BR>"
-				dat += "<B>Description:</B> [initial(R.description)]<BR><BR>"
-				var/const/P = 3 //The number of seconds between life ticks
-				var/T = initial(R.metabolization_rate) * (60 / P)
-				dat += "<B>Metabolization Rate:</B> [T]u/minute<BR>"
-				dat += "<B>Overdose Threshold:</B> [initial(R.overdose_threshold) ? "[initial(R.overdose_threshold)]u" : "none"]<BR>"
-				dat += "<B>Addiction Threshold:</B> [initial(R.addiction_threshold) ? "[initial(R.addiction_threshold)]u" : "none"]<BR><BR>"
-				dat += "<BR><A href='?src=\ref[src];main=1'>Back</A>"
-				var/datum/browser/popup = new(usr, "chem_master", name)
-				popup.set_content(dat)
-				popup.set_title_image(usr.browse_rsc_icon(src.icon, src.icon_state))
-				popup.open(1)
-				return
-
-
-
-=======
->>>>>>> 4aa42ab8
 
 /obj/machinery/chem_master/proc/isgoodnumber(num)
 	if(isnum(num))
