// Category 2 medicines are medicines that have an ill effect regardless of volume/OD to dissuade doping. Mostly used as emergency chemicals OR to convert damage (and heal a bit in the process). The type is used to prompt borgs that the medicine is harmful.
/datum/reagent/medicine/C2
	harmful = TRUE
	metabolization_rate = 0.2

/******BRUTE******/
/*Suffix: -bital*/

/datum/reagent/medicine/C2/helbital //kinda a C2 only if you're not in hardcrit.
	name = "Helbital"
	description = "Named after the norse goddess Hel, this medicine heals the patient's bruises the closer they are to death. Patients will find the medicine 'aids' their healing if not near death by causing asphyxiation."
	color = "#9400D3"
	taste_description = "cold and lifeless"
	overdose_threshold = 35
	reagent_state = SOLID
	var/helbent = FALSE
	var/reaping = FALSE

/datum/reagent/medicine/C2/helbital/on_mob_life(mob/living/carbon/M)
	. = TRUE
	var/death_is_coming = (M.getToxLoss() + M.getOxyLoss() + M.getFireLoss() + M.getBruteLoss())
	var/thou_shall_heal = 0
	var/good_kind_of_healing = FALSE
	switch(M.stat)
		if(CONSCIOUS) //bad
			thou_shall_heal = death_is_coming/50
			M.adjustOxyLoss(2, TRUE)
		if(SOFT_CRIT) //meh convert
			thou_shall_heal = round(death_is_coming/47,0.1)
			M.adjustOxyLoss(1, TRUE)
		else //no convert
			thou_shall_heal = round(death_is_coming/45,0.1)
			good_kind_of_healing = TRUE
	M.adjustBruteLoss(-thou_shall_heal, FALSE)

	if(good_kind_of_healing && !reaping && prob(0.0001)) //janken with the grim reaper!
		reaping = TRUE
		var/list/RockPaperScissors = list("rock" = "paper", "paper" = "scissors", "scissors" = "rock") //choice = loses to
		if(M.apply_status_effect(/datum/status_effect/necropolis_curse,CURSE_BLINDING))
			helbent = TRUE
		to_chat(M, "<span class='hierophant'>Malevolent spirits appear before you, bartering your life in a 'friendly' game of rock, paper, scissors. Which do you choose?</span>")
		var/timeisticking = world.time
		var/RPSchoice = input(M, "Janken Time! You have 60 Seconds to Choose!", "Rock Paper Scissors",null) as null|anything in RockPaperScissors
		if(QDELETED(M) || (timeisticking+(1.1 MINUTES) < world.time))
			reaping = FALSE
			return //good job, you ruined it
		if(!RPSchoice)
			to_chat(M, "<span class='hierophant'>You decide to not press your luck, but the spirits remain... hopefully they'll go away soon.</span>")
			reaping = FALSE
			return
		var/grim = pick(RockPaperScissors)
		if(grim == RPSchoice) //You Tied!
			to_chat(M, "<span class='hierophant'>You tie, and the malevolent spirits disappear... for now.</span>")
			reaping = FALSE
		else if(RockPaperScissors[RPSchoice] == grim) //You lost!
			to_chat(M, "<span class='hierophant'>You lose, and the malevolent spirits smirk eerily as they surround your body.</span>")
			M.dust()
			return
		else //VICTORY ROYALE
			to_chat(M, "<span class='hierophant'>You win, and the malevolent spirits fade away as well as your wounds.</span>")
			M.client.give_award(/datum/award/achievement/misc/helbitaljanken, M)
			M.revive(full_heal = TRUE, admin_revive = FALSE)
			M.reagents.del_reagent(type)
			return

	..()
	return

/datum/reagent/medicine/C2/helbital/overdose_process(mob/living/carbon/M)
	if(!helbent)
		M.apply_necropolis_curse(CURSE_WASTING | CURSE_BLINDING)
		helbent = TRUE
	..()
	return TRUE

/datum/reagent/medicine/C2/helbital/on_mob_delete(mob/living/L)
	if(helbent)
		L.remove_status_effect(STATUS_EFFECT_NECROPOLIS_CURSE)
	..()

/datum/reagent/medicine/C2/libital //messes with your liber
	name = "Libital"
	description = "A bruise reliever. Does minor liver damage."
	color = "#ECEC8D" // rgb: 236	236	141
	taste_description = "bitter with a hint of alcohol"
	reagent_state = SOLID

/datum/reagent/medicine/C2/libital/on_mob_life(mob/living/carbon/M)
	M.adjustOrganLoss(ORGAN_SLOT_LIVER, 0.3*REM)
	M.adjustBruteLoss(-3*REM)
	..()
	return TRUE

/datum/reagent/medicine/C2/probital
	name = "Probital"
	description = "Originally developed as a prototype-gym supliment for those looking for quick workout turnover, this oral medication quickly repairs broken muscle tissue but causes lactic acid buildup, tiring the patient. Overdosing can cause extreme drowsiness. An Influx of nutrients promotes the muscle repair even further."
	reagent_state = SOLID
	color = "#FFFF6B"
	overdose_threshold = 20

/datum/reagent/medicine/C2/probital/on_mob_life(mob/living/carbon/M)
	M.adjustBruteLoss(-2.25*REM, FALSE)
	var/ooo_youaregettingsleepy = 3.5
	switch(round(M.getStaminaLoss()))
		if(10 to 40)
			ooo_youaregettingsleepy = 3
		if(41 to 60)
			ooo_youaregettingsleepy = 2.5
		if(61 to 200) //you really can only go to 120
			ooo_youaregettingsleepy = 2
	M.adjustStaminaLoss(ooo_youaregettingsleepy*REM, FALSE)
	..()
	. = TRUE

/datum/reagent/medicine/C2/probital/overdose_process(mob/living/M)
	M.adjustStaminaLoss(3*REM, 0)
	if(M.getStaminaLoss() >= 80)
		M.drowsyness++
	if(M.getStaminaLoss() >= 100)
		to_chat(M,"<span class='warning'>You feel more tired than you usually do, perhaps if you rest your eyes for a bit...</span>")
		M.adjustStaminaLoss(-100, TRUE)
		M.Sleeping(10 SECONDS)
	..()
	. = TRUE

/datum/reagent/medicine/C2/probital/on_transfer(atom/A, method=INGEST, trans_volume)
	if(method != INGEST || !iscarbon(A))
		return

	A.reagents.remove_reagent(/datum/reagent/medicine/C2/probital, trans_volume * 0.05)
	A.reagents.add_reagent(/datum/reagent/medicine/metafactor, trans_volume * 0.25)

	..()

/******BURN******/
/*Suffix: -uri*/
/datum/reagent/medicine/C2/lenturi
	name = "Lenturi"
	description = "Used to treat burns. Makes you move slower while it is in your system. Applies stomach damage when it leaves your system."
	reagent_state = LIQUID
	color = "#6171FF"
	var/resetting_probability = 0
	var/spammer = 0

/datum/reagent/medicine/C2/lenturi/on_mob_life(mob/living/carbon/M)
		M.adjustFireLoss(-3 * REM)
		M.adjustOrganLoss(ORGAN_SLOT_STOMACH, 0.4 * REM)
		..()
		return TRUE
/datum/reagent/medicine/C2/lenturi/on_mob_metabolize(mob/living/carbon/M)
	M.add_movespeed_modifier(MOVESPEED_ID_LENTURI, update=TRUE, priority=100, multiplicative_slowdown=1.50, blacklisted_movetypes=(FLYING|FLOATING))
	. = ..()
/datum/reagent/medicine/C2/lenturi/on_mob_end_metabolize(mob/living/carbon/M)
	M.remove_movespeed_modifier(MOVESPEED_ID_LENTURI)

	. = ..()
/datum/reagent/medicine/C2/aiuri
	name = "Aiuri"
	description = "Used to treat burns. Does minor eye damage."
	reagent_state = LIQUID
	color = "#8C93FF"
	var/resetting_probability = 0
	var/message_cd = 0

/datum/reagent/medicine/C2/aiuri/on_mob_life(mob/living/carbon/M)
	M.adjustFireLoss(-2*REM)
	M.adjustOrganLoss(ORGAN_SLOT_EYES,0.25*REM)
	..()
	return TRUE

/datum/reagent/medicine/C2/hercuri
	name = "Hercuri"
	description = "Not to be confused with element Mercury, this medicine excels in reverting effects of dangerous high-temperature environments. Prolonged exposure can cause hypothermia."
	reagent_state = LIQUID
	color = "#F7FFA5"
	overdose_threshold = 25
	reagent_weight = 0.6

/datum/reagent/medicine/C2/hercuri/on_mob_life(mob/living/carbon/M)
	if(M.getFireLoss() > 50)
		M.adjustFireLoss(-2*REM, FALSE)
	else
		M.adjustFireLoss(-1.25*REM, FALSE)
	M.adjust_bodytemperature(rand(-25,-5)*(TEMPERATURE_DAMAGE_COEFFICIENT*REM), 50)
	M.reagents?.chem_temp +=(-10*REM)
	M.adjust_fire_stacks(-1)
	..()
	. = TRUE

/datum/reagent/medicine/C2/hercuri/reaction_mob(mob/living/carbon/M, method=VAPOR, reac_volume)
	if(method != VAPOR)
		return

	M.adjust_bodytemperature(-reac_volume * TEMPERATURE_DAMAGE_COEFFICIENT, 50)
	M.adjust_fire_stacks(-reac_volume / 2)
	if(reac_volume >= metabolization_rate)
		M.ExtinguishMob()

	..()

/datum/reagent/medicine/C2/hercuri/overdose_process(mob/living/carbon/M)
	M.adjust_bodytemperature(-10*TEMPERATURE_DAMAGE_COEFFICIENT*REM,50) //chilly chilly
	..()


/******OXY******/
/*Suffix: -mol*/
#define	CONVERMOL_RATIO 5		//# Oxygen damage to result in 1 tox

/datum/reagent/medicine/C2/convermol
	name = "Convermol"
	description = "Restores oxygen deprivation while producing a lesser amount of toxic byproducts. Both scale with exposure to the drug and current amount of oxygen deprivation. Overdose causes toxic byproducts regardless of oxygen deprivation."
	reagent_state = LIQUID
	color = "#FF6464"
	overdose_threshold = 35 // at least 2 full syringes +some, this stuff is nasty if left in for long

/datum/reagent/medicine/C2/convermol/on_mob_life(mob/living/carbon/human/M)
	var/oxycalc = 2.5*REM*current_cycle
	if(!overdosed)
		oxycalc = min(oxycalc,M.getOxyLoss()+0.5) //if NOT overdosing, we lower our toxdamage to only the damage we actually healed with a minimum of 0.1*current_cycle. IE if we only heal 10 oxygen damage but we COULD have healed 20, we will only take toxdamage for the 10. We would take the toxdamage for the extra 10 if we were overdosing.
	M.adjustOxyLoss(-oxycalc, 0)
	M.adjustToxLoss(oxycalc/CONVERMOL_RATIO, 0)
	if(prob(current_cycle) && M.losebreath)
		M.losebreath--
	..()
	return TRUE

/datum/reagent/medicine/C2/convermol/overdose_process(mob/living/carbon/human/M)
	metabolization_rate += 1
	..()
	return TRUE

#undef	CONVERMOL_RATIO

/datum/reagent/medicine/C2/tirimol
	name = "Tirimol"
	description = "An oxygen deprivation medication that causes fatigue. Prolonged exposure causes the patient to fall asleep once the medicine metabolizes."
	color = "#FF6464"
	var/drowsycd = 0

/datum/reagent/medicine/C2/tirimol/on_mob_life(mob/living/carbon/human/M)
	M.adjustOxyLoss(-3)
	M.adjustStaminaLoss(2)
	if(drowsycd && (world.time > drowsycd))
		M.drowsyness += 10
		drowsycd = world.time + (45 SECONDS)
	else if(!drowsycd)
		drowsycd = world.time + (15 SECONDS)
	..()
	return TRUE

/datum/reagent/medicine/C2/tirimol/on_mob_end_metabolize(mob/living/L)
	if(current_cycle > 20)
		L.Sleeping(10 SECONDS)
	..()

/******TOXIN******/
/*Suffix: -iver*/

/datum/reagent/medicine/C2/seiver //a bit of a gray joke
	name = "Seiver"
	description = "A medicine that shifts functionality based on temperature. Colder temperatures incurs radiation removal while hotter temperatures promote antitoxicity. Damages the heart." //CHEM HOLDER TEMPS, NOT AIR TEMPS
	var/radbonustemp = (T0C - 100) //being below this number gives you 10% off rads.

/datum/reagent/medicine/C2/seiver/on_mob_metabolize(mob/living/carbon/human/M)
	. = ..()
	radbonustemp = rand(radbonustemp - 50, radbonustemp + 50) // Basically this means 50K and below will always give the percent heal, and upto 150K could. Calculated once.

/datum/reagent/medicine/C2/seiver/on_mob_life(mob/living/carbon/human/M)
	var/chemtemp = min(M.reagents?.chem_temp, 1000)
	chemtemp = chemtemp ? chemtemp : 273 //why do you have null sweaty
	var/healypoints = 0 //5 healypoints = 1 heart damage; 5 rads = 1 tox damage healed for the purpose of healypoints

	//you're hot
	var/toxcalc = min(round((chemtemp-1000)/175+5,0.1),5) //max 5 tox healing a tick
	if(toxcalc > 0)
		M.adjustToxLoss(toxcalc*-1)
		healypoints += toxcalc

	//and you're cold
	var/radcalc = round((T0C-chemtemp)/6,0.1) //max ~45 rad loss unless you've hit below 0K. if so, wow.
	if(radcalc > 0)
		//no cost percent healing if you are SUPER cold (on top of cost healing)
		if(chemtemp < radbonustemp*0.1) //if you're super chilly, it takes off 25% of your current rads
			M.radiation = round(M.radiation * 0.75)
		else if(chemtemp < radbonustemp)//else if you're under the chill-zone, it takes off 10% of your current rads
			M.radiation = round(M.radiation * 0.9)
		M.radiation -= radcalc
		healypoints += (radcalc/5)


	//you're yes and... oh no!
	healypoints = round(healypoints,0.1)
	M.adjustOrganLoss(ORGAN_SLOT_HEART, healypoints/5)
	..()
	return TRUE

/datum/reagent/medicine/C2/multiver //enhanced with MULTIple medicines
	name = "Multiver"
	description = "A chem-purger that becomes more effective the more unique medicines present. Slightly heals toxicity but causes lung damage (mitigatable by unique medicines)."

/datum/reagent/medicine/C2/multiver/on_mob_life(mob/living/carbon/human/M)
	var/medibonus = 0 //it will always have itself which makes it REALLY start @ 1
	for(var/r in M.reagents.reagent_list)
		var/datum/reagent/the_reagent = r
		if(istype(the_reagent, /datum/reagent/medicine))
			medibonus += 1
	M.adjustToxLoss(-0.2 * medibonus)
	M.adjustOrganLoss(ORGAN_SLOT_LUNGS, medibonus ? 1.5/medibonus : 1)
	for(var/r2 in M.reagents.reagent_list)
		var/datum/reagent/the_reagent2 = r2
		if(the_reagent2 == src)
			continue
		var/amount2purge = 0.1
		if(istype(the_reagent2,/datum/reagent/toxin) || istype(the_reagent2,/datum/reagent/consumable/ethanol/))
			amount2purge *= (5*medibonus) //very good antitox and antidrink (well just removing them) for roundstart availability
		else if(medibonus >= 5 && istype(the_reagent2, /datum/reagent/medicine)) //5 unique meds (4+multiver) will make it not purge medicines
			continue
		M.reagents.remove_reagent(the_reagent2.type, amount2purge)
	..()
	return TRUE

#define issyrinormusc(A)	(istype(A,/datum/reagent/medicine/C2/syriniver) || istype(A,/datum/reagent/medicine/C2/musiver)) //musc is metab of syrin so let's make sure we're not purging either

/datum/reagent/medicine/C2/syriniver //Inject >> SYRINge
	name = "Syriniver"
	description = "A potent antidote for intravenous use with a narrow therapeutic index, it is considered an active prodrug of musiver."
	reagent_state = LIQUID
	color = "#8CDF24" // heavy saturation to make the color blend better
	metabolization_rate = 0.75 * REAGENTS_METABOLISM
	overdose_threshold = 6
	var/conversion_amount

/datum/reagent/medicine/C2/syriniver/on_transfer(atom/A, method=INJECT, trans_volume)
	if(method != INJECT || !iscarbon(A))
		return
	var/mob/living/carbon/C = A
	if(trans_volume >= 0.6) //prevents cheesing with ultralow doses.
		C.adjustToxLoss(-1.5 * min(2, trans_volume) * REM, 0)	  //This is to promote iv pole use for that chemotherapy feel.
	var/obj/item/organ/liver/L = C.internal_organs_slot[ORGAN_SLOT_LIVER]
	if((L.organ_flags & ORGAN_FAILING) || !L)
		return
	conversion_amount = trans_volume * (min(100 -C.getOrganLoss(ORGAN_SLOT_LIVER), 80) / 100) //the more damaged the liver the worse we metabolize.
	C.reagents.remove_reagent(/datum/reagent/medicine/C2/syriniver, conversion_amount)
	C.reagents.add_reagent(/datum/reagent/medicine/C2/musiver, conversion_amount)
	..()

/datum/reagent/medicine/C2/syriniver/on_mob_life(mob/living/carbon/M)
	M.adjustOrganLoss(ORGAN_SLOT_LIVER, 0.8)
	M.adjustToxLoss(-1*REM, 0)
	for(var/datum/reagent/R in M.reagents.reagent_list)
		if(issyrinormusc(R))
			continue
		M.reagents.remove_reagent(R.type,0.4)

	..()
	. = 1

/datum/reagent/medicine/C2/syriniver/overdose_process(mob/living/carbon/M)
	M.adjustOrganLoss(ORGAN_SLOT_LIVER, 1.5)
	M.adjust_disgust(3)
	M.reagents.add_reagent(/datum/reagent/medicine/C2/musiver, 0.225 * REM)
	..()
	. = 1

/datum/reagent/medicine/C2/musiver //MUScles
	name = "Musiver"
	description = "The active metabolite of syriniver. Causes muscle weakness on overdose"
	reagent_state = LIQUID
	color = "#DFD54E"
	metabolization_rate = 0.25 * REAGENTS_METABOLISM
	overdose_threshold = 25
	var/datum/brain_trauma/mild/muscle_weakness/U

/datum/reagent/medicine/C2/musiver/on_mob_life(mob/living/carbon/M)
	M.adjustOrganLoss(ORGAN_SLOT_LIVER, 0.1)
	M.adjustToxLoss(-1*REM, 0)
	for(var/datum/reagent/R in M.reagents.reagent_list)
		if(issyrinormusc(R))
			continue
		M.reagents.remove_reagent(R.type,0.2)
	..()
	. = 1

/datum/reagent/medicine/C2/musiver/overdose_start(mob/living/carbon/M)
	U = new()
	M.gain_trauma(U, TRAUMA_RESILIENCE_ABSOLUTE)
	..()

/datum/reagent/medicine/C2/musiver/on_mob_delete(mob/living/carbon/M)
	if(U)
		QDEL_NULL(U)
	return ..()

/datum/reagent/medicine/C2/musiver/overdose_process(mob/living/carbon/M)
	M.adjustOrganLoss(ORGAN_SLOT_LIVER, 1.5)
	M.adjust_disgust(3)
	..()
	. = 1

#undef issyrinormusc
/******COMBOS******/
/*Suffix: Combo of healing, prob gonna get wack REAL fast*/
/datum/reagent/medicine/C2/instabitaluri
	name = "Synthflesh (Instabitaluri)"
	description = "Heals brute and burn damage at the cost of toxicity (66% of damage healed). Touch application only."
	reagent_state = LIQUID
	color = "#FFEBEB"

/datum/reagent/medicine/C2/instabitaluri/reaction_mob(mob/living/M, method=TOUCH, reac_volume,show_message = 1)
	if(iscarbon(M))
		var/mob/living/carbon/carbies = M
		if (carbies.stat == DEAD)
			show_message = 0
		if(method in list(PATCH, TOUCH))
			var/harmies = min(carbies.getBruteLoss(),carbies.adjustBruteLoss(-1.25 * reac_volume)*-1)
			var/burnies = min(carbies.getFireLoss(),carbies.adjustFireLoss(-1.25 * reac_volume)*-1)
			carbies.adjustToxLoss((harmies+burnies)*0.66)
			if(show_message)
<<<<<<< HEAD
				to_chat(carbies, "<span class='danger'>You feel your burns and bruises healing! It stings like hell!</span>")
			SEND_SIGNAL(carbies, COMSIG_ADD_MOOD_EVENT, "painful_medicine", /datum/mood_event/painful_medicine)
			if(HAS_TRAIT_FROM(M, TRAIT_HUSK, "burn") && carbies.getFireLoss() < THRESHOLD_UNHUSK && reac_volume >= 25))
				carbies.cure_husk("burn")
				carbies.visible_message("<span class='nicegreen'>A rubbery liquid coats [carbies]'s burns. [carbies] looks a lot healthier!") //we're avoiding using the phrases "burnt flesh" and "burnt skin" here because carbies could be a skeleton or a golem or something
=======
				to_chat(Carbies, "<span class='danger'>You feel your burns and bruises healing! It stings like hell!</span>")
			SEND_SIGNAL(Carbies, COMSIG_ADD_MOOD_EVENT, "painful_medicine", /datum/mood_event/painful_medicine)
			//Has to be at less than TRESHOLD_UNHUSK burn damage and have 100 isntabitaluri before unhusking. Corpses dont metabolize.
			if(HAS_TRAIT_FROM(M, TRAIT_HUSK, "burn") && Carbies.getFireLoss() < TRESHOLD_UNHUSK && Carbies.reagents.has_reagent(/datum/reagent/medicine/C2/instabitaluri, 100))
				Carbies.cure_husk("burn")
				Carbies.visible_message("<span class='nicegreen'>With most of the burnt off flesh replaced, [Carbies] looks a lot healthier.</span>")
>>>>>>> 0febbae2
	..()
	return TRUE

/******ORGAN HEALING******/
/*Suffix: -rite*/
/datum/reagent/medicine/C2/penthrite
	name = "Penthrite"
	description = "An explosive compound used to stabilize heart conditions. May interfere with stomach acid!"
	color = "#F5F5F5"
	self_consuming = TRUE

/datum/reagent/medicine/C2/penthrite/on_mob_add(mob/living/M)
	. = ..()
	ADD_TRAIT(M, TRAIT_STABLEHEART, type)

/datum/reagent/medicine/C2/penthrite/on_mob_metabolize(mob/living/M)
	. = ..()
	M.adjustOrganLoss(ORGAN_SLOT_STOMACH,0.5 * REM)

/datum/reagent/medicine/C2/penthrite/on_mob_end_metabolize(mob/living/M)
	REMOVE_TRAIT(M, TRAIT_STABLEHEART, type)
	. = ..()

/******NICHE******/
//todo<|MERGE_RESOLUTION|>--- conflicted
+++ resolved
@@ -417,20 +417,11 @@
 			var/burnies = min(carbies.getFireLoss(),carbies.adjustFireLoss(-1.25 * reac_volume)*-1)
 			carbies.adjustToxLoss((harmies+burnies)*0.66)
 			if(show_message)
-<<<<<<< HEAD
 				to_chat(carbies, "<span class='danger'>You feel your burns and bruises healing! It stings like hell!</span>")
 			SEND_SIGNAL(carbies, COMSIG_ADD_MOOD_EVENT, "painful_medicine", /datum/mood_event/painful_medicine)
 			if(HAS_TRAIT_FROM(M, TRAIT_HUSK, "burn") && carbies.getFireLoss() < THRESHOLD_UNHUSK && reac_volume >= 25))
 				carbies.cure_husk("burn")
 				carbies.visible_message("<span class='nicegreen'>A rubbery liquid coats [carbies]'s burns. [carbies] looks a lot healthier!") //we're avoiding using the phrases "burnt flesh" and "burnt skin" here because carbies could be a skeleton or a golem or something
-=======
-				to_chat(Carbies, "<span class='danger'>You feel your burns and bruises healing! It stings like hell!</span>")
-			SEND_SIGNAL(Carbies, COMSIG_ADD_MOOD_EVENT, "painful_medicine", /datum/mood_event/painful_medicine)
-			//Has to be at less than TRESHOLD_UNHUSK burn damage and have 100 isntabitaluri before unhusking. Corpses dont metabolize.
-			if(HAS_TRAIT_FROM(M, TRAIT_HUSK, "burn") && Carbies.getFireLoss() < TRESHOLD_UNHUSK && Carbies.reagents.has_reagent(/datum/reagent/medicine/C2/instabitaluri, 100))
-				Carbies.cure_husk("burn")
-				Carbies.visible_message("<span class='nicegreen'>With most of the burnt off flesh replaced, [Carbies] looks a lot healthier.</span>")
->>>>>>> 0febbae2
 	..()
 	return TRUE
 
