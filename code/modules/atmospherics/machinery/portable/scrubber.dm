/obj/machinery/portable_atmospherics/scrubber
	name = "portable air scrubber"
	desc = "A portable variant of the station scrubbers, capable of filtering gas from the air around it or inserted tank. May also be wrenched into a port."
	icon_state = "scrubber"
	density = TRUE
	max_integrity = 250
	volume = 2000

	///Is the machine on?
	var/on = FALSE
	///the rate the machine will scrub air
	var/volume_rate = 650
	///Multiplier with ONE_ATMOSPHERE, if the enviroment pressure is higher than that, the scrubber won't work
	var/overpressure_m = 100
	///Should the machine use overlay in update_overlays() when open/close?
	var/use_overlays = TRUE
	///List of gases that can be scrubbed
	var/list/scrubbing = list(
		/datum/gas/plasma,
		/datum/gas/carbon_dioxide,
		/datum/gas/nitrous_oxide,
		/datum/gas/bz,
		/datum/gas/nitrium,
		/datum/gas/tritium,
		/datum/gas/hypernoblium,
		/datum/gas/water_vapor,
		/datum/gas/freon,
		/datum/gas/hydrogen,
		/datum/gas/healium,
		/datum/gas/proto_nitrate,
		/datum/gas/zauker,
		/datum/gas/halon,
	)

/obj/machinery/portable_atmospherics/scrubber/on_deconstruction(disassembled)
	var/turf/local_turf = get_turf(src)
	local_turf.assume_air(air_contents)
	return ..()

/obj/machinery/portable_atmospherics/scrubber/update_icon_state()
	icon_state = "[initial(icon_state)]_[on]"
	return ..()

/obj/machinery/portable_atmospherics/scrubber/update_overlays()
	. = ..()
	if(!use_overlays)
		return
	if(holding)
		. += "scrubber-open"
	if(connected_port)
		. += "scrubber-connector"

/obj/machinery/portable_atmospherics/scrubber/process_atmos()
	if(take_atmos_damage())
		excited = TRUE
		return ..()

	if(!on)
		return ..()

	excited = TRUE

<<<<<<< HEAD
<<<<<<< HEAD
	var/atom/target = holding || get_turf(src)
	scrub(target.return_air())
=======
=======
>>>>>>> c610586a
	if(!isnull(holding))
		scrub(holding.return_air())
		return ..()

	var/turf/epicentre = get_turf(src)
<<<<<<< HEAD
	if(isopenturf(epicentre))
		scrub(epicentre.return_air())
	for(var/turf/open/openturf as anything in epicentre.get_atmos_adjacent_turfs(alldir = TRUE))
		scrub(openturf.return_air())
>>>>>>> 641480a30e2 ([MIRROR] [no gbp] portascrubbers also scrub the tile theyre on [MDB IGNORE] (#3467))
=======
	for(var/turf/open/openturf in epicentre.get_atmos_adjacent_turfs(alldir = TRUE))
		scrub(openturf.return_air())
>>>>>>> c610586a
	//NOVA EDIT ADDITION
	for(var/turf/open/open_turf in view(3, src))
		if(open_turf.pollution)
			open_turf.pollution.scrub_amount(POLLUTION_HEIGHT_DIVISOR)
	//NOVA EDIT END
	return ..()

/**
 * Called in process_atmos(), handles the scrubbing of the given gas_mixture
 * Arguments:
 * * mixture: the gas mixture to be scrubbed
 */
/obj/machinery/portable_atmospherics/scrubber/proc/scrub(datum/gas_mixture/environment)
	if(air_contents.return_pressure() >= overpressure_m * ONE_ATMOSPHERE)
		return

	var/list/env_gases = environment.gases

	//contains all of the gas we're sucking out of the tile, gets put into our parent pipenet
	var/datum/gas_mixture/filtered_out = new
	var/list/filtered_gases = filtered_out.gases
	filtered_out.temperature = environment.temperature

	//maximum percentage of the turfs gas we can filter
	var/removal_ratio =  min(1, volume_rate / environment.volume)

	var/total_moles_to_remove = 0
	for(var/gas in scrubbing & env_gases)
		total_moles_to_remove += env_gases[gas][MOLES]

	if(total_moles_to_remove == 0)//sometimes this gets non gc'd values
		environment.garbage_collect()
		return FALSE

	for(var/gas in scrubbing & env_gases)
		filtered_out.add_gas(gas)
		var/transferred_moles = max(QUANTIZE(env_gases[gas][MOLES] * removal_ratio * (env_gases[gas][MOLES] / total_moles_to_remove)), min(MOLAR_ACCURACY*1000, env_gases[gas][MOLES]))

		filtered_gases[gas][MOLES] = transferred_moles
		env_gases[gas][MOLES] -= transferred_moles

	environment.garbage_collect()

	//Remix the resulting gases
	air_contents.merge(filtered_out)

/obj/machinery/portable_atmospherics/scrubber/emp_act(severity)
	. = ..()
	if(. & EMP_PROTECT_SELF)
		return
	if(is_operational)
		if(prob(50 / severity))
			on = !on
			if(on)
				SSair.start_processing_machine(src)
		update_appearance()

/obj/machinery/portable_atmospherics/scrubber/ui_interact(mob/user, datum/tgui/ui)
	ui = SStgui.try_update_ui(user, src, ui)
	if(!ui)
		ui = new(user, src, "PortableScrubber", name)
		ui.open()

/obj/machinery/portable_atmospherics/scrubber/ui_data()
	var/data = list()
	data["on"] = on
	data["connected"] = connected_port ? 1 : 0
	data["pressure"] = round(air_contents.return_pressure() ? air_contents.return_pressure() : 0)

	data["hasHypernobCrystal"] = !!nob_crystal_inserted
	data["reactionSuppressionEnabled"] = !!suppress_reactions

	data["filterTypes"] = list()
	for(var/path in GLOB.meta_gas_info)
		var/list/gas = GLOB.meta_gas_info[path]
		data["filterTypes"] += list(list("gasId" = gas[META_GAS_ID], "gasName" = gas[META_GAS_NAME], "enabled" = (path in scrubbing)))

	if(holding)
		data["holding"] = list()
		data["holding"]["name"] = holding.name
		var/datum/gas_mixture/holding_mix = holding.return_air()
		data["holding"]["pressure"] = round(holding_mix.return_pressure())
	else
		data["holding"] = null
	return data

/obj/machinery/portable_atmospherics/scrubber/replace_tank(mob/living/user, close_valve)
	. = ..()
	if(!.)
		return
	if(close_valve)
		if(on)
			on = FALSE
			update_appearance()
	else if(on && holding)
		user.investigate_log("started a transfer into [holding].", INVESTIGATE_ATMOS)

/obj/machinery/portable_atmospherics/scrubber/ui_act(action, params)
	. = ..()
	if(.)
		return
	switch(action)
		if("power")
			on = !on
			if(on)
				SSair.start_processing_machine(src)
			. = TRUE
		if("eject")
			if(holding)
				replace_tank(usr, FALSE)
				. = TRUE
		if("toggle_filter")
			scrubbing ^= gas_id2path(params["val"])
			. = TRUE
		if("reaction_suppression")
			if(!nob_crystal_inserted)
				message_admins("[ADMIN_LOOKUPFLW(usr)] tried to toggle reaction suppression on a scrubber without a noblium crystal inside, possible href exploit attempt.")
				return
			suppress_reactions = !suppress_reactions
			SSair.start_processing_machine(src)
			message_admins("[ADMIN_LOOKUPFLW(usr)] turned [suppress_reactions ? "on" : "off"] the [src] reaction suppression.")
			usr.investigate_log("turned [suppress_reactions ? "on" : "off"] the [src] reaction suppression.")
			. = TRUE
	update_appearance()

/obj/machinery/portable_atmospherics/scrubber/unregister_holding()
	on = FALSE
	return ..()

/obj/machinery/portable_atmospherics/scrubber/huge
	name = "huge air scrubber"
	icon_state = "hugescrubber"
	anchored = TRUE
	active_power_usage = BASE_MACHINE_ACTIVE_CONSUMPTION * 0.5

	overpressure_m = 200
	volume_rate = 1500
	volume = 50000

	var/movable = FALSE
	use_overlays = FALSE

/obj/machinery/portable_atmospherics/scrubber/huge/movable
	movable = TRUE

/obj/machinery/portable_atmospherics/scrubber/huge/movable/cargo
	anchored = FALSE

/obj/machinery/portable_atmospherics/scrubber/huge/update_icon_state()
	icon_state = "[initial(icon_state)]_[on]"
	return ..()

/obj/machinery/portable_atmospherics/scrubber/huge/process_atmos()
	if((!anchored && !movable) || !is_operational)
		on = FALSE
		update_appearance()
	update_use_power(on ? ACTIVE_POWER_USE : IDLE_POWER_USE)
	if(!on)
		return ..()

	excited = TRUE

	if(!holding)
		var/turf/T = get_turf(src)
		for(var/turf/AT in T.get_atmos_adjacent_turfs(alldir = TRUE))
			scrub(AT.return_air())

	return ..()

/obj/machinery/portable_atmospherics/scrubber/huge/wrench_act(mob/living/user, obj/item/tool)
	. = ..()
	if(default_unfasten_wrench(user, tool))
		if(!movable)
			on = FALSE
		return ITEM_INTERACT_SUCCESS
	return FALSE<|MERGE_RESOLUTION|>--- conflicted
+++ resolved
@@ -60,28 +60,15 @@
 
 	excited = TRUE
 
-<<<<<<< HEAD
-<<<<<<< HEAD
-	var/atom/target = holding || get_turf(src)
-	scrub(target.return_air())
-=======
-=======
->>>>>>> c610586a
 	if(!isnull(holding))
 		scrub(holding.return_air())
 		return ..()
 
 	var/turf/epicentre = get_turf(src)
-<<<<<<< HEAD
 	if(isopenturf(epicentre))
 		scrub(epicentre.return_air())
 	for(var/turf/open/openturf as anything in epicentre.get_atmos_adjacent_turfs(alldir = TRUE))
 		scrub(openturf.return_air())
->>>>>>> 641480a30e2 ([MIRROR] [no gbp] portascrubbers also scrub the tile theyre on [MDB IGNORE] (#3467))
-=======
-	for(var/turf/open/openturf in epicentre.get_atmos_adjacent_turfs(alldir = TRUE))
-		scrub(openturf.return_air())
->>>>>>> c610586a
 	//NOVA EDIT ADDITION
 	for(var/turf/open/open_turf in view(3, src))
 		if(open_turf.pollution)
