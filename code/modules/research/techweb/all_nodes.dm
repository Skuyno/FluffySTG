--- conflicted
+++ resolved
@@ -1,2177 +1,1087 @@
-<<<<<<< HEAD
-
-//Current rate: 135000 research points in 90 minutes
-
-//Base Nodes
-/datum/techweb_node/base
-	id = "base"
-	starting_node = TRUE
-	display_name = "Basic Research Technology"
-	description = "NT default research technologies."
-	// Default research tech, prevents bricking
-	design_ids = list("basic_matter_bin", "basic_cell", "basic_scanning", "basic_capacitor", "basic_micro_laser", "micro_mani", "desttagger", "handlabel", "packagewrap",
-	"destructive_analyzer", "circuit_imprinter", "experimentor", "rdconsole", "design_disk", "tech_disk", "rdserver", "rdservercontrol", "mechfab", "paystand",
-	"space_heater", "beaker", "large_beaker", "bucket", "xlarge_beaker", "sec_rshot", "sec_beanbag_slug", "sec_bshot", "sec_slug", "sec_Islug", "sec_dart", "sec_38",
-	"rglass","plasteel","plastitanium","plasmaglass","plasmareinforcedglass","titaniumglass","plastitaniumglass")
-
-/datum/techweb_node/mmi
-	id = "mmi"
-	starting_node = TRUE
-	display_name = "Man Machine Interface"
-	description = "A slightly Frankensteinian device that allows human brains to interface natively with software APIs."
-	design_ids = list("mmi")
-
-/datum/techweb_node/cyborg
-	id = "cyborg"
-	starting_node = TRUE
-	display_name = "Cyborg Construction"
-	description = "Sapient robots with preloaded tool modules and programmable laws."
-	design_ids = list("robocontrol", "sflash", "borg_suit", "borg_head", "borg_chest", "borg_r_arm", "borg_l_arm", "borg_r_leg", "borg_l_leg", "borgupload",
-	"cyborgrecharger", "borg_upgrade_restart", "borg_upgrade_rename")
-
-/datum/techweb_node/mech
-	id = "mecha"
-	starting_node = TRUE
-	display_name = "Mechanical Exosuits"
-	description = "Mechanized exosuits that are several magnitudes stronger and more powerful than the average human."
-	design_ids = list("mecha_tracking", "mechacontrol", "mechapower", "mech_recharger", "ripley_chassis", "firefighter_chassis", "ripley_torso", "ripley_left_arm", "ripley_right_arm", "ripley_left_leg", "ripley_right_leg",
-	"ripley_main", "ripley_peri", "ripleyupgrade", "mech_hydraulic_clamp")
-
-/datum/techweb_node/mech_tools
-	id = "mech_tools"
-	starting_node = TRUE
-	display_name = "Basic Exosuit Equipment"
-	description = "Various tools fit for basic mech units"
-	design_ids = list("mech_drill", "mech_mscanner", "mech_extinguisher")
-
-/datum/techweb_node/basic_tools
-	id = "basic_tools"
-	starting_node = TRUE
-	display_name = "Basic Tools"
-	description = "Basic mechanical, electronic, surgical and botanical tools."
-	design_ids = list("screwdriver", "wrench", "wirecutters", "crowbar", "multitool", "welding_tool", "tscanner", "analyzer", "cable_coil", "pipe_painter", "airlock_painter", "scalpel", "circular_saw", "surgicaldrill", "retractor", "cautery", "hemostat", "surgical_drapes", "syringe", "cultivator", "plant_analyzer", "shovel", "spade", "hatchet",  "mop", "plunger")
-
-/////////////////////////Biotech/////////////////////////
-/datum/techweb_node/biotech
-	id = "biotech"
-	display_name = "Biological Technology"
-	description = "What makes us tick."	//the MC, silly!
-	prereq_ids = list("base")
-	design_ids = list("chem_heater", "chem_master", "chem_dispenser", "pandemic", "defibrillator", "defibmount", "operating", "soda_dispenser", "beer_dispenser", "healthanalyzer", "medigel","genescanner", "med_spray_bottle", "chem_pack", "blood_pack", "medical_kiosk")
-	research_costs = list(TECHWEB_POINT_TYPE_GENERIC = 2500)
-	export_price = 5000
-
-/datum/techweb_node/adv_biotech
-	id = "adv_biotech"
-	display_name = "Advanced Biotechnology"
-	description = "Advanced Biotechnology"
-	prereq_ids = list("biotech")
-	design_ids = list("piercesyringe", "crewpinpointer", "smoke_machine", "plasmarefiller", "limbgrower", "meta_beaker", "healthanalyzer_advanced", "harvester", "holobarrier_med", "detective_scanner", "defibrillator_compact")
-	research_costs = list(TECHWEB_POINT_TYPE_GENERIC = 2500)
-	export_price = 5000
-
-/datum/techweb_node/bio_process
-	id = "bio_process"
-	display_name = "Biological Processing"
-	description = "From slimes to kitchens."
-	prereq_ids = list("biotech")
-	design_ids = list("smartfridge", "gibber", "deepfryer", "monkey_recycler", "processor", "gibber", "microwave", "reagentgrinder", "dish_drive", "fat_sucker")
-	research_costs = list(TECHWEB_POINT_TYPE_GENERIC = 2500)
-	export_price = 5000
-
-/////////////////////////Advanced Surgery/////////////////////////
-/datum/techweb_node/imp_wt_surgery
-	id = "imp_wt_surgery"
-	display_name = "Improved Wound-Tending Surgery"
-	description = "Who would have known being more gentle with a hemostat decreases patient pain?"
-	prereq_ids = list("biotech")
-	design_ids = list("surgery_heal_brute_upgrade","surgery_heal_burn_upgrade")
-	research_costs = list(TECHWEB_POINT_TYPE_GENERIC = 1000)
-	export_price = 1000
-
-
-/datum/techweb_node/adv_surgery
-	id = "adv_surgery"
-	display_name = "Advanced Surgery"
-	description = "When simple medicine doesn't cut it."
-	prereq_ids = list("imp_wt_surgery")
-	design_ids = list("surgery_lobotomy", "surgery_heal_brute_upgrade_femto", "surgery_heal_burn_upgrade_femto","surgery_heal_combo", "surgery_revival","surgery_adv_dissection")
-	research_costs = list(TECHWEB_POINT_TYPE_GENERIC = 1500)
-	export_price = 4000
-
-/datum/techweb_node/exp_surgery
-	id = "exp_surgery"
-	display_name = "Experimental Surgery"
-	description = "When evolution isn't fast enough."
-	prereq_ids = list("adv_surgery")
-	design_ids = list("surgery_pacify","surgery_vein_thread","surgery_muscled_veins","surgery_nerve_splice","surgery_nerve_ground","surgery_ligament_hook","surgery_ligament_reinforcement","surgery_viral_bond", "surgery_heal_combo_upgrade", "surgery_exp_dissection")
-	research_costs = list(TECHWEB_POINT_TYPE_GENERIC = 5000)
-	export_price = 5000
-
-/datum/techweb_node/alien_surgery
-	id = "alien_surgery"
-	display_name = "Alien Surgery"
-	description = "Abductors did nothing wrong."
-	prereq_ids = list("exp_surgery", "alientech")
-	design_ids = list("surgery_brainwashing","surgery_zombie","surgery_heal_combo_upgrade_femto", "surgery_ext_dissection")
-	research_costs = list(TECHWEB_POINT_TYPE_GENERIC = 10000)
-	export_price = 5000
-
-/////////////////////////data theory tech/////////////////////////
-/datum/techweb_node/datatheory //Computer science
-	id = "datatheory"
-	display_name = "Data Theory"
-	description = "Big Data, in space!"
-	prereq_ids = list("base")
-	research_costs = list(TECHWEB_POINT_TYPE_GENERIC = 2500)
-	export_price = 5000
-
-
-/////////////////////////engineering tech/////////////////////////
-/datum/techweb_node/engineering
-	id = "engineering"
-	display_name = "Industrial Engineering"
-	description = "A refresher course on modern engineering technology."
-	prereq_ids = list("base")
-	design_ids = list("solarcontrol", "recharger", "powermonitor", "rped", "pacman", "adv_capacitor", "adv_scanning", "emitter", "high_cell", "adv_matter_bin", "scanner_gate",
-	"atmosalerts", "atmos_control", "recycler", "autolathe", "high_micro_laser", "nano_mani", "mesons", "welding_goggles", "thermomachine", "rad_collector", "tesla_coil", "grounding_rod",
-	"apc_control", "cell_charger", "power control", "airlock_board", "firelock_board", "airalarm_electronics", "firealarm_electronics", "cell_charger", "stack_console", "stack_machine",
-	"oxygen_tank", "plasma_tank", "emergency_oxygen", "emergency_oxygen_engi", "plasmaman_tank_belt")
-	research_costs = list(TECHWEB_POINT_TYPE_GENERIC = 7500)
-	export_price = 5000
-
-/datum/techweb_node/adv_engi
-	id = "adv_engi"
-	display_name = "Advanced Engineering"
-	description = "Pushing the boundaries of physics, one chainsaw-fist at a time."
-	prereq_ids = list("engineering", "emp_basic")
-	design_ids = list("engine_goggles", "magboots", "forcefield_projector", "weldingmask")
-	research_costs = list(TECHWEB_POINT_TYPE_GENERIC = 2500)
-	export_price = 5000
-
-/datum/techweb_node/anomaly
-	id = "anomaly_research"
-	display_name = "Anomaly Research"
-	description = "Unlock the potential of the mysterious anomalies that appear on station."
-	prereq_ids = list("adv_engi", "practical_bluespace")
-	design_ids = list("reactive_armour", "anomaly_neutralizer")
-	research_costs = list(TECHWEB_POINT_TYPE_GENERIC = 5000)
-	export_price = 5000
-
-/datum/techweb_node/high_efficiency
-	id = "high_efficiency"
-	display_name = "High Efficiency Parts"
-	description = "Finely-tooled manufacturing techniques allowing for picometer-perfect precision levels."
-	prereq_ids = list("engineering", "datatheory")
-	design_ids = list("pico_mani", "super_matter_bin")
-	research_costs = list(TECHWEB_POINT_TYPE_GENERIC = 7500)
-	export_price = 5000
-
-/datum/techweb_node/adv_power
-	id = "adv_power"
-	display_name = "Advanced Power Manipulation"
-	description = "How to get more zap."
-	prereq_ids = list("engineering")
-	design_ids = list("smes", "super_cell", "hyper_cell", "super_capacitor", "superpacman", "mrspacman", "power_turbine", "power_turbine_console", "power_compressor", "circulator", "teg")
-	research_costs = list(TECHWEB_POINT_TYPE_GENERIC = 2500)
-	export_price = 5000
-
-/////////////////////////Bluespace tech/////////////////////////
-/datum/techweb_node/bluespace_basic //Bluespace-memery
-	id = "bluespace_basic"
-	display_name = "Basic Bluespace Theory"
-	description = "Basic studies into the mysterious alternate dimension known as bluespace."
-	prereq_ids = list("base")
-	design_ids = list("beacon", "xenobioconsole", "telesci_gps", "bluespace_crystal")
-	research_costs = list(TECHWEB_POINT_TYPE_GENERIC = 2500)
-	export_price = 5000
-
-/datum/techweb_node/bluespace_travel
-	id = "bluespace_travel"
-	display_name = "Bluespace Travel"
-	description = "Application of Bluespace for static teleportation technology."
-	prereq_ids = list("practical_bluespace")
-	design_ids = list("tele_station", "tele_hub", "teleconsole", "quantumpad", "launchpad", "launchpad_console", "bluespace_pod")
-	research_costs = list(TECHWEB_POINT_TYPE_GENERIC = 5000)
-	export_price = 5000
-
-/datum/techweb_node/micro_bluespace
-	id = "micro_bluespace"
-	display_name = "Miniaturized Bluespace Research"
-	description = "Extreme reduction in space required for bluespace engines, leading to portable bluespace technology."
-	prereq_ids = list("bluespace_travel", "practical_bluespace", "high_efficiency")
-	design_ids = list("bluespace_matter_bin", "femto_mani", "bluespacebodybag", "triphasic_scanning", "quantum_keycard", "wormholeprojector", "swapper")
-	research_costs = list(TECHWEB_POINT_TYPE_GENERIC = 10000)
-	export_price = 5000
-
-/datum/techweb_node/advanced_bluespace
-	id = "bluespace_storage"
-	display_name = "Advanced Bluespace Storage"
-	description = "With the use of bluespace we can create even more advanced storage devices than we could have ever done"
-	prereq_ids = list("micro_bluespace", "janitor")
-	design_ids = list("bag_holding")
-	research_costs = list(TECHWEB_POINT_TYPE_GENERIC = 5000)
-	export_price = 3000
-
-/datum/techweb_node/practical_bluespace
-	id = "practical_bluespace"
-	display_name = "Applied Bluespace Research"
-	description = "Using bluespace to make things faster and better."
-	prereq_ids = list("bluespace_basic", "engineering")
-	design_ids = list("bs_rped","minerbag_holding", "bluespacebeaker", "bluespacesyringe", "phasic_scanning", "roastingstick", "ore_silo")
-	research_costs = list(TECHWEB_POINT_TYPE_GENERIC = 5000)
-	export_price = 5000
-
-/datum/techweb_node/bluespace_power
-	id = "bluespace_power"
-	display_name = "Bluespace Power Technology"
-	description = "Even more powerful.. power!"
-	prereq_ids = list("adv_power", "practical_bluespace")
-	design_ids = list("bluespace_cell", "quadratic_capacitor")
-	research_costs = list(TECHWEB_POINT_TYPE_GENERIC = 2500)
-	export_price = 5000
-
-/datum/techweb_node/regulated_bluespace
-	id = "regulated_bluespace"
-	display_name = "Regulated Bluespace Research"
-	description = "Bluespace technology using stable and balanced procedures. Required by galactic convention for public use."
-	prereq_ids = list("base")
-	design_ids = list("spaceship_navigation_beacon")
-	research_costs = list(TECHWEB_POINT_TYPE_GENERIC = 2500)
-	export_price = 2500
-
-/datum/techweb_node/unregulated_bluespace
-	id = "unregulated_bluespace"
-	display_name = "Unregulated Bluespace Research"
-	description = "Bluespace technology using unstable or unbalanced procedures, prone to damaging the fabric of bluespace. Outlawed by galactic conventions."
-	prereq_ids = list("bluespace_travel", "syndicate_basic")
-	design_ids = list("desynchronizer")
-	research_costs = list(TECHWEB_POINT_TYPE_GENERIC = 2500)
-	export_price = 2500
-
-
-/////////////////////////plasma tech/////////////////////////
-/datum/techweb_node/basic_plasma
-	id = "basic_plasma"
-	display_name = "Basic Plasma Research"
-	description = "Research into the mysterious and dangerous substance, plasma."
-	prereq_ids = list("engineering")
-	design_ids = list("mech_generator")
-	research_costs = list(TECHWEB_POINT_TYPE_GENERIC = 2500)
-	export_price = 5000
-
-/datum/techweb_node/adv_plasma
-	id = "adv_plasma"
-	display_name = "Advanced Plasma Research"
-	description = "Research on how to fully exploit the power of plasma."
-	prereq_ids = list("basic_plasma")
-	design_ids = list("mech_plasma_cutter")
-	research_costs = list(TECHWEB_POINT_TYPE_GENERIC = 2500)
-	export_price = 5000
-
-/////////////////////////robotics tech/////////////////////////
-/datum/techweb_node/robotics
-	id = "robotics"
-	display_name = "Basic Robotics Research"
-	description = "Programmable machines that make our lives lazier."
-	prereq_ids = list("base")
-	design_ids = list("paicard")
-	research_costs = list(TECHWEB_POINT_TYPE_GENERIC = 2500)
-	export_price = 5000
-
-/datum/techweb_node/adv_robotics
-	id = "adv_robotics"
-	display_name = "Advanced Robotics Research"
-	description = "It can even do the dishes!"
-	prereq_ids = list("robotics")
-	design_ids = list("borg_upgrade_diamonddrill", "borg_upgrade_trashofholding", "borg_upgrade_advancedmop")
-	research_costs = list(TECHWEB_POINT_TYPE_GENERIC = 2500)
-	export_price = 5000
-
-/datum/techweb_node/neural_programming
-	id = "neural_programming"
-	display_name = "Neural Programming"
-	description = "Study into networks of processing units that mimic our brains."
-	prereq_ids = list("biotech", "datatheory")
-	research_costs = list(TECHWEB_POINT_TYPE_GENERIC = 2500)
-	export_price = 5000
-
-/datum/techweb_node/posibrain
-	id = "posibrain"
-	display_name = "Positronic Brain"
-	description = "Applied usage of neural technology allowing for autonomous AI units based on special metallic cubes with conductive and processing circuits."
-	prereq_ids = list("neural_programming")
-	design_ids = list("mmi_posi")
-	research_costs = list(TECHWEB_POINT_TYPE_GENERIC = 2500)
-	export_price = 5000
-
-/datum/techweb_node/cyborg_upg_util
-	id = "cyborg_upg_util"
-	display_name = "Cyborg Upgrades: Utility"
-	description = "Utility upgrades for cyborgs."
-	prereq_ids = list("engineering")
-	design_ids = list("borg_upgrade_holding", "borg_upgrade_lavaproof", "borg_upgrade_thrusters", "borg_upgrade_selfrepair", "borg_upgrade_expand")
-	research_costs = list(TECHWEB_POINT_TYPE_GENERIC = 2000)
-	export_price = 5000
-
-/datum/techweb_node/cyborg_upg_engi
-	id = "cyborg_upg_engi"
-	display_name = "Cyborg Upgrades: Engineering"
-	description = "Engineering upgrades for cyborgs."
-	prereq_ids = list("engineering")
-	design_ids = list("borg_upgrade_rped", "borg_upgrade_circuitapp")
-	research_costs = list(TECHWEB_POINT_TYPE_GENERIC = 2000)
-	export_price = 5000
-
-/datum/techweb_node/cyborg_upg_med
-	id = "cyborg_upg_med"
-	display_name = "Cyborg Upgrades: Medical"
-	description = "Medical upgrades for cyborgs."
-	prereq_ids = list("adv_biotech")
-	design_ids = list("borg_upgrade_defibrillator", "borg_upgrade_piercinghypospray", "borg_upgrade_expandedsynthesiser", "borg_upgrade_pinpointer", "borg_upgrade_surgicalprocessor", "borg_upgrade_beakerapp")
-	research_costs = list(TECHWEB_POINT_TYPE_GENERIC = 2000)
-	export_price = 5000
-
-/datum/techweb_node/cyborg_upg_combat
-	id = "cyborg_upg_combat"
-	display_name = "Cyborg Upgrades: Combat"
-	description = "Military grade upgrades for cyborgs."
-	prereq_ids = list("adv_robotics", "adv_engi" , "weaponry")
-	design_ids = list("borg_upgrade_disablercooler")
-	research_costs = list(TECHWEB_POINT_TYPE_GENERIC = 5000)
-	export_price = 5000
-
-/datum/techweb_node/ai
-	id = "ai"
-	display_name = "Artificial Intelligence"
-	description = "AI unit research."
-	prereq_ids = list("robotics", "posibrain")
-	design_ids = list("aifixer", "aicore", "safeguard_module", "onehuman_module", "protectstation_module", "quarantine_module", "oxygen_module", "freeform_module",
-	"reset_module", "purge_module", "remove_module", "freeformcore_module", "asimov_module", "paladin_module", "tyrant_module", "overlord_module", "corporate_module",
-	"default_module", "borg_ai_control", "mecha_tracking_ai_control", "aiupload", "intellicard")
-	research_costs = list(TECHWEB_POINT_TYPE_GENERIC = 2500)
-	export_price = 5000
-
-/////////////////////////EMP tech/////////////////////////
-/datum/techweb_node/emp_basic //EMP tech for some reason
-	id = "emp_basic"
-	display_name = "Electromagnetic Theory"
-	description = "Study into usage of frequencies in the electromagnetic spectrum."
-	prereq_ids = list("base")
-	design_ids = list("holosign", "holosignsec", "holosignengi", "holosignatmos", "inducer", "tray_goggles", "holopad")
-	research_costs = list(TECHWEB_POINT_TYPE_GENERIC = 2500)
-	export_price = 5000
-
-/datum/techweb_node/emp_adv
-	id = "emp_adv"
-	display_name = "Advanced Electromagnetic Theory"
-	description = "Determining whether reversing the polarity will actually help in a given situation."
-	prereq_ids = list("emp_basic")
-	design_ids = list("ultra_micro_laser")
-	research_costs = list(TECHWEB_POINT_TYPE_GENERIC = 3000)
-	export_price = 5000
-
-/datum/techweb_node/emp_super
-	id = "emp_super"
-	display_name = "Quantum Electromagnetic Technology"	//bs
-	description = "Even better electromagnetic technology."
-	prereq_ids = list("emp_adv")
-	design_ids = list("quadultra_micro_laser")
-	research_costs = list(TECHWEB_POINT_TYPE_GENERIC = 3000)
-	export_price = 5000
-
-/////////////////////////Clown tech/////////////////////////
-/datum/techweb_node/clown
-	id = "clown"
-	display_name = "Clown Technology"
-	description = "Honk?!"
-	prereq_ids = list("base")
-	design_ids = list("air_horn", "honker_main", "honker_peri", "honker_targ", "honk_chassis", "honk_head", "honk_torso", "honk_left_arm", "honk_right_arm",
-	"honk_left_leg", "honk_right_leg", "mech_banana_mortar", "mech_mousetrap_mortar", "mech_honker", "mech_punching_face", "implant_trombone", "borg_transform_clown")
-	research_costs = list(TECHWEB_POINT_TYPE_GENERIC = 2500)
-	export_price = 5000
-
-////////////////////////Computer tech////////////////////////
-/datum/techweb_node/comptech
-	id = "comptech"
-	display_name = "Computer Consoles"
-	description = "Computers and how they work."
-	prereq_ids = list("datatheory")
-	design_ids = list("cargo", "cargorequest", "libraryconsole", "mining", "crewconsole", "rdcamera", "comconsole", "idcard","idcardconsole", "seccamera")
-	research_costs = list(TECHWEB_POINT_TYPE_GENERIC = 2000)
-	export_price = 5000
-
-/datum/techweb_node/computer_hardware_basic				//Modular computers are shitty and nearly useless so until someone makes them actually useful this can be easy to get.
-	id = "computer_hardware_basic"
-	display_name = "Computer Hardware"
-	description = "How computer hardware are made."
-	prereq_ids = list("comptech")
-	research_costs = list(TECHWEB_POINT_TYPE_GENERIC = 1000)  //they are really shitty
-	export_price = 2000
-	design_ids = list("hdd_basic", "hdd_advanced", "hdd_super", "hdd_cluster", "ssd_small", "ssd_micro", "netcard_basic", "netcard_advanced", "netcard_wired",
-	"portadrive_basic", "portadrive_advanced", "portadrive_super", "cardslot", "aislot", "miniprinter", "APClink", "bat_control", "bat_normal", "bat_advanced",
-	"bat_super", "bat_micro", "bat_nano", "cpu_normal", "pcpu_normal", "cpu_small", "pcpu_small")
-
-/datum/techweb_node/computer_board_gaming
-	id = "computer_board_gaming"
-	display_name = "Arcade Games"
-	description = "For the slackers on the station."
-	prereq_ids = list("comptech")
-	design_ids = list("arcade_battle", "arcade_orion", "slotmachine")
-	research_costs = list(TECHWEB_POINT_TYPE_GENERIC = 1000)
-	export_price = 2000
-
-/datum/techweb_node/comp_recordkeeping
-	id = "comp_recordkeeping"
-	display_name = "Computerized Recordkeeping"
-	description = "Organized record databases and how they're used."
-	prereq_ids = list("comptech")
-	design_ids = list("secdata", "med_data", "prisonmanage", "vendor", "automated_announcement")
-	research_costs = list(TECHWEB_POINT_TYPE_GENERIC = 1000)
-	export_price = 2000
-
-/datum/techweb_node/telecomms
-	id = "telecomms"
-	display_name = "Telecommunications Technology"
-	description = "Subspace transmission technology for near-instant communications devices."
-	prereq_ids = list("comptech", "bluespace_basic")
-	research_costs = list(TECHWEB_POINT_TYPE_GENERIC = 2500)
-	export_price = 5000
-	design_ids = list("s-receiver", "s-bus", "s-broadcaster", "s-processor", "s-hub", "s-server", "s-relay", "comm_monitor", "comm_server",
-	"s-ansible", "s-filter", "s-amplifier", "ntnet_relay", "s-treatment", "s-analyzer", "s-crystal", "s-transmitter", "s-messaging")
-
-/datum/techweb_node/integrated_HUDs
-	id = "integrated_HUDs"
-	display_name = "Integrated HUDs"
-	description = "The usefulness of computerized records, projected straight onto your eyepiece!"
-	prereq_ids = list("comp_recordkeeping", "emp_basic")
-	design_ids = list("health_hud", "security_hud", "diagnostic_hud", "scigoggles")
-	research_costs = list(TECHWEB_POINT_TYPE_GENERIC = 1500)
-	export_price = 5000
-
-/datum/techweb_node/NVGtech
-	id = "NVGtech"
-	display_name = "Night Vision Technology"
-	description = "Allows seeing in the dark without actual light!"
-	prereq_ids = list("integrated_HUDs", "adv_engi", "emp_adv")
-	design_ids = list("health_hud_night", "security_hud_night", "diagnostic_hud_night", "night_visision_goggles", "nvgmesons")
-	research_costs = list(TECHWEB_POINT_TYPE_GENERIC = 5000)
-	export_price = 5000
-
-////////////////////////Medical////////////////////////
-/datum/techweb_node/cloning
-	id = "cloning"
-	display_name = "Genetic Engineering"
-	description = "We have the technology to make him."
-	prereq_ids = list("biotech")
-	design_ids = list("clonecontrol", "clonepod", "clonescanner", "scan_console", "cloning_disk")
-	research_costs = list(TECHWEB_POINT_TYPE_GENERIC = 2500)
-	export_price = 5000
-
-/datum/techweb_node/cryotech
-	id = "cryotech"
-	display_name = "Cryostasis Technology"
-	description = "Smart freezing of objects to preserve them!"
-	prereq_ids = list("adv_engi", "biotech")
-	design_ids = list("splitbeaker", "noreactsyringe", "cryotube", "cryo_Grenade", "stasis")
-	research_costs = list(TECHWEB_POINT_TYPE_GENERIC = 2000)
-	export_price = 4000
-
-/datum/techweb_node/subdermal_implants
-	id = "subdermal_implants"
-	display_name = "Subdermal Implants"
-	description = "Electronic implants buried beneath the skin."
-	prereq_ids = list("biotech")
-	design_ids = list("implanter", "implantcase", "implant_chem", "implant_tracking", "locator", "c38_trac")
-	research_costs = list(TECHWEB_POINT_TYPE_GENERIC = 2500)
-	export_price = 5000
-
-/datum/techweb_node/cyber_organs
-	id = "cyber_organs"
-	display_name = "Cybernetic Organs"
-	description = "We have the technology to rebuild him."
-	prereq_ids = list("adv_biotech")
-	design_ids = list("cybernetic_ears", "cybernetic_heart", "cybernetic_liver", "cybernetic_lungs")
-	research_costs = list(TECHWEB_POINT_TYPE_GENERIC = 1000)
-	export_price = 5000
-
-/datum/techweb_node/cyber_organs_upgraded
-	id = "cyber_organs_upgraded"
-	display_name = "Upgraded Cybernetic Organs"
-	description = "We have the technology to upgrade him."
-	prereq_ids = list("cyber_organs")
-	design_ids = list("cybernetic_ears_u", "cybernetic_heart_u", "cybernetic_liver_u", "cybernetic_lungs_u")
-	research_costs = list(TECHWEB_POINT_TYPE_GENERIC = 1500)
-	export_price = 5000
-
-/datum/techweb_node/cyber_implants
-	id = "cyber_implants"
-	display_name = "Cybernetic Implants"
-	description = "Electronic implants that improve humans."
-	prereq_ids = list("adv_biotech", "datatheory")
-	design_ids = list("ci-nutriment", "ci-breather", "ci-gloweyes", "ci-welding", "ci-medhud", "ci-sechud", "ci-diaghud")
-	research_costs = list(TECHWEB_POINT_TYPE_GENERIC = 2500)
-	export_price = 5000
-
-/datum/techweb_node/adv_cyber_implants
-	id = "adv_cyber_implants"
-	display_name = "Advanced Cybernetic Implants"
-	description = "Upgraded and more powerful cybernetic implants."
-	prereq_ids = list("neural_programming", "cyber_implants","integrated_HUDs")
-	design_ids = list("ci-toolset", "ci-surgery", "ci-reviver", "ci-nutrimentplus")
-	research_costs = list(TECHWEB_POINT_TYPE_GENERIC = 2500)
-	export_price = 5000
-
-/datum/techweb_node/combat_cyber_implants
-	id = "combat_cyber_implants"
-	display_name = "Combat Cybernetic Implants"
-	description = "Military grade combat implants to improve performance."
-	prereq_ids = list("adv_cyber_implants","weaponry","NVGtech","high_efficiency")
-	design_ids = list("ci-xray", "ci-thermals", "ci-antidrop", "ci-antistun", "ci-thrusters")
-	research_costs = list(TECHWEB_POINT_TYPE_GENERIC = 2500)
-	export_price = 5000
-
-////////////////////////Tools////////////////////////
-
-/datum/techweb_node/basic_mining
-	id = "basic_mining"
-	display_name = "Mining Technology"
-	description = "Better than Efficiency V."
-	prereq_ids = list("engineering", "basic_plasma")
-	design_ids = list("drill", "superresonator", "triggermod", "damagemod", "cooldownmod", "rangemod", "ore_redemption", "mining_equipment_vendor", "cargoexpress", "plasmacutter")//e a r l y    g a  m e)
-	research_costs = list(TECHWEB_POINT_TYPE_GENERIC = 2500)
-	export_price = 5000
-
-/datum/techweb_node/adv_mining
-	id = "adv_mining"
-	display_name = "Advanced Mining Technology"
-	description = "Efficiency Level 127"	//dumb mc references
-	prereq_ids = list("basic_mining", "adv_engi", "adv_power", "adv_plasma")
-	design_ids = list("drill_diamond", "jackhammer", "hypermod", "plasmacutter_adv")
-	research_costs = list(TECHWEB_POINT_TYPE_GENERIC = 2500)
-	export_price = 5000
-
-/datum/techweb_node/janitor
-	id = "janitor"
-	display_name = "Advanced Sanitation Technology"
-	description = "Clean things better, faster, stronger, and harder!"
-	prereq_ids = list("adv_engi")
-	design_ids = list("advmop", "buffer", "blutrash", "light_replacer", "spraybottle", "beartrap")
-	research_costs = list(TECHWEB_POINT_TYPE_GENERIC = 2500)
-	export_price = 5000
-
-/datum/techweb_node/botany
-	id = "botany"
-	display_name = "Botanical Engineering"
-	description = "Botanical tools"
-	prereq_ids = list("adv_engi", "biotech")
-	design_ids = list("diskplantgene", "portaseeder", "plantgenes", "flora_gun", "hydro_tray", "biogenerator", "seed_extractor")
-	research_costs = list(TECHWEB_POINT_TYPE_GENERIC = 2500)
-	export_price = 5000
-
-/datum/techweb_node/exp_tools
-	id = "exp_tools"
-	display_name = "Experimental Tools"
-	description = "Highly advanced tools."
-	design_ids = list("exwelder", "jawsoflife", "handdrill", "laserscalpel", "mechanicalpinches", "searingtool")
-	prereq_ids = list("adv_engi")
-	research_costs = list(TECHWEB_POINT_TYPE_GENERIC = 2500)
-	export_price = 5000
-
-/datum/techweb_node/sec_basic
-	id = "sec_basic"
-	display_name = "Basic Security Equipment"
-	description = "Standard equipment used by security."
-	design_ids = list("seclite", "pepperspray", "bola_energy", "zipties", "evidencebag")
-	prereq_ids = list("base")
-	research_costs = list(TECHWEB_POINT_TYPE_GENERIC = 1000)
-	export_price = 5000
-
-/datum/techweb_node/rcd_upgrade
-	id = "rcd_upgrade"
-	display_name = "RCD designs upgrade"
-	description = "Unlocks new RCD designs."
-	design_ids = list("rcd_upgrade_frames", "rcd_upgrade_simple_circuits")
-	prereq_ids = list("adv_engi")
-	research_costs = list(TECHWEB_POINT_TYPE_GENERIC = 2500)
-	export_price = 5000
-
-/datum/techweb_node/adv_rcd_upgrade
-	id = "adv_rcd_upgrade"
-	display_name = "Advanced RCD designs upgrade"
-	description = "Unlocks new RCD designs."
-	design_ids = list("rcd_upgrade_silo_link")
-	prereq_ids = list("rcd_upgrade", "bluespace_travel")
-	research_costs = list(TECHWEB_POINT_TYPE_GENERIC = 25000)
-	export_price = 5000
-
-/////////////////////////weaponry tech/////////////////////////
-/datum/techweb_node/weaponry
-	id = "weaponry"
-	display_name = "Weapon Development Technology"
-	description = "Our researchers have found new ways to weaponize just about everything now."
-	prereq_ids = list("engineering")
-	design_ids = list("pin_testing", "tele_shield")
-	research_costs = list(TECHWEB_POINT_TYPE_GENERIC = 10000)
-	export_price = 5000
-
-/datum/techweb_node/adv_weaponry
-	id = "adv_weaponry"
-	display_name = "Advanced Weapon Development Technology"
-	description = "Our weapons are breaking the rules of reality by now."
-	prereq_ids = list("adv_engi", "weaponry")
-	design_ids = list("pin_loyalty")
-	research_costs = list(TECHWEB_POINT_TYPE_GENERIC = 10000)
-	export_price = 5000
-
-/datum/techweb_node/electric_weapons
-	id = "electronic_weapons"
-	display_name = "Electric Weapons"
-	description = "Weapons using electric technology"
-	prereq_ids = list("weaponry", "adv_power"  , "emp_basic")
-	design_ids = list("stunrevolver", "ioncarbine")
-	research_costs = list(TECHWEB_POINT_TYPE_GENERIC = 2500)
-	export_price = 5000
-
-/datum/techweb_node/radioactive_weapons
-	id = "radioactive_weapons"
-	display_name = "Radioactive Weaponry"
-	description = "Weapons using radioactive technology."
-	prereq_ids = list("adv_engi", "adv_weaponry")
-	design_ids = list("nuclear_gun")
-	research_costs = list(TECHWEB_POINT_TYPE_GENERIC = 2500)
-	export_price = 5000
-
-/datum/techweb_node/medical_weapons
-	id = "medical_weapons"
-	display_name = "Medical Weaponry"
-	description = "Weapons using medical technology."
-	prereq_ids = list("adv_biotech", "weaponry")
-	design_ids = list("rapidsyringe")
-	research_costs = list(TECHWEB_POINT_TYPE_GENERIC = 2500)
-	export_price = 5000
-
-/datum/techweb_node/beam_weapons
-	id = "beam_weapons"
-	display_name = "Beam Weaponry"
-	description = "Various basic beam weapons"
-	prereq_ids = list("adv_weaponry")
-	design_ids = list("temp_gun", "xray_laser")
-	research_costs = list(TECHWEB_POINT_TYPE_GENERIC = 2500)
-	export_price = 5000
-
-/datum/techweb_node/adv_beam_weapons
-	id = "adv_beam_weapons"
-	display_name = "Advanced Beam Weaponry"
-	description = "Various advanced beam weapons"
-	prereq_ids = list("beam_weapons")
-	design_ids = list("beamrifle")
-	research_costs = list(TECHWEB_POINT_TYPE_GENERIC = 2500)
-	export_price = 5000
-
-/datum/techweb_node/explosive_weapons
-	id = "explosive_weapons"
-	display_name = "Explosive & Pyrotechnical Weaponry"
-	description = "If the light stuff just won't do it."
-	prereq_ids = list("adv_weaponry")
-	design_ids = list("large_Grenade", "pyro_Grenade", "adv_Grenade")
-	research_costs = list(TECHWEB_POINT_TYPE_GENERIC = 2500)
-	export_price = 5000
-
-/datum/techweb_node/ballistic_weapons
-	id = "ballistic_weapons"
-	display_name = "Ballistic Weaponry"
-	description = "This isn't research.. This is reverse-engineering!"
-	prereq_ids = list("weaponry")
-	design_ids = list("mag_oldsmg", "mag_oldsmg_ap", "mag_oldsmg_ic")
-	research_costs = list(TECHWEB_POINT_TYPE_GENERIC = 2500)
-	export_price = 5000
-
-/datum/techweb_node/exotic_ammo
-	id = "exotic_ammo"
-	display_name = "Exotic Ammunition"
-	description = "They won't know what hit em."
-	prereq_ids = list("adv_weaponry", "medical_weapons")
-	design_ids = list("techshotshell", "c38_hotshot", "c38_iceblox", "shotgundartcryostasis")
-	research_costs = list(TECHWEB_POINT_TYPE_GENERIC = 2500)
-	export_price = 5000
-
-/datum/techweb_node/gravity_gun
-	id = "gravity_gun"
-	display_name = "One-point Bluespace-gravitational Manipulator"
-	description = "Fancy wording for gravity gun."
-	prereq_ids = list("adv_weaponry", "bluespace_travel")
-	design_ids = list("gravitygun", "mech_gravcatapult")
-	research_costs = list(TECHWEB_POINT_TYPE_GENERIC = 2500)
-	export_price = 5000
-
-////////////////////////mech technology////////////////////////
-/datum/techweb_node/adv_mecha
-	id = "adv_mecha"
-	display_name = "Advanced Exosuits"
-	description = "For when you just aren't Gundam enough."
-	prereq_ids = list("adv_robotics")
-	design_ids = list("mech_repair_droid")
-	research_costs = list(TECHWEB_POINT_TYPE_GENERIC = 2500)
-	export_price = 5000
-
-/datum/techweb_node/odysseus
-	id = "mecha_odysseus"
-	display_name = "EXOSUIT: Odysseus"
-	description = "Odysseus exosuit designs"
-	prereq_ids = list("base")
-	design_ids = list("odysseus_chassis", "odysseus_torso", "odysseus_head", "odysseus_left_arm", "odysseus_right_arm" ,"odysseus_left_leg", "odysseus_right_leg",
-	"odysseus_main", "odysseus_peri")
-	research_costs = list(TECHWEB_POINT_TYPE_GENERIC = 2500)
-	export_price = 5000
-
-/datum/techweb_node/gygax
-	id = "mech_gygax"
-	display_name = "EXOSUIT: Gygax"
-	description = "Gygax exosuit designs"
-	prereq_ids = list("adv_mecha", "weaponry")
-	design_ids = list("gygax_chassis", "gygax_torso", "gygax_head", "gygax_left_arm", "gygax_right_arm", "gygax_left_leg", "gygax_right_leg", "gygax_main",
-	"gygax_peri", "gygax_targ", "gygax_armor")
-	research_costs = list(TECHWEB_POINT_TYPE_GENERIC = 2500)
-	export_price = 5000
-
-/datum/techweb_node/durand
-	id = "mech_durand"
-	display_name = "EXOSUIT: Durand"
-	description = "Durand exosuit designs"
-	prereq_ids = list("adv_mecha", "adv_weaponry")
-	design_ids = list("durand_chassis", "durand_torso", "durand_head", "durand_left_arm", "durand_right_arm", "durand_left_leg", "durand_right_leg", "durand_main",
-	"durand_peri", "durand_targ", "durand_armor")
-	research_costs = list(TECHWEB_POINT_TYPE_GENERIC = 2500)
-	export_price = 5000
-
-/datum/techweb_node/phazon
-	id = "mecha_phazon"
-	display_name = "EXOSUIT: Phazon"
-	description = "Phazon exosuit designs"
-	prereq_ids = list("adv_mecha", "weaponry" , "micro_bluespace")
-	design_ids = list("phazon_chassis", "phazon_torso", "phazon_head", "phazon_left_arm", "phazon_right_arm", "phazon_left_leg", "phazon_right_leg", "phazon_main",
-	"phazon_peri", "phazon_targ", "phazon_armor")
-	research_costs = list(TECHWEB_POINT_TYPE_GENERIC = 2500)
-	export_price = 5000
-
-/datum/techweb_node/adv_mecha_tools
-	id = "adv_mecha_tools"
-	display_name = "Advanced Exosuit Equipment"
-	description = "Tools for high level mech suits"
-	prereq_ids = list("adv_mecha")
-	design_ids = list("mech_rcd")
-	research_costs = list(TECHWEB_POINT_TYPE_GENERIC = 2500)
-	export_price = 5000
-
-/datum/techweb_node/med_mech_tools
-	id = "med_mech_tools"
-	display_name = "Medical Exosuit Equipment"
-	description = "Tools for high level mech suits"
-	prereq_ids = list("adv_biotech")
-	design_ids = list("mech_sleeper", "mech_syringe_gun", "mech_medi_beam")
-	research_costs = list(TECHWEB_POINT_TYPE_GENERIC = 2500)
-	export_price = 5000
-
-/datum/techweb_node/mech_modules
-	id = "adv_mecha_modules"
-	display_name = "Simple Exosuit Modules"
-	description = "An advanced piece of mech weaponry"
-	prereq_ids = list("adv_mecha", "bluespace_power")
-	design_ids = list("mech_energy_relay", "mech_ccw_armor", "mech_proj_armor", "mech_generator_nuclear")
-	research_costs = list(TECHWEB_POINT_TYPE_GENERIC = 2500)
-	export_price = 5000
-
-/datum/techweb_node/mech_scattershot
-	id = "mecha_tools"
-	display_name = "Exosuit Weapon (LBX AC 10 \"Scattershot\")"
-	description = "An advanced piece of mech weaponry"
-	prereq_ids = list("ballistic_weapons")
-	design_ids = list("mech_scattershot", "mech_scattershot_ammo")
-	research_costs = list(TECHWEB_POINT_TYPE_GENERIC = 2500)
-	export_price = 5000
-
-/datum/techweb_node/mech_carbine
-	id = "mech_carbine"
-	display_name = "Exosuit Weapon (FNX-99 \"Hades\" Carbine)"
-	description = "An advanced piece of mech weaponry"
-	prereq_ids = list("ballistic_weapons")
-	design_ids = list("mech_carbine", "mech_carbine_ammo")
-	research_costs = list(TECHWEB_POINT_TYPE_GENERIC = 2500)
-	export_price = 5000
-
-/datum/techweb_node/mech_ion
-	id = "mmech_ion"
-	display_name = "Exosuit Weapon (MKIV Ion Heavy Cannon)"
-	description = "An advanced piece of mech weaponry"
-	prereq_ids = list("electronic_weapons", "emp_adv")
-	design_ids = list("mech_ion")
-	research_costs = list(TECHWEB_POINT_TYPE_GENERIC = 2500)
-	export_price = 5000
-
-/datum/techweb_node/mech_tesla
-	id = "mech_tesla"
-	display_name = "Exosuit Weapon (MKI Tesla Cannon)"
-	description = "An advanced piece of mech weaponry"
-	prereq_ids = list("electronic_weapons", "adv_power")
-	design_ids = list("mech_tesla")
-	research_costs = list(TECHWEB_POINT_TYPE_GENERIC = 2500)
-	export_price = 5000
-
-/datum/techweb_node/mech_laser
-	id = "mech_laser"
-	display_name = "Exosuit Weapon (CH-PS \"Immolator\" Laser)"
-	description = "A basic piece of mech weaponry"
-	prereq_ids = list("beam_weapons")
-	design_ids = list("mech_laser")
-	research_costs = list(TECHWEB_POINT_TYPE_GENERIC = 2500)
-	export_price = 5000
-
-/datum/techweb_node/mech_laser_heavy
-	id = "mech_laser_heavy"
-	display_name = "Exosuit Weapon (CH-LC \"Solaris\" Laser Cannon)"
-	description = "An advanced piece of mech weaponry"
-	prereq_ids = list("adv_beam_weapons")
-	design_ids = list("mech_laser_heavy")
-	research_costs = list(TECHWEB_POINT_TYPE_GENERIC = 2500)
-	export_price = 5000
-
-/datum/techweb_node/mech_disabler
-	id = "mech_disabler"
-	display_name =  "Exosuit Weapon (CH-DS \"Peacemaker\" Mounted Disabler)"
-	description = "A basic piece of mech weaponry"
-	prereq_ids = list("beam_weapons")
-	design_ids = list("mech_disabler")
-	research_costs = list(TECHWEB_POINT_TYPE_GENERIC = 2500)
-	export_price = 5000
-
-/datum/techweb_node/mech_grenade_launcher
-	id = "mech_grenade_launcher"
-	display_name = "Exosuit Weapon (SGL-6 Grenade Launcher)"
-	description = "An advanced piece of mech weaponry"
-	prereq_ids = list("explosive_weapons")
-	design_ids = list("mech_grenade_launcher", "mech_grenade_launcher_ammo")
-	research_costs = list(TECHWEB_POINT_TYPE_GENERIC = 2500)
-	export_price = 5000
-
-/datum/techweb_node/mech_missile_rack
-	id = "mech_missile_rack"
-	display_name = "Exosuit Weapon (BRM-6 Missile Rack)"
-	description = "An advanced piece of mech weaponry"
-	prereq_ids = list("explosive_weapons")
-	design_ids = list("mech_missile_rack", "mech_missile_rack_ammo")
-	research_costs = list(TECHWEB_POINT_TYPE_GENERIC = 2500)
-	export_price = 5000
-
-/datum/techweb_node/clusterbang_launcher
-	id = "clusterbang_launcher"
-	display_name = "Exosuit Module (SOB-3 Clusterbang Launcher)"
-	description = "An advanced piece of mech weaponry"
-	prereq_ids = list("explosive_weapons")
-	design_ids = list("clusterbang_launcher", "clusterbang_launcher_ammo")
-	research_costs = list(TECHWEB_POINT_TYPE_GENERIC = 2500)
-	export_price = 5000
-
-/datum/techweb_node/mech_teleporter
-	id = "mech_teleporter"
-	display_name = "Exosuit Module (Teleporter Module)"
-	description = "An advanced piece of mech Equipment"
-	prereq_ids = list("micro_bluespace")
-	design_ids = list("mech_teleporter")
-	research_costs = list(TECHWEB_POINT_TYPE_GENERIC = 2500)
-	export_price = 5000
-
-/datum/techweb_node/mech_wormhole_gen
-	id = "mech_wormhole_gen"
-	display_name = "Exosuit Module (Localized Wormhole Generator)"
-	description = "An advanced piece of mech weaponry"
-	prereq_ids = list("bluespace_travel")
-	design_ids = list("mech_wormhole_gen")
-	research_costs = list(TECHWEB_POINT_TYPE_GENERIC = 2500)
-	export_price = 5000
-
-/datum/techweb_node/mech_lmg
-	id = "mech_lmg"
-	display_name = "Exosuit Weapon (\"Ultra AC 2\" LMG)"
-	description = "An advanced piece of mech weaponry"
-	prereq_ids = list("ballistic_weapons")
-	design_ids = list("mech_lmg", "mech_lmg_ammo")
-	research_costs = list(TECHWEB_POINT_TYPE_GENERIC = 2500)
-	export_price = 5000
-
-/datum/techweb_node/mech_diamond_drill
-	id = "mech_diamond_drill"
-	display_name =  "Exosuit Diamond Drill"
-	description = "A diamond drill fit for a large exosuit"
-	prereq_ids = list("adv_mining")
-	design_ids = list("mech_diamond_drill")
-	research_costs = list(TECHWEB_POINT_TYPE_GENERIC = 2500)
-	export_price = 5000
-
-/////////////////////////Nanites/////////////////////////
-/datum/techweb_node/nanite_base
-	id = "nanite_base"
-	display_name = "Basic Nanite Programming"
-	description = "The basics of nanite construction and programming."
-	prereq_ids = list("datatheory","robotics")
-	design_ids = list("nanite_disk","nanite_remote","nanite_comm_remote","nanite_scanner",\
-						"nanite_chamber","public_nanite_chamber","nanite_chamber_control","nanite_programmer","nanite_program_hub","nanite_cloud_control",\
-						"relay_nanites", "monitoring_nanites", "access_nanites", "repairing_nanites","sensor_nanite_volume", "repeater_nanites", "relay_repeater_nanites")
-	research_costs = list(TECHWEB_POINT_TYPE_GENERIC = 2500)
-	export_price = 5000
-
-/datum/techweb_node/nanite_smart
-	id = "nanite_smart"
-	display_name = "Smart Nanite Programming"
-	description = "Nanite programs that require nanites to perform complex actions, act independently, roam or seek targets."
-	prereq_ids = list("nanite_base","adv_robotics")
-	design_ids = list("purging_nanites", "metabolic_nanites", "stealth_nanites", "memleak_nanites","sensor_voice_nanites", "voice_nanites")
-	research_costs = list(TECHWEB_POINT_TYPE_GENERIC = 2000)
-	export_price = 4000
-
-/datum/techweb_node/nanite_mesh
-	id = "nanite_mesh"
-	display_name = "Mesh Nanite Programming"
-	description = "Nanite programs that require static structures and membranes."
-	prereq_ids = list("nanite_base","engineering")
-	design_ids = list("hardening_nanites", "refractive_nanites", "cryo_nanites", "conductive_nanites", "shock_nanites", "emp_nanites", "temperature_nanites")
-	research_costs = list(TECHWEB_POINT_TYPE_GENERIC = 2500)
-	export_price = 5000
-
-/datum/techweb_node/nanite_bio
-	id = "nanite_bio"
-	display_name = "Biological Nanite Programming"
-	description = "Nanite programs that require complex biological interaction."
-	prereq_ids = list("nanite_base","biotech")
-	design_ids = list("regenerative_nanites", "bloodheal_nanites", "coagulating_nanites","poison_nanites","flesheating_nanites",\
-					"sensor_crit_nanites","sensor_death_nanites", "sensor_health_nanites", "sensor_damage_nanites")
-	research_costs = list(TECHWEB_POINT_TYPE_GENERIC = 2500)
-	export_price = 5000
-
-/datum/techweb_node/nanite_neural
-	id = "nanite_neural"
-	display_name = "Neural Nanite Programming"
-	description = "Nanite programs affecting nerves and brain matter."
-	prereq_ids = list("nanite_bio")
-	design_ids = list("nervous_nanites", "brainheal_nanites", "paralyzing_nanites", "stun_nanites", "selfscan_nanites")
-	research_costs = list(TECHWEB_POINT_TYPE_GENERIC = 2500)
-	export_price = 5000
-
-/datum/techweb_node/nanite_synaptic
-	id = "nanite_synaptic"
-	display_name = "Synaptic Nanite Programming"
-	description = "Nanite programs affecting mind and thoughts."
-	prereq_ids = list("nanite_neural","neural_programming")
-	design_ids = list("mindshield_nanites", "pacifying_nanites", "blinding_nanites", "sleep_nanites", "mute_nanites", "speech_nanites","hallucination_nanites")
-	research_costs = list(TECHWEB_POINT_TYPE_GENERIC = 2500)
-	export_price = 5000
-
-/datum/techweb_node/nanite_harmonic
-	id = "nanite_harmonic"
-	display_name = "Harmonic Nanite Programming"
-	description = "Nanite programs that require seamless integration between nanites and biology."
-	prereq_ids = list("nanite_bio","nanite_smart","nanite_mesh")
-	design_ids = list("fakedeath_nanites","aggressive_nanites","defib_nanites","regenerative_plus_nanites","brainheal_plus_nanites","purging_plus_nanites","adrenaline_nanites")
-	research_costs = list(TECHWEB_POINT_TYPE_GENERIC = 4000)
-	export_price = 8000
-
-/datum/techweb_node/nanite_combat
-	id = "nanite_military"
-	display_name = "Military Nanite Programming"
-	description = "Nanite programs that perform military-grade functions."
-	prereq_ids = list("nanite_harmonic", "syndicate_basic")
-	design_ids = list("explosive_nanites","pyro_nanites","meltdown_nanites","viral_nanites")
-	research_costs = list(TECHWEB_POINT_TYPE_GENERIC = 7500)
-	export_price = 12500
-
-/datum/techweb_node/nanite_hazard
-	id = "nanite_hazard"
-	display_name = "Hazard Nanite Programs"
-	description = "Extremely advanced Nanite programs with the potential of being extremely dangerous."
-	prereq_ids = list("nanite_harmonic", "alientech")
-	design_ids = list("spreading_nanites","mindcontrol_nanites","mitosis_nanites")
-	research_costs = list(TECHWEB_POINT_TYPE_GENERIC = 10000)
-	export_price = 15000
-
-////////////////////////Alien technology////////////////////////
-/datum/techweb_node/alientech //AYYYYYYYYLMAOO tech
-	id = "alientech"
-	display_name = "Alien Technology"
-	description = "Things used by the greys."
-	prereq_ids = list("biotech","engineering")
-	boost_item_paths = list(/obj/item/gun/energy/alien, /obj/item/scalpel/alien, /obj/item/hemostat/alien, /obj/item/retractor/alien, /obj/item/circular_saw/alien,
-	/obj/item/cautery/alien, /obj/item/surgicaldrill/alien, /obj/item/screwdriver/abductor, /obj/item/wrench/abductor, /obj/item/crowbar/abductor, /obj/item/multitool/abductor,
-	/obj/item/weldingtool/abductor, /obj/item/wirecutters/abductor, /obj/item/circuitboard/machine/abductor, /obj/item/abductor/baton, /obj/item/abductor, /obj/item/gun/energy/shrink_ray)
-	research_costs = list(TECHWEB_POINT_TYPE_GENERIC = 5000)
-	export_price = 20000
-	hidden = TRUE
-	design_ids = list("alienalloy")
-
-/datum/techweb_node/alientech/on_research() //Unlocks the Zeta shuttle for purchase
-		SSshuttle.shuttle_purchase_requirements_met |= SHUTTLE_UNLOCK_ALIENTECH
-
-/datum/techweb_node/alien_bio
-	id = "alien_bio"
-	display_name = "Alien Biological Tools"
-	description = "Advanced biological tools."
-	prereq_ids = list("alientech", "adv_biotech")
-	design_ids = list("alien_scalpel", "alien_hemostat", "alien_retractor", "alien_saw", "alien_drill", "alien_cautery")
-	boost_item_paths = list(/obj/item/gun/energy/alien, /obj/item/scalpel/alien, /obj/item/hemostat/alien, /obj/item/retractor/alien, /obj/item/circular_saw/alien,
-	/obj/item/cautery/alien, /obj/item/surgicaldrill/alien, /obj/item/screwdriver/abductor, /obj/item/wrench/abductor, /obj/item/crowbar/abductor, /obj/item/multitool/abductor,
-	/obj/item/weldingtool/abductor, /obj/item/wirecutters/abductor, /obj/item/circuitboard/machine/abductor, /obj/item/abductor/baton, /obj/item/abductor, /obj/item/gun/energy/shrink_ray)
-	research_costs = list(TECHWEB_POINT_TYPE_GENERIC = 2500)
-	export_price = 20000
-	hidden = TRUE
-
-/datum/techweb_node/alien_engi
-	id = "alien_engi"
-	display_name = "Alien Engineering"
-	description = "Alien engineering tools"
-	prereq_ids = list("alientech", "adv_engi")
-	design_ids = list("alien_wrench", "alien_wirecutters", "alien_screwdriver", "alien_crowbar", "alien_welder", "alien_multitool")
-	boost_item_paths = list(/obj/item/screwdriver/abductor, /obj/item/wrench/abductor, /obj/item/crowbar/abductor, /obj/item/multitool/abductor,
-	/obj/item/weldingtool/abductor, /obj/item/wirecutters/abductor, /obj/item/circuitboard/machine/abductor, /obj/item/abductor/baton, /obj/item/abductor,
-	/obj/item/gun/energy/shrink_ray)
-	research_costs = list(TECHWEB_POINT_TYPE_GENERIC = 2500)
-	export_price = 20000
-	hidden = TRUE
-
-/datum/techweb_node/syndicate_basic
-	id = "syndicate_basic"
-	display_name = "Illegal Technology"
-	description = "Dangerous research used to create dangerous objects."
-	prereq_ids = list("adv_engi", "adv_weaponry", "explosive_weapons")
-	design_ids = list("decloner", "borg_syndicate_module", "ai_cam_upgrade", "suppressor", "largecrossbow", "donksofttoyvendor", "donksoft_refill", "advanced_camera")
-	research_costs = list(TECHWEB_POINT_TYPE_GENERIC = 10000)
-	export_price = 5000
-	hidden = TRUE
-
-/datum/techweb_node/syndicate_basic/New()		//Crappy way of making syndicate gear decon supported until there's another way.
-	. = ..()
-	boost_item_paths = list()
-	for(var/path in GLOB.uplink_items)
-		var/datum/uplink_item/UI = new path
-		if(!UI.item || !UI.illegal_tech)
-			continue
-		boost_item_paths |= UI.item	//allows deconning to unlock.
-
-//Helpers for debugging/balancing the techweb in its entirety!
-/proc/total_techweb_exports()
-	var/list/datum/techweb_node/processing = list()
-	for(var/i in subtypesof(/datum/techweb_node))
-		processing += new i
-	. = 0
-	for(var/i in processing)
-		var/datum/techweb_node/TN = i
-		. += TN.export_price
-
-/proc/total_techweb_points()
-	var/list/datum/techweb_node/processing = list()
-	for(var/i in subtypesof(/datum/techweb_node))
-		processing += new i
-	var/datum/techweb/TW = new
-	TW.research_points = list()
-	for(var/i in processing)
-		var/datum/techweb_node/TN = i
-		TW.add_point_list(TN.research_costs)
-	return TW.research_points
-
-/proc/total_techweb_points_printout()
-	var/list/datum/techweb_node/processing = list()
-	for(var/i in subtypesof(/datum/techweb_node))
-		processing += new i
-	var/datum/techweb/TW = new
-	TW.research_points = list()
-	for(var/i in processing)
-		var/datum/techweb_node/TN = i
-		TW.add_point_list(TN.research_costs)
-	return TW.printout_points()
-=======
-
-//Current rate: 135000 research points in 90 minutes
-
-//Base Nodes
-/datum/techweb_node/base
-	id = "base"
-	starting_node = TRUE
-	display_name = "Basic Research Technology"
-	description = "NT default research technologies."
-	// Default research tech, prevents bricking
-	design_ids = list("basic_matter_bin", "basic_cell", "basic_scanning", "basic_capacitor", "basic_micro_laser", "micro_mani", "desttagger", "handlabel", "packagewrap",
-	"destructive_analyzer", "circuit_imprinter", "experimentor", "rdconsole", "design_disk", "tech_disk", "rdserver", "rdservercontrol", "mechfab", "paystand",
-	"space_heater", "beaker", "large_beaker", "bucket", "xlarge_beaker", "sec_rshot", "sec_beanbag_slug", "sec_bshot", "sec_slug", "sec_Islug", "sec_dart", "sec_38",
-	"rglass","plasteel","plastitanium","plasmaglass","plasmareinforcedglass","titaniumglass","plastitaniumglass","plumbing_rcd")
-
-/datum/techweb_node/mmi
-	id = "mmi"
-	starting_node = TRUE
-	display_name = "Man Machine Interface"
-	description = "A slightly Frankensteinian device that allows human brains to interface natively with software APIs."
-	design_ids = list("mmi")
-
-/datum/techweb_node/cyborg
-	id = "cyborg"
-	starting_node = TRUE
-	display_name = "Cyborg Construction"
-	description = "Sapient robots with preloaded tool modules and programmable laws."
-	design_ids = list("robocontrol", "sflash", "borg_suit", "borg_head", "borg_chest", "borg_r_arm", "borg_l_arm", "borg_r_leg", "borg_l_leg", "borgupload",
-	"cyborgrecharger", "borg_upgrade_restart", "borg_upgrade_rename")
-
-/datum/techweb_node/mech
-	id = "mecha"
-	starting_node = TRUE
-	display_name = "Mechanical Exosuits"
-	description = "Mechanized exosuits that are several magnitudes stronger and more powerful than the average human."
-	design_ids = list("mecha_tracking", "mechacontrol", "mechapower", "mech_recharger", "ripley_chassis", "firefighter_chassis", "ripley_torso", "ripley_left_arm", "ripley_right_arm", "ripley_left_leg", "ripley_right_leg",
-	"ripley_main", "ripley_peri", "ripleyupgrade", "mech_hydraulic_clamp")
-
-/datum/techweb_node/mech_tools
-	id = "mech_tools"
-	starting_node = TRUE
-	display_name = "Basic Exosuit Equipment"
-	description = "Various tools fit for basic mech units"
-	design_ids = list("mech_drill", "mech_mscanner", "mech_extinguisher")
-
-/datum/techweb_node/basic_tools
-	id = "basic_tools"
-	starting_node = TRUE
-	display_name = "Basic Tools"
-	description = "Basic mechanical, electronic, surgical and botanical tools."
-	design_ids = list("screwdriver", "wrench", "wirecutters", "crowbar", "multitool", "welding_tool", "tscanner", "analyzer", "cable_coil", "pipe_painter", "airlock_painter", "scalpel", "circular_saw", "surgicaldrill", "retractor", "cautery", "hemostat", "surgical_drapes", "syringe", "cultivator", "plant_analyzer", "shovel", "spade", "hatchet",  "mop", "plunger")
-
-/////////////////////////Biotech/////////////////////////
-/datum/techweb_node/biotech
-	id = "biotech"
-	display_name = "Biological Technology"
-	description = "What makes us tick."	//the MC, silly!
-	prereq_ids = list("base")
-	design_ids = list("chem_heater", "chem_master", "chem_dispenser", "pandemic", "defibrillator", "defibmount", "operating", "soda_dispenser", "beer_dispenser", "healthanalyzer", "medigel","genescanner", "med_spray_bottle", "chem_pack", "blood_pack", "medical_kiosk")
-	research_costs = list(TECHWEB_POINT_TYPE_GENERIC = 2500)
-	export_price = 5000
-
-/datum/techweb_node/adv_biotech
-	id = "adv_biotech"
-	display_name = "Advanced Biotechnology"
-	description = "Advanced Biotechnology"
-	prereq_ids = list("biotech")
-	design_ids = list("piercesyringe", "crewpinpointer", "smoke_machine", "plasmarefiller", "limbgrower", "meta_beaker", "healthanalyzer_advanced", "harvester", "holobarrier_med", "detective_scanner", "defibrillator_compact")
-	research_costs = list(TECHWEB_POINT_TYPE_GENERIC = 2500)
-	export_price = 5000
-
-/datum/techweb_node/bio_process
-	id = "bio_process"
-	display_name = "Biological Processing"
-	description = "From slimes to kitchens."
-	prereq_ids = list("biotech")
-	design_ids = list("smartfridge", "gibber", "deepfryer", "monkey_recycler", "processor", "gibber", "microwave", "reagentgrinder", "dish_drive", "fat_sucker")
-	research_costs = list(TECHWEB_POINT_TYPE_GENERIC = 2500)
-	export_price = 5000
-
-/////////////////////////Advanced Surgery/////////////////////////
-/datum/techweb_node/imp_wt_surgery
-	id = "imp_wt_surgery"
-	display_name = "Improved Wound-Tending Surgery"
-	description = "Who would have known being more gentle with a hemostat decreases patient pain?"
-	prereq_ids = list("biotech")
-	design_ids = list("surgery_heal_brute_upgrade","surgery_heal_burn_upgrade")
-	research_costs = list(TECHWEB_POINT_TYPE_GENERIC = 1000)
-	export_price = 1000
-
-
-/datum/techweb_node/adv_surgery
-	id = "adv_surgery"
-	display_name = "Advanced Surgery"
-	description = "When simple medicine doesn't cut it."
-	prereq_ids = list("imp_wt_surgery")
-	design_ids = list("surgery_lobotomy", "surgery_heal_brute_upgrade_femto", "surgery_heal_burn_upgrade_femto","surgery_heal_combo", "surgery_revival","surgery_adv_dissection")
-	research_costs = list(TECHWEB_POINT_TYPE_GENERIC = 1500)
-	export_price = 4000
-
-/datum/techweb_node/exp_surgery
-	id = "exp_surgery"
-	display_name = "Experimental Surgery"
-	description = "When evolution isn't fast enough."
-	prereq_ids = list("adv_surgery")
-	design_ids = list("surgery_pacify","surgery_vein_thread","surgery_muscled_veins","surgery_nerve_splice","surgery_nerve_ground","surgery_ligament_hook","surgery_ligament_reinforcement","surgery_viral_bond", "surgery_heal_combo_upgrade", "surgery_exp_dissection")
-	research_costs = list(TECHWEB_POINT_TYPE_GENERIC = 5000)
-	export_price = 5000
-
-/datum/techweb_node/alien_surgery
-	id = "alien_surgery"
-	display_name = "Alien Surgery"
-	description = "Abductors did nothing wrong."
-	prereq_ids = list("exp_surgery", "alientech")
-	design_ids = list("surgery_brainwashing","surgery_zombie","surgery_heal_combo_upgrade_femto", "surgery_ext_dissection")
-	research_costs = list(TECHWEB_POINT_TYPE_GENERIC = 10000)
-	export_price = 5000
-
-/////////////////////////data theory tech/////////////////////////
-/datum/techweb_node/datatheory //Computer science
-	id = "datatheory"
-	display_name = "Data Theory"
-	description = "Big Data, in space!"
-	prereq_ids = list("base")
-	research_costs = list(TECHWEB_POINT_TYPE_GENERIC = 2500)
-	export_price = 5000
-
-
-/////////////////////////engineering tech/////////////////////////
-/datum/techweb_node/engineering
-	id = "engineering"
-	display_name = "Industrial Engineering"
-	description = "A refresher course on modern engineering technology."
-	prereq_ids = list("base")
-	design_ids = list("solarcontrol", "recharger", "powermonitor", "rped", "pacman", "adv_capacitor", "adv_scanning", "emitter", "high_cell", "adv_matter_bin", "scanner_gate",
-	"atmosalerts", "atmos_control", "recycler", "autolathe", "high_micro_laser", "nano_mani", "mesons", "welding_goggles", "thermomachine", "rad_collector", "tesla_coil", "grounding_rod",
-	"apc_control", "cell_charger", "power control", "airlock_board", "firelock_board", "airalarm_electronics", "firealarm_electronics", "cell_charger", "stack_console", "stack_machine",
-	"oxygen_tank", "plasma_tank", "emergency_oxygen", "emergency_oxygen_engi", "plasmaman_tank_belt")
-	research_costs = list(TECHWEB_POINT_TYPE_GENERIC = 7500)
-	export_price = 5000
-
-/datum/techweb_node/adv_engi
-	id = "adv_engi"
-	display_name = "Advanced Engineering"
-	description = "Pushing the boundaries of physics, one chainsaw-fist at a time."
-	prereq_ids = list("engineering", "emp_basic")
-	design_ids = list("engine_goggles", "magboots", "forcefield_projector", "weldingmask")
-	research_costs = list(TECHWEB_POINT_TYPE_GENERIC = 2500)
-	export_price = 5000
-
-/datum/techweb_node/anomaly
-	id = "anomaly_research"
-	display_name = "Anomaly Research"
-	description = "Unlock the potential of the mysterious anomalies that appear on station."
-	prereq_ids = list("adv_engi", "practical_bluespace")
-	design_ids = list("reactive_armour", "anomaly_neutralizer")
-	research_costs = list(TECHWEB_POINT_TYPE_GENERIC = 5000)
-	export_price = 5000
-
-/datum/techweb_node/high_efficiency
-	id = "high_efficiency"
-	display_name = "High Efficiency Parts"
-	description = "Finely-tooled manufacturing techniques allowing for picometer-perfect precision levels."
-	prereq_ids = list("engineering", "datatheory")
-	design_ids = list("pico_mani", "super_matter_bin")
-	research_costs = list(TECHWEB_POINT_TYPE_GENERIC = 7500)
-	export_price = 5000
-
-/datum/techweb_node/adv_power
-	id = "adv_power"
-	display_name = "Advanced Power Manipulation"
-	description = "How to get more zap."
-	prereq_ids = list("engineering")
-	design_ids = list("smes", "super_cell", "hyper_cell", "super_capacitor", "superpacman", "mrspacman", "power_turbine", "power_turbine_console", "power_compressor", "circulator", "teg")
-	research_costs = list(TECHWEB_POINT_TYPE_GENERIC = 2500)
-	export_price = 5000
-
-/////////////////////////Bluespace tech/////////////////////////
-/datum/techweb_node/bluespace_basic //Bluespace-memery
-	id = "bluespace_basic"
-	display_name = "Basic Bluespace Theory"
-	description = "Basic studies into the mysterious alternate dimension known as bluespace."
-	prereq_ids = list("base")
-	design_ids = list("beacon", "xenobioconsole", "telesci_gps", "bluespace_crystal")
-	research_costs = list(TECHWEB_POINT_TYPE_GENERIC = 2500)
-	export_price = 5000
-
-/datum/techweb_node/bluespace_travel
-	id = "bluespace_travel"
-	display_name = "Bluespace Travel"
-	description = "Application of Bluespace for static teleportation technology."
-	prereq_ids = list("practical_bluespace")
-	design_ids = list("tele_station", "tele_hub", "teleconsole", "quantumpad", "launchpad", "launchpad_console", "bluespace_pod")
-	research_costs = list(TECHWEB_POINT_TYPE_GENERIC = 5000)
-	export_price = 5000
-
-/datum/techweb_node/micro_bluespace
-	id = "micro_bluespace"
-	display_name = "Miniaturized Bluespace Research"
-	description = "Extreme reduction in space required for bluespace engines, leading to portable bluespace technology."
-	prereq_ids = list("bluespace_travel", "practical_bluespace", "high_efficiency")
-	design_ids = list("bluespace_matter_bin", "femto_mani", "bluespacebodybag", "triphasic_scanning", "quantum_keycard", "wormholeprojector", "swapper")
-	research_costs = list(TECHWEB_POINT_TYPE_GENERIC = 10000)
-	export_price = 5000
-
-/datum/techweb_node/advanced_bluespace
-	id = "bluespace_storage"
-	display_name = "Advanced Bluespace Storage"
-	description = "With the use of bluespace we can create even more advanced storage devices than we could have ever done"
-	prereq_ids = list("micro_bluespace", "janitor")
-	design_ids = list("bag_holding")
-	research_costs = list(TECHWEB_POINT_TYPE_GENERIC = 5000)
-	export_price = 3000
-
-/datum/techweb_node/practical_bluespace
-	id = "practical_bluespace"
-	display_name = "Applied Bluespace Research"
-	description = "Using bluespace to make things faster and better."
-	prereq_ids = list("bluespace_basic", "engineering")
-	design_ids = list("bs_rped","minerbag_holding", "bluespacebeaker", "bluespacesyringe", "phasic_scanning", "roastingstick", "ore_silo")
-	research_costs = list(TECHWEB_POINT_TYPE_GENERIC = 5000)
-	export_price = 5000
-
-/datum/techweb_node/bluespace_power
-	id = "bluespace_power"
-	display_name = "Bluespace Power Technology"
-	description = "Even more powerful.. power!"
-	prereq_ids = list("adv_power", "practical_bluespace")
-	design_ids = list("bluespace_cell", "quadratic_capacitor")
-	research_costs = list(TECHWEB_POINT_TYPE_GENERIC = 2500)
-	export_price = 5000
-
-/datum/techweb_node/regulated_bluespace
-	id = "regulated_bluespace"
-	display_name = "Regulated Bluespace Research"
-	description = "Bluespace technology using stable and balanced procedures. Required by galactic convention for public use."
-	prereq_ids = list("base")
-	design_ids = list("spaceship_navigation_beacon")
-	research_costs = list(TECHWEB_POINT_TYPE_GENERIC = 2500)
-	export_price = 2500
-
-/datum/techweb_node/unregulated_bluespace
-	id = "unregulated_bluespace"
-	display_name = "Unregulated Bluespace Research"
-	description = "Bluespace technology using unstable or unbalanced procedures, prone to damaging the fabric of bluespace. Outlawed by galactic conventions."
-	prereq_ids = list("bluespace_travel", "syndicate_basic")
-	design_ids = list("desynchronizer")
-	research_costs = list(TECHWEB_POINT_TYPE_GENERIC = 2500)
-	export_price = 2500
-
-
-/////////////////////////plasma tech/////////////////////////
-/datum/techweb_node/basic_plasma
-	id = "basic_plasma"
-	display_name = "Basic Plasma Research"
-	description = "Research into the mysterious and dangerous substance, plasma."
-	prereq_ids = list("engineering")
-	design_ids = list("mech_generator")
-	research_costs = list(TECHWEB_POINT_TYPE_GENERIC = 2500)
-	export_price = 5000
-
-/datum/techweb_node/adv_plasma
-	id = "adv_plasma"
-	display_name = "Advanced Plasma Research"
-	description = "Research on how to fully exploit the power of plasma."
-	prereq_ids = list("basic_plasma")
-	design_ids = list("mech_plasma_cutter")
-	research_costs = list(TECHWEB_POINT_TYPE_GENERIC = 2500)
-	export_price = 5000
-
-/////////////////////////robotics tech/////////////////////////
-/datum/techweb_node/robotics
-	id = "robotics"
-	display_name = "Basic Robotics Research"
-	description = "Programmable machines that make our lives lazier."
-	prereq_ids = list("base")
-	design_ids = list("paicard")
-	research_costs = list(TECHWEB_POINT_TYPE_GENERIC = 2500)
-	export_price = 5000
-
-/datum/techweb_node/adv_robotics
-	id = "adv_robotics"
-	display_name = "Advanced Robotics Research"
-	description = "It can even do the dishes!"
-	prereq_ids = list("robotics")
-	design_ids = list("borg_upgrade_diamonddrill", "borg_upgrade_trashofholding", "borg_upgrade_advancedmop")
-	research_costs = list(TECHWEB_POINT_TYPE_GENERIC = 2500)
-	export_price = 5000
-
-/datum/techweb_node/neural_programming
-	id = "neural_programming"
-	display_name = "Neural Programming"
-	description = "Study into networks of processing units that mimic our brains."
-	prereq_ids = list("biotech", "datatheory")
-	research_costs = list(TECHWEB_POINT_TYPE_GENERIC = 2500)
-	export_price = 5000
-
-/datum/techweb_node/posibrain
-	id = "posibrain"
-	display_name = "Positronic Brain"
-	description = "Applied usage of neural technology allowing for autonomous AI units based on special metallic cubes with conductive and processing circuits."
-	prereq_ids = list("neural_programming")
-	design_ids = list("mmi_posi")
-	research_costs = list(TECHWEB_POINT_TYPE_GENERIC = 2500)
-	export_price = 5000
-
-/datum/techweb_node/cyborg_upg_util
-	id = "cyborg_upg_util"
-	display_name = "Cyborg Upgrades: Utility"
-	description = "Utility upgrades for cyborgs."
-	prereq_ids = list("engineering")
-	design_ids = list("borg_upgrade_holding", "borg_upgrade_lavaproof", "borg_upgrade_thrusters", "borg_upgrade_selfrepair", "borg_upgrade_expand")
-	research_costs = list(TECHWEB_POINT_TYPE_GENERIC = 2000)
-	export_price = 5000
-
-/datum/techweb_node/cyborg_upg_engi
-	id = "cyborg_upg_engi"
-	display_name = "Cyborg Upgrades: Engineering"
-	description = "Engineering upgrades for cyborgs."
-	prereq_ids = list("engineering")
-	design_ids = list("borg_upgrade_rped", "borg_upgrade_circuitapp")
-	research_costs = list(TECHWEB_POINT_TYPE_GENERIC = 2000)
-	export_price = 5000
-
-/datum/techweb_node/cyborg_upg_med
-	id = "cyborg_upg_med"
-	display_name = "Cyborg Upgrades: Medical"
-	description = "Medical upgrades for cyborgs."
-	prereq_ids = list("adv_biotech")
-	design_ids = list("borg_upgrade_defibrillator", "borg_upgrade_piercinghypospray", "borg_upgrade_expandedsynthesiser", "borg_upgrade_pinpointer", "borg_upgrade_surgicalprocessor", "borg_upgrade_beakerapp")
-	research_costs = list(TECHWEB_POINT_TYPE_GENERIC = 2000)
-	export_price = 5000
-
-/datum/techweb_node/cyborg_upg_combat
-	id = "cyborg_upg_combat"
-	display_name = "Cyborg Upgrades: Combat"
-	description = "Military grade upgrades for cyborgs."
-	prereq_ids = list("adv_robotics", "adv_engi" , "weaponry")
-	design_ids = list("borg_upgrade_disablercooler")
-	research_costs = list(TECHWEB_POINT_TYPE_GENERIC = 5000)
-	export_price = 5000
-
-/datum/techweb_node/ai
-	id = "ai"
-	display_name = "Artificial Intelligence"
-	description = "AI unit research."
-	prereq_ids = list("robotics", "posibrain")
-	design_ids = list("aifixer", "aicore", "safeguard_module", "onehuman_module", "protectstation_module", "quarantine_module", "oxygen_module", "freeform_module",
-	"reset_module", "purge_module", "remove_module", "freeformcore_module", "asimov_module", "paladin_module", "tyrant_module", "overlord_module", "corporate_module",
-	"default_module", "borg_ai_control", "mecha_tracking_ai_control", "aiupload", "intellicard")
-	research_costs = list(TECHWEB_POINT_TYPE_GENERIC = 2500)
-	export_price = 5000
-
-/////////////////////////EMP tech/////////////////////////
-/datum/techweb_node/emp_basic //EMP tech for some reason
-	id = "emp_basic"
-	display_name = "Electromagnetic Theory"
-	description = "Study into usage of frequencies in the electromagnetic spectrum."
-	prereq_ids = list("base")
-	design_ids = list("holosign", "holosignsec", "holosignengi", "holosignatmos", "inducer", "tray_goggles", "holopad")
-	research_costs = list(TECHWEB_POINT_TYPE_GENERIC = 2500)
-	export_price = 5000
-
-/datum/techweb_node/emp_adv
-	id = "emp_adv"
-	display_name = "Advanced Electromagnetic Theory"
-	description = "Determining whether reversing the polarity will actually help in a given situation."
-	prereq_ids = list("emp_basic")
-	design_ids = list("ultra_micro_laser")
-	research_costs = list(TECHWEB_POINT_TYPE_GENERIC = 3000)
-	export_price = 5000
-
-/datum/techweb_node/emp_super
-	id = "emp_super"
-	display_name = "Quantum Electromagnetic Technology"	//bs
-	description = "Even better electromagnetic technology."
-	prereq_ids = list("emp_adv")
-	design_ids = list("quadultra_micro_laser")
-	research_costs = list(TECHWEB_POINT_TYPE_GENERIC = 3000)
-	export_price = 5000
-
-/////////////////////////Clown tech/////////////////////////
-/datum/techweb_node/clown
-	id = "clown"
-	display_name = "Clown Technology"
-	description = "Honk?!"
-	prereq_ids = list("base")
-	design_ids = list("air_horn", "honker_main", "honker_peri", "honker_targ", "honk_chassis", "honk_head", "honk_torso", "honk_left_arm", "honk_right_arm",
-	"honk_left_leg", "honk_right_leg", "mech_banana_mortar", "mech_mousetrap_mortar", "mech_honker", "mech_punching_face", "implant_trombone", "borg_transform_clown")
-	research_costs = list(TECHWEB_POINT_TYPE_GENERIC = 2500)
-	export_price = 5000
-
-////////////////////////Computer tech////////////////////////
-/datum/techweb_node/comptech
-	id = "comptech"
-	display_name = "Computer Consoles"
-	description = "Computers and how they work."
-	prereq_ids = list("datatheory")
-	design_ids = list("cargo", "cargorequest", "libraryconsole", "mining", "crewconsole", "rdcamera", "comconsole", "idcard","idcardconsole", "seccamera")
-	research_costs = list(TECHWEB_POINT_TYPE_GENERIC = 2000)
-	export_price = 5000
-
-/datum/techweb_node/computer_hardware_basic				//Modular computers are shitty and nearly useless so until someone makes them actually useful this can be easy to get.
-	id = "computer_hardware_basic"
-	display_name = "Computer Hardware"
-	description = "How computer hardware are made."
-	prereq_ids = list("comptech")
-	research_costs = list(TECHWEB_POINT_TYPE_GENERIC = 1000)  //they are really shitty
-	export_price = 2000
-	design_ids = list("hdd_basic", "hdd_advanced", "hdd_super", "hdd_cluster", "ssd_small", "ssd_micro", "netcard_basic", "netcard_advanced", "netcard_wired",
-	"portadrive_basic", "portadrive_advanced", "portadrive_super", "cardslot", "aislot", "miniprinter", "APClink", "bat_control", "bat_normal", "bat_advanced",
-	"bat_super", "bat_micro", "bat_nano", "cpu_normal", "pcpu_normal", "cpu_small", "pcpu_small")
-
-/datum/techweb_node/computer_board_gaming
-	id = "computer_board_gaming"
-	display_name = "Arcade Games"
-	description = "For the slackers on the station."
-	prereq_ids = list("comptech")
-	design_ids = list("arcade_battle", "arcade_orion", "slotmachine")
-	research_costs = list(TECHWEB_POINT_TYPE_GENERIC = 1000)
-	export_price = 2000
-
-/datum/techweb_node/comp_recordkeeping
-	id = "comp_recordkeeping"
-	display_name = "Computerized Recordkeeping"
-	description = "Organized record databases and how they're used."
-	prereq_ids = list("comptech")
-	design_ids = list("secdata", "med_data", "prisonmanage", "vendor", "automated_announcement")
-	research_costs = list(TECHWEB_POINT_TYPE_GENERIC = 1000)
-	export_price = 2000
-
-/datum/techweb_node/telecomms
-	id = "telecomms"
-	display_name = "Telecommunications Technology"
-	description = "Subspace transmission technology for near-instant communications devices."
-	prereq_ids = list("comptech", "bluespace_basic")
-	research_costs = list(TECHWEB_POINT_TYPE_GENERIC = 2500)
-	export_price = 5000
-	design_ids = list("s-receiver", "s-bus", "s-broadcaster", "s-processor", "s-hub", "s-server", "s-relay", "comm_monitor", "comm_server",
-	"s-ansible", "s-filter", "s-amplifier", "ntnet_relay", "s-treatment", "s-analyzer", "s-crystal", "s-transmitter", "s-messaging")
-
-/datum/techweb_node/integrated_HUDs
-	id = "integrated_HUDs"
-	display_name = "Integrated HUDs"
-	description = "The usefulness of computerized records, projected straight onto your eyepiece!"
-	prereq_ids = list("comp_recordkeeping", "emp_basic")
-	design_ids = list("health_hud", "security_hud", "diagnostic_hud", "scigoggles")
-	research_costs = list(TECHWEB_POINT_TYPE_GENERIC = 1500)
-	export_price = 5000
-
-/datum/techweb_node/NVGtech
-	id = "NVGtech"
-	display_name = "Night Vision Technology"
-	description = "Allows seeing in the dark without actual light!"
-	prereq_ids = list("integrated_HUDs", "adv_engi", "emp_adv")
-	design_ids = list("health_hud_night", "security_hud_night", "diagnostic_hud_night", "night_visision_goggles", "nvgmesons")
-	research_costs = list(TECHWEB_POINT_TYPE_GENERIC = 5000)
-	export_price = 5000
-
-////////////////////////Medical////////////////////////
-/datum/techweb_node/cloning
-	id = "cloning"
-	display_name = "Genetic Engineering"
-	description = "We have the technology to make him."
-	prereq_ids = list("biotech")
-	design_ids = list("clonecontrol", "clonepod", "clonescanner", "scan_console", "cloning_disk")
-	research_costs = list(TECHWEB_POINT_TYPE_GENERIC = 2500)
-	export_price = 5000
-
-/datum/techweb_node/cryotech
-	id = "cryotech"
-	display_name = "Cryostasis Technology"
-	description = "Smart freezing of objects to preserve them!"
-	prereq_ids = list("adv_engi", "biotech")
-	design_ids = list("splitbeaker", "noreactsyringe", "cryotube", "cryo_Grenade", "stasis")
-	research_costs = list(TECHWEB_POINT_TYPE_GENERIC = 2000)
-	export_price = 4000
-
-/datum/techweb_node/subdermal_implants
-	id = "subdermal_implants"
-	display_name = "Subdermal Implants"
-	description = "Electronic implants buried beneath the skin."
-	prereq_ids = list("biotech")
-	design_ids = list("implanter", "implantcase", "implant_chem", "implant_tracking", "locator", "c38_trac")
-	research_costs = list(TECHWEB_POINT_TYPE_GENERIC = 2500)
-	export_price = 5000
-
-/datum/techweb_node/cyber_organs
-	id = "cyber_organs"
-	display_name = "Cybernetic Organs"
-	description = "We have the technology to rebuild him."
-	prereq_ids = list("adv_biotech")
-	design_ids = list("cybernetic_ears", "cybernetic_heart", "cybernetic_liver", "cybernetic_lungs")
-	research_costs = list(TECHWEB_POINT_TYPE_GENERIC = 1000)
-	export_price = 5000
-
-/datum/techweb_node/cyber_organs_upgraded
-	id = "cyber_organs_upgraded"
-	display_name = "Upgraded Cybernetic Organs"
-	description = "We have the technology to upgrade him."
-	prereq_ids = list("cyber_organs")
-	design_ids = list("cybernetic_ears_u", "cybernetic_heart_u", "cybernetic_liver_u", "cybernetic_lungs_u")
-	research_costs = list(TECHWEB_POINT_TYPE_GENERIC = 1500)
-	export_price = 5000
-
-/datum/techweb_node/cyber_implants
-	id = "cyber_implants"
-	display_name = "Cybernetic Implants"
-	description = "Electronic implants that improve humans."
-	prereq_ids = list("adv_biotech", "datatheory")
-	design_ids = list("ci-nutriment", "ci-breather", "ci-gloweyes", "ci-welding", "ci-medhud", "ci-sechud", "ci-diaghud")
-	research_costs = list(TECHWEB_POINT_TYPE_GENERIC = 2500)
-	export_price = 5000
-
-/datum/techweb_node/adv_cyber_implants
-	id = "adv_cyber_implants"
-	display_name = "Advanced Cybernetic Implants"
-	description = "Upgraded and more powerful cybernetic implants."
-	prereq_ids = list("neural_programming", "cyber_implants","integrated_HUDs")
-	design_ids = list("ci-toolset", "ci-surgery", "ci-reviver", "ci-nutrimentplus")
-	research_costs = list(TECHWEB_POINT_TYPE_GENERIC = 2500)
-	export_price = 5000
-
-/datum/techweb_node/combat_cyber_implants
-	id = "combat_cyber_implants"
-	display_name = "Combat Cybernetic Implants"
-	description = "Military grade combat implants to improve performance."
-	prereq_ids = list("adv_cyber_implants","weaponry","NVGtech","high_efficiency")
-	design_ids = list("ci-xray", "ci-thermals", "ci-antidrop", "ci-antistun", "ci-thrusters")
-	research_costs = list(TECHWEB_POINT_TYPE_GENERIC = 2500)
-	export_price = 5000
-
-////////////////////////Tools////////////////////////
-
-/datum/techweb_node/basic_mining
-	id = "basic_mining"
-	display_name = "Mining Technology"
-	description = "Better than Efficiency V."
-	prereq_ids = list("engineering", "basic_plasma")
-	design_ids = list("drill", "superresonator", "triggermod", "damagemod", "cooldownmod", "rangemod", "ore_redemption", "mining_equipment_vendor", "cargoexpress", "plasmacutter")//e a r l y    g a  m e)
-	research_costs = list(TECHWEB_POINT_TYPE_GENERIC = 2500)
-	export_price = 5000
-
-/datum/techweb_node/adv_mining
-	id = "adv_mining"
-	display_name = "Advanced Mining Technology"
-	description = "Efficiency Level 127"	//dumb mc references
-	prereq_ids = list("basic_mining", "adv_engi", "adv_power", "adv_plasma")
-	design_ids = list("drill_diamond", "jackhammer", "hypermod", "plasmacutter_adv")
-	research_costs = list(TECHWEB_POINT_TYPE_GENERIC = 2500)
-	export_price = 5000
-
-/datum/techweb_node/janitor
-	id = "janitor"
-	display_name = "Advanced Sanitation Technology"
-	description = "Clean things better, faster, stronger, and harder!"
-	prereq_ids = list("adv_engi")
-	design_ids = list("advmop", "buffer", "blutrash", "light_replacer", "spraybottle", "beartrap")
-	research_costs = list(TECHWEB_POINT_TYPE_GENERIC = 2500)
-	export_price = 5000
-
-/datum/techweb_node/botany
-	id = "botany"
-	display_name = "Botanical Engineering"
-	description = "Botanical tools"
-	prereq_ids = list("adv_engi", "biotech")
-	design_ids = list("diskplantgene", "portaseeder", "plantgenes", "flora_gun", "hydro_tray", "biogenerator", "seed_extractor")
-	research_costs = list(TECHWEB_POINT_TYPE_GENERIC = 2500)
-	export_price = 5000
-
-/datum/techweb_node/exp_tools
-	id = "exp_tools"
-	display_name = "Experimental Tools"
-	description = "Highly advanced tools."
-	design_ids = list("exwelder", "jawsoflife", "handdrill", "laserscalpel", "mechanicalpinches", "searingtool")
-	prereq_ids = list("adv_engi")
-	research_costs = list(TECHWEB_POINT_TYPE_GENERIC = 2500)
-	export_price = 5000
-
-/datum/techweb_node/sec_basic
-	id = "sec_basic"
-	display_name = "Basic Security Equipment"
-	description = "Standard equipment used by security."
-	design_ids = list("seclite", "pepperspray", "bola_energy", "zipties", "evidencebag")
-	prereq_ids = list("base")
-	research_costs = list(TECHWEB_POINT_TYPE_GENERIC = 1000)
-	export_price = 5000
-
-/datum/techweb_node/rcd_upgrade
-	id = "rcd_upgrade"
-	display_name = "RCD designs upgrade"
-	description = "Unlocks new RCD designs."
-	design_ids = list("rcd_upgrade_frames", "rcd_upgrade_simple_circuits")
-	prereq_ids = list("adv_engi")
-	research_costs = list(TECHWEB_POINT_TYPE_GENERIC = 2500)
-	export_price = 5000
-
-/datum/techweb_node/adv_rcd_upgrade
-	id = "adv_rcd_upgrade"
-	display_name = "Advanced RCD designs upgrade"
-	description = "Unlocks new RCD designs."
-	design_ids = list("rcd_upgrade_silo_link")
-	prereq_ids = list("rcd_upgrade", "bluespace_travel")
-	research_costs = list(TECHWEB_POINT_TYPE_GENERIC = 25000)
-	export_price = 5000
-
-/////////////////////////weaponry tech/////////////////////////
-/datum/techweb_node/weaponry
-	id = "weaponry"
-	display_name = "Weapon Development Technology"
-	description = "Our researchers have found new ways to weaponize just about everything now."
-	prereq_ids = list("engineering")
-	design_ids = list("pin_testing", "tele_shield")
-	research_costs = list(TECHWEB_POINT_TYPE_GENERIC = 10000)
-	export_price = 5000
-
-/datum/techweb_node/adv_weaponry
-	id = "adv_weaponry"
-	display_name = "Advanced Weapon Development Technology"
-	description = "Our weapons are breaking the rules of reality by now."
-	prereq_ids = list("adv_engi", "weaponry")
-	design_ids = list("pin_loyalty")
-	research_costs = list(TECHWEB_POINT_TYPE_GENERIC = 10000)
-	export_price = 5000
-
-/datum/techweb_node/electric_weapons
-	id = "electronic_weapons"
-	display_name = "Electric Weapons"
-	description = "Weapons using electric technology"
-	prereq_ids = list("weaponry", "adv_power"  , "emp_basic")
-	design_ids = list("stunrevolver", "ioncarbine")
-	research_costs = list(TECHWEB_POINT_TYPE_GENERIC = 2500)
-	export_price = 5000
-
-/datum/techweb_node/radioactive_weapons
-	id = "radioactive_weapons"
-	display_name = "Radioactive Weaponry"
-	description = "Weapons using radioactive technology."
-	prereq_ids = list("adv_engi", "adv_weaponry")
-	design_ids = list("nuclear_gun")
-	research_costs = list(TECHWEB_POINT_TYPE_GENERIC = 2500)
-	export_price = 5000
-
-/datum/techweb_node/medical_weapons
-	id = "medical_weapons"
-	display_name = "Medical Weaponry"
-	description = "Weapons using medical technology."
-	prereq_ids = list("adv_biotech", "weaponry")
-	design_ids = list("rapidsyringe")
-	research_costs = list(TECHWEB_POINT_TYPE_GENERIC = 2500)
-	export_price = 5000
-
-/datum/techweb_node/beam_weapons
-	id = "beam_weapons"
-	display_name = "Beam Weaponry"
-	description = "Various basic beam weapons"
-	prereq_ids = list("adv_weaponry")
-	design_ids = list("temp_gun", "xray_laser")
-	research_costs = list(TECHWEB_POINT_TYPE_GENERIC = 2500)
-	export_price = 5000
-
-/datum/techweb_node/adv_beam_weapons
-	id = "adv_beam_weapons"
-	display_name = "Advanced Beam Weaponry"
-	description = "Various advanced beam weapons"
-	prereq_ids = list("beam_weapons")
-	design_ids = list("beamrifle")
-	research_costs = list(TECHWEB_POINT_TYPE_GENERIC = 2500)
-	export_price = 5000
-
-/datum/techweb_node/explosive_weapons
-	id = "explosive_weapons"
-	display_name = "Explosive & Pyrotechnical Weaponry"
-	description = "If the light stuff just won't do it."
-	prereq_ids = list("adv_weaponry")
-	design_ids = list("large_Grenade", "pyro_Grenade", "adv_Grenade")
-	research_costs = list(TECHWEB_POINT_TYPE_GENERIC = 2500)
-	export_price = 5000
-
-/datum/techweb_node/ballistic_weapons
-	id = "ballistic_weapons"
-	display_name = "Ballistic Weaponry"
-	description = "This isn't research.. This is reverse-engineering!"
-	prereq_ids = list("weaponry")
-	design_ids = list("mag_oldsmg", "mag_oldsmg_ap", "mag_oldsmg_ic")
-	research_costs = list(TECHWEB_POINT_TYPE_GENERIC = 2500)
-	export_price = 5000
-
-/datum/techweb_node/exotic_ammo
-	id = "exotic_ammo"
-	display_name = "Exotic Ammunition"
-	description = "They won't know what hit em."
-	prereq_ids = list("adv_weaponry", "medical_weapons")
-	design_ids = list("techshotshell", "c38_hotshot", "c38_iceblox", "shotgundartcryostasis")
-	research_costs = list(TECHWEB_POINT_TYPE_GENERIC = 2500)
-	export_price = 5000
-
-/datum/techweb_node/gravity_gun
-	id = "gravity_gun"
-	display_name = "One-point Bluespace-gravitational Manipulator"
-	description = "Fancy wording for gravity gun."
-	prereq_ids = list("adv_weaponry", "bluespace_travel")
-	design_ids = list("gravitygun", "mech_gravcatapult")
-	research_costs = list(TECHWEB_POINT_TYPE_GENERIC = 2500)
-	export_price = 5000
-
-////////////////////////mech technology////////////////////////
-/datum/techweb_node/adv_mecha
-	id = "adv_mecha"
-	display_name = "Advanced Exosuits"
-	description = "For when you just aren't Gundam enough."
-	prereq_ids = list("adv_robotics")
-	design_ids = list("mech_repair_droid")
-	research_costs = list(TECHWEB_POINT_TYPE_GENERIC = 2500)
-	export_price = 5000
-
-/datum/techweb_node/odysseus
-	id = "mecha_odysseus"
-	display_name = "EXOSUIT: Odysseus"
-	description = "Odysseus exosuit designs"
-	prereq_ids = list("base")
-	design_ids = list("odysseus_chassis", "odysseus_torso", "odysseus_head", "odysseus_left_arm", "odysseus_right_arm" ,"odysseus_left_leg", "odysseus_right_leg",
-	"odysseus_main", "odysseus_peri")
-	research_costs = list(TECHWEB_POINT_TYPE_GENERIC = 2500)
-	export_price = 5000
-
-/datum/techweb_node/gygax
-	id = "mech_gygax"
-	display_name = "EXOSUIT: Gygax"
-	description = "Gygax exosuit designs"
-	prereq_ids = list("adv_mecha", "weaponry")
-	design_ids = list("gygax_chassis", "gygax_torso", "gygax_head", "gygax_left_arm", "gygax_right_arm", "gygax_left_leg", "gygax_right_leg", "gygax_main",
-	"gygax_peri", "gygax_targ", "gygax_armor")
-	research_costs = list(TECHWEB_POINT_TYPE_GENERIC = 2500)
-	export_price = 5000
-
-/datum/techweb_node/durand
-	id = "mech_durand"
-	display_name = "EXOSUIT: Durand"
-	description = "Durand exosuit designs"
-	prereq_ids = list("adv_mecha", "adv_weaponry")
-	design_ids = list("durand_chassis", "durand_torso", "durand_head", "durand_left_arm", "durand_right_arm", "durand_left_leg", "durand_right_leg", "durand_main",
-	"durand_peri", "durand_targ", "durand_armor")
-	research_costs = list(TECHWEB_POINT_TYPE_GENERIC = 2500)
-	export_price = 5000
-
-/datum/techweb_node/phazon
-	id = "mecha_phazon"
-	display_name = "EXOSUIT: Phazon"
-	description = "Phazon exosuit designs"
-	prereq_ids = list("adv_mecha", "weaponry" , "micro_bluespace")
-	design_ids = list("phazon_chassis", "phazon_torso", "phazon_head", "phazon_left_arm", "phazon_right_arm", "phazon_left_leg", "phazon_right_leg", "phazon_main",
-	"phazon_peri", "phazon_targ", "phazon_armor")
-	research_costs = list(TECHWEB_POINT_TYPE_GENERIC = 2500)
-	export_price = 5000
-
-/datum/techweb_node/adv_mecha_tools
-	id = "adv_mecha_tools"
-	display_name = "Advanced Exosuit Equipment"
-	description = "Tools for high level mech suits"
-	prereq_ids = list("adv_mecha")
-	design_ids = list("mech_rcd")
-	research_costs = list(TECHWEB_POINT_TYPE_GENERIC = 2500)
-	export_price = 5000
-
-/datum/techweb_node/med_mech_tools
-	id = "med_mech_tools"
-	display_name = "Medical Exosuit Equipment"
-	description = "Tools for high level mech suits"
-	prereq_ids = list("adv_biotech")
-	design_ids = list("mech_sleeper", "mech_syringe_gun", "mech_medi_beam")
-	research_costs = list(TECHWEB_POINT_TYPE_GENERIC = 2500)
-	export_price = 5000
-
-/datum/techweb_node/mech_modules
-	id = "adv_mecha_modules"
-	display_name = "Simple Exosuit Modules"
-	description = "An advanced piece of mech weaponry"
-	prereq_ids = list("adv_mecha", "bluespace_power")
-	design_ids = list("mech_energy_relay", "mech_ccw_armor", "mech_proj_armor", "mech_generator_nuclear")
-	research_costs = list(TECHWEB_POINT_TYPE_GENERIC = 2500)
-	export_price = 5000
-
-/datum/techweb_node/mech_scattershot
-	id = "mecha_tools"
-	display_name = "Exosuit Weapon (LBX AC 10 \"Scattershot\")"
-	description = "An advanced piece of mech weaponry"
-	prereq_ids = list("ballistic_weapons")
-	design_ids = list("mech_scattershot", "mech_scattershot_ammo")
-	research_costs = list(TECHWEB_POINT_TYPE_GENERIC = 2500)
-	export_price = 5000
-
-/datum/techweb_node/mech_carbine
-	id = "mech_carbine"
-	display_name = "Exosuit Weapon (FNX-99 \"Hades\" Carbine)"
-	description = "An advanced piece of mech weaponry"
-	prereq_ids = list("ballistic_weapons")
-	design_ids = list("mech_carbine", "mech_carbine_ammo")
-	research_costs = list(TECHWEB_POINT_TYPE_GENERIC = 2500)
-	export_price = 5000
-
-/datum/techweb_node/mech_ion
-	id = "mmech_ion"
-	display_name = "Exosuit Weapon (MKIV Ion Heavy Cannon)"
-	description = "An advanced piece of mech weaponry"
-	prereq_ids = list("electronic_weapons", "emp_adv")
-	design_ids = list("mech_ion")
-	research_costs = list(TECHWEB_POINT_TYPE_GENERIC = 2500)
-	export_price = 5000
-
-/datum/techweb_node/mech_tesla
-	id = "mech_tesla"
-	display_name = "Exosuit Weapon (MKI Tesla Cannon)"
-	description = "An advanced piece of mech weaponry"
-	prereq_ids = list("electronic_weapons", "adv_power")
-	design_ids = list("mech_tesla")
-	research_costs = list(TECHWEB_POINT_TYPE_GENERIC = 2500)
-	export_price = 5000
-
-/datum/techweb_node/mech_laser
-	id = "mech_laser"
-	display_name = "Exosuit Weapon (CH-PS \"Immolator\" Laser)"
-	description = "A basic piece of mech weaponry"
-	prereq_ids = list("beam_weapons")
-	design_ids = list("mech_laser")
-	research_costs = list(TECHWEB_POINT_TYPE_GENERIC = 2500)
-	export_price = 5000
-
-/datum/techweb_node/mech_laser_heavy
-	id = "mech_laser_heavy"
-	display_name = "Exosuit Weapon (CH-LC \"Solaris\" Laser Cannon)"
-	description = "An advanced piece of mech weaponry"
-	prereq_ids = list("adv_beam_weapons")
-	design_ids = list("mech_laser_heavy")
-	research_costs = list(TECHWEB_POINT_TYPE_GENERIC = 2500)
-	export_price = 5000
-
-/datum/techweb_node/mech_disabler
-	id = "mech_disabler"
-	display_name =  "Exosuit Weapon (CH-DS \"Peacemaker\" Mounted Disabler)"
-	description = "A basic piece of mech weaponry"
-	prereq_ids = list("beam_weapons")
-	design_ids = list("mech_disabler")
-	research_costs = list(TECHWEB_POINT_TYPE_GENERIC = 2500)
-	export_price = 5000
-
-/datum/techweb_node/mech_grenade_launcher
-	id = "mech_grenade_launcher"
-	display_name = "Exosuit Weapon (SGL-6 Grenade Launcher)"
-	description = "An advanced piece of mech weaponry"
-	prereq_ids = list("explosive_weapons")
-	design_ids = list("mech_grenade_launcher", "mech_grenade_launcher_ammo")
-	research_costs = list(TECHWEB_POINT_TYPE_GENERIC = 2500)
-	export_price = 5000
-
-/datum/techweb_node/mech_missile_rack
-	id = "mech_missile_rack"
-	display_name = "Exosuit Weapon (BRM-6 Missile Rack)"
-	description = "An advanced piece of mech weaponry"
-	prereq_ids = list("explosive_weapons")
-	design_ids = list("mech_missile_rack", "mech_missile_rack_ammo")
-	research_costs = list(TECHWEB_POINT_TYPE_GENERIC = 2500)
-	export_price = 5000
-
-/datum/techweb_node/clusterbang_launcher
-	id = "clusterbang_launcher"
-	display_name = "Exosuit Module (SOB-3 Clusterbang Launcher)"
-	description = "An advanced piece of mech weaponry"
-	prereq_ids = list("explosive_weapons")
-	design_ids = list("clusterbang_launcher", "clusterbang_launcher_ammo")
-	research_costs = list(TECHWEB_POINT_TYPE_GENERIC = 2500)
-	export_price = 5000
-
-/datum/techweb_node/mech_teleporter
-	id = "mech_teleporter"
-	display_name = "Exosuit Module (Teleporter Module)"
-	description = "An advanced piece of mech Equipment"
-	prereq_ids = list("micro_bluespace")
-	design_ids = list("mech_teleporter")
-	research_costs = list(TECHWEB_POINT_TYPE_GENERIC = 2500)
-	export_price = 5000
-
-/datum/techweb_node/mech_wormhole_gen
-	id = "mech_wormhole_gen"
-	display_name = "Exosuit Module (Localized Wormhole Generator)"
-	description = "An advanced piece of mech weaponry"
-	prereq_ids = list("bluespace_travel")
-	design_ids = list("mech_wormhole_gen")
-	research_costs = list(TECHWEB_POINT_TYPE_GENERIC = 2500)
-	export_price = 5000
-
-/datum/techweb_node/mech_lmg
-	id = "mech_lmg"
-	display_name = "Exosuit Weapon (\"Ultra AC 2\" LMG)"
-	description = "An advanced piece of mech weaponry"
-	prereq_ids = list("ballistic_weapons")
-	design_ids = list("mech_lmg", "mech_lmg_ammo")
-	research_costs = list(TECHWEB_POINT_TYPE_GENERIC = 2500)
-	export_price = 5000
-
-/datum/techweb_node/mech_diamond_drill
-	id = "mech_diamond_drill"
-	display_name =  "Exosuit Diamond Drill"
-	description = "A diamond drill fit for a large exosuit"
-	prereq_ids = list("adv_mining")
-	design_ids = list("mech_diamond_drill")
-	research_costs = list(TECHWEB_POINT_TYPE_GENERIC = 2500)
-	export_price = 5000
-
-/////////////////////////Nanites/////////////////////////
-/datum/techweb_node/nanite_base
-	id = "nanite_base"
-	display_name = "Basic Nanite Programming"
-	description = "The basics of nanite construction and programming."
-	prereq_ids = list("datatheory","robotics")
-	design_ids = list("nanite_disk","nanite_remote","nanite_comm_remote","nanite_scanner",\
-						"nanite_chamber","public_nanite_chamber","nanite_chamber_control","nanite_programmer","nanite_program_hub","nanite_cloud_control",\
-						"relay_nanites", "monitoring_nanites", "access_nanites", "repairing_nanites","sensor_nanite_volume", "repeater_nanites", "relay_repeater_nanites")
-	research_costs = list(TECHWEB_POINT_TYPE_GENERIC = 2500)
-	export_price = 5000
-
-/datum/techweb_node/nanite_smart
-	id = "nanite_smart"
-	display_name = "Smart Nanite Programming"
-	description = "Nanite programs that require nanites to perform complex actions, act independently, roam or seek targets."
-	prereq_ids = list("nanite_base","adv_robotics")
-	design_ids = list("purging_nanites", "metabolic_nanites", "stealth_nanites", "memleak_nanites","sensor_voice_nanites", "voice_nanites")
-	research_costs = list(TECHWEB_POINT_TYPE_GENERIC = 2000)
-	export_price = 4000
-
-/datum/techweb_node/nanite_mesh
-	id = "nanite_mesh"
-	display_name = "Mesh Nanite Programming"
-	description = "Nanite programs that require static structures and membranes."
-	prereq_ids = list("nanite_base","engineering")
-	design_ids = list("hardening_nanites", "refractive_nanites", "cryo_nanites", "conductive_nanites", "shock_nanites", "emp_nanites", "temperature_nanites")
-	research_costs = list(TECHWEB_POINT_TYPE_GENERIC = 2500)
-	export_price = 5000
-
-/datum/techweb_node/nanite_bio
-	id = "nanite_bio"
-	display_name = "Biological Nanite Programming"
-	description = "Nanite programs that require complex biological interaction."
-	prereq_ids = list("nanite_base","biotech")
-	design_ids = list("regenerative_nanites", "bloodheal_nanites", "coagulating_nanites","poison_nanites","flesheating_nanites",\
-					"sensor_crit_nanites","sensor_death_nanites", "sensor_health_nanites", "sensor_damage_nanites")
-	research_costs = list(TECHWEB_POINT_TYPE_GENERIC = 2500)
-	export_price = 5000
-
-/datum/techweb_node/nanite_neural
-	id = "nanite_neural"
-	display_name = "Neural Nanite Programming"
-	description = "Nanite programs affecting nerves and brain matter."
-	prereq_ids = list("nanite_bio")
-	design_ids = list("nervous_nanites", "brainheal_nanites", "paralyzing_nanites", "stun_nanites", "selfscan_nanites")
-	research_costs = list(TECHWEB_POINT_TYPE_GENERIC = 2500)
-	export_price = 5000
-
-/datum/techweb_node/nanite_synaptic
-	id = "nanite_synaptic"
-	display_name = "Synaptic Nanite Programming"
-	description = "Nanite programs affecting mind and thoughts."
-	prereq_ids = list("nanite_neural","neural_programming")
-	design_ids = list("mindshield_nanites", "pacifying_nanites", "blinding_nanites", "sleep_nanites", "mute_nanites", "speech_nanites","hallucination_nanites")
-	research_costs = list(TECHWEB_POINT_TYPE_GENERIC = 2500)
-	export_price = 5000
-
-/datum/techweb_node/nanite_harmonic
-	id = "nanite_harmonic"
-	display_name = "Harmonic Nanite Programming"
-	description = "Nanite programs that require seamless integration between nanites and biology."
-	prereq_ids = list("nanite_bio","nanite_smart","nanite_mesh")
-	design_ids = list("fakedeath_nanites","aggressive_nanites","defib_nanites","regenerative_plus_nanites","brainheal_plus_nanites","purging_plus_nanites","adrenaline_nanites")
-	research_costs = list(TECHWEB_POINT_TYPE_GENERIC = 4000)
-	export_price = 8000
-
-/datum/techweb_node/nanite_combat
-	id = "nanite_military"
-	display_name = "Military Nanite Programming"
-	description = "Nanite programs that perform military-grade functions."
-	prereq_ids = list("nanite_harmonic", "syndicate_basic")
-	design_ids = list("explosive_nanites","pyro_nanites","meltdown_nanites","viral_nanites")
-	research_costs = list(TECHWEB_POINT_TYPE_GENERIC = 7500)
-	export_price = 12500
-
-/datum/techweb_node/nanite_hazard
-	id = "nanite_hazard"
-	display_name = "Hazard Nanite Programs"
-	description = "Extremely advanced Nanite programs with the potential of being extremely dangerous."
-	prereq_ids = list("nanite_harmonic", "alientech")
-	design_ids = list("spreading_nanites","mindcontrol_nanites","mitosis_nanites")
-	research_costs = list(TECHWEB_POINT_TYPE_GENERIC = 10000)
-	export_price = 15000
-
-////////////////////////Alien technology////////////////////////
-/datum/techweb_node/alientech //AYYYYYYYYLMAOO tech
-	id = "alientech"
-	display_name = "Alien Technology"
-	description = "Things used by the greys."
-	prereq_ids = list("biotech","engineering")
-	boost_item_paths = list(/obj/item/gun/energy/alien, /obj/item/scalpel/alien, /obj/item/hemostat/alien, /obj/item/retractor/alien, /obj/item/circular_saw/alien,
-	/obj/item/cautery/alien, /obj/item/surgicaldrill/alien, /obj/item/screwdriver/abductor, /obj/item/wrench/abductor, /obj/item/crowbar/abductor, /obj/item/multitool/abductor,
-	/obj/item/weldingtool/abductor, /obj/item/wirecutters/abductor, /obj/item/circuitboard/machine/abductor, /obj/item/abductor/baton, /obj/item/abductor, /obj/item/gun/energy/shrink_ray)
-	research_costs = list(TECHWEB_POINT_TYPE_GENERIC = 5000)
-	export_price = 20000
-	hidden = TRUE
-	design_ids = list("alienalloy")
-
-/datum/techweb_node/alientech/on_research() //Unlocks the Zeta shuttle for purchase
-		SSshuttle.shuttle_purchase_requirements_met |= SHUTTLE_UNLOCK_ALIENTECH
-
-/datum/techweb_node/alien_bio
-	id = "alien_bio"
-	display_name = "Alien Biological Tools"
-	description = "Advanced biological tools."
-	prereq_ids = list("alientech", "adv_biotech")
-	design_ids = list("alien_scalpel", "alien_hemostat", "alien_retractor", "alien_saw", "alien_drill", "alien_cautery")
-	boost_item_paths = list(/obj/item/gun/energy/alien, /obj/item/scalpel/alien, /obj/item/hemostat/alien, /obj/item/retractor/alien, /obj/item/circular_saw/alien,
-	/obj/item/cautery/alien, /obj/item/surgicaldrill/alien, /obj/item/screwdriver/abductor, /obj/item/wrench/abductor, /obj/item/crowbar/abductor, /obj/item/multitool/abductor,
-	/obj/item/weldingtool/abductor, /obj/item/wirecutters/abductor, /obj/item/circuitboard/machine/abductor, /obj/item/abductor/baton, /obj/item/abductor, /obj/item/gun/energy/shrink_ray)
-	research_costs = list(TECHWEB_POINT_TYPE_GENERIC = 2500)
-	export_price = 20000
-	hidden = TRUE
-
-/datum/techweb_node/alien_engi
-	id = "alien_engi"
-	display_name = "Alien Engineering"
-	description = "Alien engineering tools"
-	prereq_ids = list("alientech", "adv_engi")
-	design_ids = list("alien_wrench", "alien_wirecutters", "alien_screwdriver", "alien_crowbar", "alien_welder", "alien_multitool")
-	boost_item_paths = list(/obj/item/screwdriver/abductor, /obj/item/wrench/abductor, /obj/item/crowbar/abductor, /obj/item/multitool/abductor,
-	/obj/item/weldingtool/abductor, /obj/item/wirecutters/abductor, /obj/item/circuitboard/machine/abductor, /obj/item/abductor/baton, /obj/item/abductor,
-	/obj/item/gun/energy/shrink_ray)
-	research_costs = list(TECHWEB_POINT_TYPE_GENERIC = 2500)
-	export_price = 20000
-	hidden = TRUE
-
-/datum/techweb_node/syndicate_basic
-	id = "syndicate_basic"
-	display_name = "Illegal Technology"
-	description = "Dangerous research used to create dangerous objects."
-	prereq_ids = list("adv_engi", "adv_weaponry", "explosive_weapons")
-	design_ids = list("decloner", "borg_syndicate_module", "ai_cam_upgrade", "suppressor", "largecrossbow", "donksofttoyvendor", "donksoft_refill", "advanced_camera")
-	research_costs = list(TECHWEB_POINT_TYPE_GENERIC = 10000)
-	export_price = 5000
-	hidden = TRUE
-
-/datum/techweb_node/syndicate_basic/New()		//Crappy way of making syndicate gear decon supported until there's another way.
-	. = ..()
-	boost_item_paths = list()
-	for(var/path in GLOB.uplink_items)
-		var/datum/uplink_item/UI = new path
-		if(!UI.item || !UI.illegal_tech)
-			continue
-		boost_item_paths |= UI.item	//allows deconning to unlock.
-
-//Helpers for debugging/balancing the techweb in its entirety!
-/proc/total_techweb_exports()
-	var/list/datum/techweb_node/processing = list()
-	for(var/i in subtypesof(/datum/techweb_node))
-		processing += new i
-	. = 0
-	for(var/i in processing)
-		var/datum/techweb_node/TN = i
-		. += TN.export_price
-
-/proc/total_techweb_points()
-	var/list/datum/techweb_node/processing = list()
-	for(var/i in subtypesof(/datum/techweb_node))
-		processing += new i
-	var/datum/techweb/TW = new
-	TW.research_points = list()
-	for(var/i in processing)
-		var/datum/techweb_node/TN = i
-		TW.add_point_list(TN.research_costs)
-	return TW.research_points
-
-/proc/total_techweb_points_printout()
-	var/list/datum/techweb_node/processing = list()
-	for(var/i in subtypesof(/datum/techweb_node))
-		processing += new i
-	var/datum/techweb/TW = new
-	TW.research_points = list()
-	for(var/i in processing)
-		var/datum/techweb_node/TN = i
-		TW.add_point_list(TN.research_costs)
-	return TW.printout_points()
->>>>>>> 20dd5a0d
+
+//Current rate: 135000 research points in 90 minutes
+
+//Base Nodes
+/datum/techweb_node/base
+	id = "base"
+	starting_node = TRUE
+	display_name = "Basic Research Technology"
+	description = "NT default research technologies."
+	// Default research tech, prevents bricking
+	design_ids = list("basic_matter_bin", "basic_cell", "basic_scanning", "basic_capacitor", "basic_micro_laser", "micro_mani", "desttagger", "handlabel", "packagewrap",
+	"destructive_analyzer", "circuit_imprinter", "experimentor", "rdconsole", "design_disk", "tech_disk", "rdserver", "rdservercontrol", "mechfab", "paystand",
+	"space_heater", "beaker", "large_beaker", "bucket", "xlarge_beaker", "sec_rshot", "sec_beanbag_slug", "sec_bshot", "sec_slug", "sec_Islug", "sec_dart", "sec_38",
+	"rglass","plasteel","plastitanium","plasmaglass","plasmareinforcedglass","titaniumglass","plastitaniumglass","plumbing_rcd")
+
+/datum/techweb_node/mmi
+	id = "mmi"
+	starting_node = TRUE
+	display_name = "Man Machine Interface"
+	description = "A slightly Frankensteinian device that allows human brains to interface natively with software APIs."
+	design_ids = list("mmi")
+
+/datum/techweb_node/cyborg
+	id = "cyborg"
+	starting_node = TRUE
+	display_name = "Cyborg Construction"
+	description = "Sapient robots with preloaded tool modules and programmable laws."
+	design_ids = list("robocontrol", "sflash", "borg_suit", "borg_head", "borg_chest", "borg_r_arm", "borg_l_arm", "borg_r_leg", "borg_l_leg", "borgupload",
+	"cyborgrecharger", "borg_upgrade_restart", "borg_upgrade_rename")
+
+/datum/techweb_node/mech
+	id = "mecha"
+	starting_node = TRUE
+	display_name = "Mechanical Exosuits"
+	description = "Mechanized exosuits that are several magnitudes stronger and more powerful than the average human."
+	design_ids = list("mecha_tracking", "mechacontrol", "mechapower", "mech_recharger", "ripley_chassis", "firefighter_chassis", "ripley_torso", "ripley_left_arm", "ripley_right_arm", "ripley_left_leg", "ripley_right_leg",
+	"ripley_main", "ripley_peri", "ripleyupgrade", "mech_hydraulic_clamp")
+
+/datum/techweb_node/mech_tools
+	id = "mech_tools"
+	starting_node = TRUE
+	display_name = "Basic Exosuit Equipment"
+	description = "Various tools fit for basic mech units"
+	design_ids = list("mech_drill", "mech_mscanner", "mech_extinguisher")
+
+/datum/techweb_node/basic_tools
+	id = "basic_tools"
+	starting_node = TRUE
+	display_name = "Basic Tools"
+	description = "Basic mechanical, electronic, surgical and botanical tools."
+	design_ids = list("screwdriver", "wrench", "wirecutters", "crowbar", "multitool", "welding_tool", "tscanner", "analyzer", "cable_coil", "pipe_painter", "airlock_painter", "scalpel", "circular_saw", "surgicaldrill", "retractor", "cautery", "hemostat", "surgical_drapes", "syringe", "cultivator", "plant_analyzer", "shovel", "spade", "hatchet",  "mop", "plunger")
+
+/////////////////////////Biotech/////////////////////////
+/datum/techweb_node/biotech
+	id = "biotech"
+	display_name = "Biological Technology"
+	description = "What makes us tick."	//the MC, silly!
+	prereq_ids = list("base")
+	design_ids = list("chem_heater", "chem_master", "chem_dispenser", "pandemic", "defibrillator", "defibmount", "operating", "soda_dispenser", "beer_dispenser", "healthanalyzer", "medigel","genescanner", "med_spray_bottle", "chem_pack", "blood_pack", "medical_kiosk")
+	research_costs = list(TECHWEB_POINT_TYPE_GENERIC = 2500)
+	export_price = 5000
+
+/datum/techweb_node/adv_biotech
+	id = "adv_biotech"
+	display_name = "Advanced Biotechnology"
+	description = "Advanced Biotechnology"
+	prereq_ids = list("biotech")
+	design_ids = list("piercesyringe", "crewpinpointer", "smoke_machine", "plasmarefiller", "limbgrower", "meta_beaker", "healthanalyzer_advanced", "harvester", "holobarrier_med", "detective_scanner", "defibrillator_compact")
+	research_costs = list(TECHWEB_POINT_TYPE_GENERIC = 2500)
+	export_price = 5000
+
+/datum/techweb_node/bio_process
+	id = "bio_process"
+	display_name = "Biological Processing"
+	description = "From slimes to kitchens."
+	prereq_ids = list("biotech")
+	design_ids = list("smartfridge", "gibber", "deepfryer", "monkey_recycler", "processor", "gibber", "microwave", "reagentgrinder", "dish_drive", "fat_sucker")
+	research_costs = list(TECHWEB_POINT_TYPE_GENERIC = 2500)
+	export_price = 5000
+
+/////////////////////////Advanced Surgery/////////////////////////
+/datum/techweb_node/imp_wt_surgery
+	id = "imp_wt_surgery"
+	display_name = "Improved Wound-Tending Surgery"
+	description = "Who would have known being more gentle with a hemostat decreases patient pain?"
+	prereq_ids = list("biotech")
+	design_ids = list("surgery_heal_brute_upgrade","surgery_heal_burn_upgrade")
+	research_costs = list(TECHWEB_POINT_TYPE_GENERIC = 1000)
+	export_price = 1000
+
+
+/datum/techweb_node/adv_surgery
+	id = "adv_surgery"
+	display_name = "Advanced Surgery"
+	description = "When simple medicine doesn't cut it."
+	prereq_ids = list("imp_wt_surgery")
+	design_ids = list("surgery_lobotomy", "surgery_heal_brute_upgrade_femto", "surgery_heal_burn_upgrade_femto","surgery_heal_combo", "surgery_revival","surgery_adv_dissection")
+	research_costs = list(TECHWEB_POINT_TYPE_GENERIC = 1500)
+	export_price = 4000
+
+/datum/techweb_node/exp_surgery
+	id = "exp_surgery"
+	display_name = "Experimental Surgery"
+	description = "When evolution isn't fast enough."
+	prereq_ids = list("adv_surgery")
+	design_ids = list("surgery_pacify","surgery_vein_thread","surgery_muscled_veins","surgery_nerve_splice","surgery_nerve_ground","surgery_ligament_hook","surgery_ligament_reinforcement","surgery_viral_bond", "surgery_heal_combo_upgrade", "surgery_exp_dissection")
+	research_costs = list(TECHWEB_POINT_TYPE_GENERIC = 5000)
+	export_price = 5000
+
+/datum/techweb_node/alien_surgery
+	id = "alien_surgery"
+	display_name = "Alien Surgery"
+	description = "Abductors did nothing wrong."
+	prereq_ids = list("exp_surgery", "alientech")
+	design_ids = list("surgery_brainwashing","surgery_zombie","surgery_heal_combo_upgrade_femto", "surgery_ext_dissection")
+	research_costs = list(TECHWEB_POINT_TYPE_GENERIC = 10000)
+	export_price = 5000
+
+/////////////////////////data theory tech/////////////////////////
+/datum/techweb_node/datatheory //Computer science
+	id = "datatheory"
+	display_name = "Data Theory"
+	description = "Big Data, in space!"
+	prereq_ids = list("base")
+	research_costs = list(TECHWEB_POINT_TYPE_GENERIC = 2500)
+	export_price = 5000
+
+
+/////////////////////////engineering tech/////////////////////////
+/datum/techweb_node/engineering
+	id = "engineering"
+	display_name = "Industrial Engineering"
+	description = "A refresher course on modern engineering technology."
+	prereq_ids = list("base")
+	design_ids = list("solarcontrol", "recharger", "powermonitor", "rped", "pacman", "adv_capacitor", "adv_scanning", "emitter", "high_cell", "adv_matter_bin", "scanner_gate",
+	"atmosalerts", "atmos_control", "recycler", "autolathe", "high_micro_laser", "nano_mani", "mesons", "welding_goggles", "thermomachine", "rad_collector", "tesla_coil", "grounding_rod",
+	"apc_control", "cell_charger", "power control", "airlock_board", "firelock_board", "airalarm_electronics", "firealarm_electronics", "cell_charger", "stack_console", "stack_machine",
+	"oxygen_tank", "plasma_tank", "emergency_oxygen", "emergency_oxygen_engi", "plasmaman_tank_belt")
+	research_costs = list(TECHWEB_POINT_TYPE_GENERIC = 7500)
+	export_price = 5000
+
+/datum/techweb_node/adv_engi
+	id = "adv_engi"
+	display_name = "Advanced Engineering"
+	description = "Pushing the boundaries of physics, one chainsaw-fist at a time."
+	prereq_ids = list("engineering", "emp_basic")
+	design_ids = list("engine_goggles", "magboots", "forcefield_projector", "weldingmask")
+	research_costs = list(TECHWEB_POINT_TYPE_GENERIC = 2500)
+	export_price = 5000
+
+/datum/techweb_node/anomaly
+	id = "anomaly_research"
+	display_name = "Anomaly Research"
+	description = "Unlock the potential of the mysterious anomalies that appear on station."
+	prereq_ids = list("adv_engi", "practical_bluespace")
+	design_ids = list("reactive_armour", "anomaly_neutralizer")
+	research_costs = list(TECHWEB_POINT_TYPE_GENERIC = 5000)
+	export_price = 5000
+
+/datum/techweb_node/high_efficiency
+	id = "high_efficiency"
+	display_name = "High Efficiency Parts"
+	description = "Finely-tooled manufacturing techniques allowing for picometer-perfect precision levels."
+	prereq_ids = list("engineering", "datatheory")
+	design_ids = list("pico_mani", "super_matter_bin")
+	research_costs = list(TECHWEB_POINT_TYPE_GENERIC = 7500)
+	export_price = 5000
+
+/datum/techweb_node/adv_power
+	id = "adv_power"
+	display_name = "Advanced Power Manipulation"
+	description = "How to get more zap."
+	prereq_ids = list("engineering")
+	design_ids = list("smes", "super_cell", "hyper_cell", "super_capacitor", "superpacman", "mrspacman", "power_turbine", "power_turbine_console", "power_compressor", "circulator", "teg")
+	research_costs = list(TECHWEB_POINT_TYPE_GENERIC = 2500)
+	export_price = 5000
+
+/////////////////////////Bluespace tech/////////////////////////
+/datum/techweb_node/bluespace_basic //Bluespace-memery
+	id = "bluespace_basic"
+	display_name = "Basic Bluespace Theory"
+	description = "Basic studies into the mysterious alternate dimension known as bluespace."
+	prereq_ids = list("base")
+	design_ids = list("beacon", "xenobioconsole", "telesci_gps", "bluespace_crystal")
+	research_costs = list(TECHWEB_POINT_TYPE_GENERIC = 2500)
+	export_price = 5000
+
+/datum/techweb_node/bluespace_travel
+	id = "bluespace_travel"
+	display_name = "Bluespace Travel"
+	description = "Application of Bluespace for static teleportation technology."
+	prereq_ids = list("practical_bluespace")
+	design_ids = list("tele_station", "tele_hub", "teleconsole", "quantumpad", "launchpad", "launchpad_console", "bluespace_pod")
+	research_costs = list(TECHWEB_POINT_TYPE_GENERIC = 5000)
+	export_price = 5000
+
+/datum/techweb_node/micro_bluespace
+	id = "micro_bluespace"
+	display_name = "Miniaturized Bluespace Research"
+	description = "Extreme reduction in space required for bluespace engines, leading to portable bluespace technology."
+	prereq_ids = list("bluespace_travel", "practical_bluespace", "high_efficiency")
+	design_ids = list("bluespace_matter_bin", "femto_mani", "bluespacebodybag", "triphasic_scanning", "quantum_keycard", "wormholeprojector", "swapper")
+	research_costs = list(TECHWEB_POINT_TYPE_GENERIC = 10000)
+	export_price = 5000
+
+/datum/techweb_node/advanced_bluespace
+	id = "bluespace_storage"
+	display_name = "Advanced Bluespace Storage"
+	description = "With the use of bluespace we can create even more advanced storage devices than we could have ever done"
+	prereq_ids = list("micro_bluespace", "janitor")
+	design_ids = list("bag_holding")
+	research_costs = list(TECHWEB_POINT_TYPE_GENERIC = 5000)
+	export_price = 3000
+
+/datum/techweb_node/practical_bluespace
+	id = "practical_bluespace"
+	display_name = "Applied Bluespace Research"
+	description = "Using bluespace to make things faster and better."
+	prereq_ids = list("bluespace_basic", "engineering")
+	design_ids = list("bs_rped","minerbag_holding", "bluespacebeaker", "bluespacesyringe", "phasic_scanning", "roastingstick", "ore_silo")
+	research_costs = list(TECHWEB_POINT_TYPE_GENERIC = 5000)
+	export_price = 5000
+
+/datum/techweb_node/bluespace_power
+	id = "bluespace_power"
+	display_name = "Bluespace Power Technology"
+	description = "Even more powerful.. power!"
+	prereq_ids = list("adv_power", "practical_bluespace")
+	design_ids = list("bluespace_cell", "quadratic_capacitor")
+	research_costs = list(TECHWEB_POINT_TYPE_GENERIC = 2500)
+	export_price = 5000
+
+/datum/techweb_node/regulated_bluespace
+	id = "regulated_bluespace"
+	display_name = "Regulated Bluespace Research"
+	description = "Bluespace technology using stable and balanced procedures. Required by galactic convention for public use."
+	prereq_ids = list("base")
+	design_ids = list("spaceship_navigation_beacon")
+	research_costs = list(TECHWEB_POINT_TYPE_GENERIC = 2500)
+	export_price = 2500
+
+/datum/techweb_node/unregulated_bluespace
+	id = "unregulated_bluespace"
+	display_name = "Unregulated Bluespace Research"
+	description = "Bluespace technology using unstable or unbalanced procedures, prone to damaging the fabric of bluespace. Outlawed by galactic conventions."
+	prereq_ids = list("bluespace_travel", "syndicate_basic")
+	design_ids = list("desynchronizer")
+	research_costs = list(TECHWEB_POINT_TYPE_GENERIC = 2500)
+	export_price = 2500
+
+
+/////////////////////////plasma tech/////////////////////////
+/datum/techweb_node/basic_plasma
+	id = "basic_plasma"
+	display_name = "Basic Plasma Research"
+	description = "Research into the mysterious and dangerous substance, plasma."
+	prereq_ids = list("engineering")
+	design_ids = list("mech_generator")
+	research_costs = list(TECHWEB_POINT_TYPE_GENERIC = 2500)
+	export_price = 5000
+
+/datum/techweb_node/adv_plasma
+	id = "adv_plasma"
+	display_name = "Advanced Plasma Research"
+	description = "Research on how to fully exploit the power of plasma."
+	prereq_ids = list("basic_plasma")
+	design_ids = list("mech_plasma_cutter")
+	research_costs = list(TECHWEB_POINT_TYPE_GENERIC = 2500)
+	export_price = 5000
+
+/////////////////////////robotics tech/////////////////////////
+/datum/techweb_node/robotics
+	id = "robotics"
+	display_name = "Basic Robotics Research"
+	description = "Programmable machines that make our lives lazier."
+	prereq_ids = list("base")
+	design_ids = list("paicard")
+	research_costs = list(TECHWEB_POINT_TYPE_GENERIC = 2500)
+	export_price = 5000
+
+/datum/techweb_node/adv_robotics
+	id = "adv_robotics"
+	display_name = "Advanced Robotics Research"
+	description = "It can even do the dishes!"
+	prereq_ids = list("robotics")
+	design_ids = list("borg_upgrade_diamonddrill", "borg_upgrade_trashofholding", "borg_upgrade_advancedmop")
+	research_costs = list(TECHWEB_POINT_TYPE_GENERIC = 2500)
+	export_price = 5000
+
+/datum/techweb_node/neural_programming
+	id = "neural_programming"
+	display_name = "Neural Programming"
+	description = "Study into networks of processing units that mimic our brains."
+	prereq_ids = list("biotech", "datatheory")
+	research_costs = list(TECHWEB_POINT_TYPE_GENERIC = 2500)
+	export_price = 5000
+
+/datum/techweb_node/posibrain
+	id = "posibrain"
+	display_name = "Positronic Brain"
+	description = "Applied usage of neural technology allowing for autonomous AI units based on special metallic cubes with conductive and processing circuits."
+	prereq_ids = list("neural_programming")
+	design_ids = list("mmi_posi")
+	research_costs = list(TECHWEB_POINT_TYPE_GENERIC = 2500)
+	export_price = 5000
+
+/datum/techweb_node/cyborg_upg_util
+	id = "cyborg_upg_util"
+	display_name = "Cyborg Upgrades: Utility"
+	description = "Utility upgrades for cyborgs."
+	prereq_ids = list("engineering")
+	design_ids = list("borg_upgrade_holding", "borg_upgrade_lavaproof", "borg_upgrade_thrusters", "borg_upgrade_selfrepair", "borg_upgrade_expand")
+	research_costs = list(TECHWEB_POINT_TYPE_GENERIC = 2000)
+	export_price = 5000
+
+/datum/techweb_node/cyborg_upg_engi
+	id = "cyborg_upg_engi"
+	display_name = "Cyborg Upgrades: Engineering"
+	description = "Engineering upgrades for cyborgs."
+	prereq_ids = list("engineering")
+	design_ids = list("borg_upgrade_rped", "borg_upgrade_circuitapp")
+	research_costs = list(TECHWEB_POINT_TYPE_GENERIC = 2000)
+	export_price = 5000
+
+/datum/techweb_node/cyborg_upg_med
+	id = "cyborg_upg_med"
+	display_name = "Cyborg Upgrades: Medical"
+	description = "Medical upgrades for cyborgs."
+	prereq_ids = list("adv_biotech")
+	design_ids = list("borg_upgrade_defibrillator", "borg_upgrade_piercinghypospray", "borg_upgrade_expandedsynthesiser", "borg_upgrade_pinpointer", "borg_upgrade_surgicalprocessor", "borg_upgrade_beakerapp")
+	research_costs = list(TECHWEB_POINT_TYPE_GENERIC = 2000)
+	export_price = 5000
+
+/datum/techweb_node/cyborg_upg_combat
+	id = "cyborg_upg_combat"
+	display_name = "Cyborg Upgrades: Combat"
+	description = "Military grade upgrades for cyborgs."
+	prereq_ids = list("adv_robotics", "adv_engi" , "weaponry")
+	design_ids = list("borg_upgrade_disablercooler")
+	research_costs = list(TECHWEB_POINT_TYPE_GENERIC = 5000)
+	export_price = 5000
+
+/datum/techweb_node/ai
+	id = "ai"
+	display_name = "Artificial Intelligence"
+	description = "AI unit research."
+	prereq_ids = list("robotics", "posibrain")
+	design_ids = list("aifixer", "aicore", "safeguard_module", "onehuman_module", "protectstation_module", "quarantine_module", "oxygen_module", "freeform_module",
+	"reset_module", "purge_module", "remove_module", "freeformcore_module", "asimov_module", "paladin_module", "tyrant_module", "overlord_module", "corporate_module",
+	"default_module", "borg_ai_control", "mecha_tracking_ai_control", "aiupload", "intellicard")
+	research_costs = list(TECHWEB_POINT_TYPE_GENERIC = 2500)
+	export_price = 5000
+
+/////////////////////////EMP tech/////////////////////////
+/datum/techweb_node/emp_basic //EMP tech for some reason
+	id = "emp_basic"
+	display_name = "Electromagnetic Theory"
+	description = "Study into usage of frequencies in the electromagnetic spectrum."
+	prereq_ids = list("base")
+	design_ids = list("holosign", "holosignsec", "holosignengi", "holosignatmos", "inducer", "tray_goggles", "holopad")
+	research_costs = list(TECHWEB_POINT_TYPE_GENERIC = 2500)
+	export_price = 5000
+
+/datum/techweb_node/emp_adv
+	id = "emp_adv"
+	display_name = "Advanced Electromagnetic Theory"
+	description = "Determining whether reversing the polarity will actually help in a given situation."
+	prereq_ids = list("emp_basic")
+	design_ids = list("ultra_micro_laser")
+	research_costs = list(TECHWEB_POINT_TYPE_GENERIC = 3000)
+	export_price = 5000
+
+/datum/techweb_node/emp_super
+	id = "emp_super"
+	display_name = "Quantum Electromagnetic Technology"	//bs
+	description = "Even better electromagnetic technology."
+	prereq_ids = list("emp_adv")
+	design_ids = list("quadultra_micro_laser")
+	research_costs = list(TECHWEB_POINT_TYPE_GENERIC = 3000)
+	export_price = 5000
+
+/////////////////////////Clown tech/////////////////////////
+/datum/techweb_node/clown
+	id = "clown"
+	display_name = "Clown Technology"
+	description = "Honk?!"
+	prereq_ids = list("base")
+	design_ids = list("air_horn", "honker_main", "honker_peri", "honker_targ", "honk_chassis", "honk_head", "honk_torso", "honk_left_arm", "honk_right_arm",
+	"honk_left_leg", "honk_right_leg", "mech_banana_mortar", "mech_mousetrap_mortar", "mech_honker", "mech_punching_face", "implant_trombone", "borg_transform_clown")
+	research_costs = list(TECHWEB_POINT_TYPE_GENERIC = 2500)
+	export_price = 5000
+
+////////////////////////Computer tech////////////////////////
+/datum/techweb_node/comptech
+	id = "comptech"
+	display_name = "Computer Consoles"
+	description = "Computers and how they work."
+	prereq_ids = list("datatheory")
+	design_ids = list("cargo", "cargorequest", "libraryconsole", "mining", "crewconsole", "rdcamera", "comconsole", "idcard","idcardconsole", "seccamera")
+	research_costs = list(TECHWEB_POINT_TYPE_GENERIC = 2000)
+	export_price = 5000
+
+/datum/techweb_node/computer_hardware_basic				//Modular computers are shitty and nearly useless so until someone makes them actually useful this can be easy to get.
+	id = "computer_hardware_basic"
+	display_name = "Computer Hardware"
+	description = "How computer hardware are made."
+	prereq_ids = list("comptech")
+	research_costs = list(TECHWEB_POINT_TYPE_GENERIC = 1000)  //they are really shitty
+	export_price = 2000
+	design_ids = list("hdd_basic", "hdd_advanced", "hdd_super", "hdd_cluster", "ssd_small", "ssd_micro", "netcard_basic", "netcard_advanced", "netcard_wired",
+	"portadrive_basic", "portadrive_advanced", "portadrive_super", "cardslot", "aislot", "miniprinter", "APClink", "bat_control", "bat_normal", "bat_advanced",
+	"bat_super", "bat_micro", "bat_nano", "cpu_normal", "pcpu_normal", "cpu_small", "pcpu_small")
+
+/datum/techweb_node/computer_board_gaming
+	id = "computer_board_gaming"
+	display_name = "Arcade Games"
+	description = "For the slackers on the station."
+	prereq_ids = list("comptech")
+	design_ids = list("arcade_battle", "arcade_orion", "slotmachine")
+	research_costs = list(TECHWEB_POINT_TYPE_GENERIC = 1000)
+	export_price = 2000
+
+/datum/techweb_node/comp_recordkeeping
+	id = "comp_recordkeeping"
+	display_name = "Computerized Recordkeeping"
+	description = "Organized record databases and how they're used."
+	prereq_ids = list("comptech")
+	design_ids = list("secdata", "med_data", "prisonmanage", "vendor", "automated_announcement")
+	research_costs = list(TECHWEB_POINT_TYPE_GENERIC = 1000)
+	export_price = 2000
+
+/datum/techweb_node/telecomms
+	id = "telecomms"
+	display_name = "Telecommunications Technology"
+	description = "Subspace transmission technology for near-instant communications devices."
+	prereq_ids = list("comptech", "bluespace_basic")
+	research_costs = list(TECHWEB_POINT_TYPE_GENERIC = 2500)
+	export_price = 5000
+	design_ids = list("s-receiver", "s-bus", "s-broadcaster", "s-processor", "s-hub", "s-server", "s-relay", "comm_monitor", "comm_server",
+	"s-ansible", "s-filter", "s-amplifier", "ntnet_relay", "s-treatment", "s-analyzer", "s-crystal", "s-transmitter", "s-messaging")
+
+/datum/techweb_node/integrated_HUDs
+	id = "integrated_HUDs"
+	display_name = "Integrated HUDs"
+	description = "The usefulness of computerized records, projected straight onto your eyepiece!"
+	prereq_ids = list("comp_recordkeeping", "emp_basic")
+	design_ids = list("health_hud", "security_hud", "diagnostic_hud", "scigoggles")
+	research_costs = list(TECHWEB_POINT_TYPE_GENERIC = 1500)
+	export_price = 5000
+
+/datum/techweb_node/NVGtech
+	id = "NVGtech"
+	display_name = "Night Vision Technology"
+	description = "Allows seeing in the dark without actual light!"
+	prereq_ids = list("integrated_HUDs", "adv_engi", "emp_adv")
+	design_ids = list("health_hud_night", "security_hud_night", "diagnostic_hud_night", "night_visision_goggles", "nvgmesons")
+	research_costs = list(TECHWEB_POINT_TYPE_GENERIC = 5000)
+	export_price = 5000
+
+////////////////////////Medical////////////////////////
+/datum/techweb_node/cloning
+	id = "cloning"
+	display_name = "Genetic Engineering"
+	description = "We have the technology to make him."
+	prereq_ids = list("biotech")
+	design_ids = list("clonecontrol", "clonepod", "clonescanner", "scan_console", "cloning_disk")
+	research_costs = list(TECHWEB_POINT_TYPE_GENERIC = 2500)
+	export_price = 5000
+
+/datum/techweb_node/cryotech
+	id = "cryotech"
+	display_name = "Cryostasis Technology"
+	description = "Smart freezing of objects to preserve them!"
+	prereq_ids = list("adv_engi", "biotech")
+	design_ids = list("splitbeaker", "noreactsyringe", "cryotube", "cryo_Grenade", "stasis")
+	research_costs = list(TECHWEB_POINT_TYPE_GENERIC = 2000)
+	export_price = 4000
+
+/datum/techweb_node/subdermal_implants
+	id = "subdermal_implants"
+	display_name = "Subdermal Implants"
+	description = "Electronic implants buried beneath the skin."
+	prereq_ids = list("biotech")
+	design_ids = list("implanter", "implantcase", "implant_chem", "implant_tracking", "locator", "c38_trac")
+	research_costs = list(TECHWEB_POINT_TYPE_GENERIC = 2500)
+	export_price = 5000
+
+/datum/techweb_node/cyber_organs
+	id = "cyber_organs"
+	display_name = "Cybernetic Organs"
+	description = "We have the technology to rebuild him."
+	prereq_ids = list("adv_biotech")
+	design_ids = list("cybernetic_ears", "cybernetic_heart", "cybernetic_liver", "cybernetic_lungs")
+	research_costs = list(TECHWEB_POINT_TYPE_GENERIC = 1000)
+	export_price = 5000
+
+/datum/techweb_node/cyber_organs_upgraded
+	id = "cyber_organs_upgraded"
+	display_name = "Upgraded Cybernetic Organs"
+	description = "We have the technology to upgrade him."
+	prereq_ids = list("cyber_organs")
+	design_ids = list("cybernetic_ears_u", "cybernetic_heart_u", "cybernetic_liver_u", "cybernetic_lungs_u")
+	research_costs = list(TECHWEB_POINT_TYPE_GENERIC = 1500)
+	export_price = 5000
+
+/datum/techweb_node/cyber_implants
+	id = "cyber_implants"
+	display_name = "Cybernetic Implants"
+	description = "Electronic implants that improve humans."
+	prereq_ids = list("adv_biotech", "datatheory")
+	design_ids = list("ci-nutriment", "ci-breather", "ci-gloweyes", "ci-welding", "ci-medhud", "ci-sechud", "ci-diaghud")
+	research_costs = list(TECHWEB_POINT_TYPE_GENERIC = 2500)
+	export_price = 5000
+
+/datum/techweb_node/adv_cyber_implants
+	id = "adv_cyber_implants"
+	display_name = "Advanced Cybernetic Implants"
+	description = "Upgraded and more powerful cybernetic implants."
+	prereq_ids = list("neural_programming", "cyber_implants","integrated_HUDs")
+	design_ids = list("ci-toolset", "ci-surgery", "ci-reviver", "ci-nutrimentplus")
+	research_costs = list(TECHWEB_POINT_TYPE_GENERIC = 2500)
+	export_price = 5000
+
+/datum/techweb_node/combat_cyber_implants
+	id = "combat_cyber_implants"
+	display_name = "Combat Cybernetic Implants"
+	description = "Military grade combat implants to improve performance."
+	prereq_ids = list("adv_cyber_implants","weaponry","NVGtech","high_efficiency")
+	design_ids = list("ci-xray", "ci-thermals", "ci-antidrop", "ci-antistun", "ci-thrusters")
+	research_costs = list(TECHWEB_POINT_TYPE_GENERIC = 2500)
+	export_price = 5000
+
+////////////////////////Tools////////////////////////
+
+/datum/techweb_node/basic_mining
+	id = "basic_mining"
+	display_name = "Mining Technology"
+	description = "Better than Efficiency V."
+	prereq_ids = list("engineering", "basic_plasma")
+	design_ids = list("drill", "superresonator", "triggermod", "damagemod", "cooldownmod", "rangemod", "ore_redemption", "mining_equipment_vendor", "cargoexpress", "plasmacutter")//e a r l y    g a  m e)
+	research_costs = list(TECHWEB_POINT_TYPE_GENERIC = 2500)
+	export_price = 5000
+
+/datum/techweb_node/adv_mining
+	id = "adv_mining"
+	display_name = "Advanced Mining Technology"
+	description = "Efficiency Level 127"	//dumb mc references
+	prereq_ids = list("basic_mining", "adv_engi", "adv_power", "adv_plasma")
+	design_ids = list("drill_diamond", "jackhammer", "hypermod", "plasmacutter_adv")
+	research_costs = list(TECHWEB_POINT_TYPE_GENERIC = 2500)
+	export_price = 5000
+
+/datum/techweb_node/janitor
+	id = "janitor"
+	display_name = "Advanced Sanitation Technology"
+	description = "Clean things better, faster, stronger, and harder!"
+	prereq_ids = list("adv_engi")
+	design_ids = list("advmop", "buffer", "blutrash", "light_replacer", "spraybottle", "beartrap")
+	research_costs = list(TECHWEB_POINT_TYPE_GENERIC = 2500)
+	export_price = 5000
+
+/datum/techweb_node/botany
+	id = "botany"
+	display_name = "Botanical Engineering"
+	description = "Botanical tools"
+	prereq_ids = list("adv_engi", "biotech")
+	design_ids = list("diskplantgene", "portaseeder", "plantgenes", "flora_gun", "hydro_tray", "biogenerator", "seed_extractor")
+	research_costs = list(TECHWEB_POINT_TYPE_GENERIC = 2500)
+	export_price = 5000
+
+/datum/techweb_node/exp_tools
+	id = "exp_tools"
+	display_name = "Experimental Tools"
+	description = "Highly advanced tools."
+	design_ids = list("exwelder", "jawsoflife", "handdrill", "laserscalpel", "mechanicalpinches", "searingtool")
+	prereq_ids = list("adv_engi")
+	research_costs = list(TECHWEB_POINT_TYPE_GENERIC = 2500)
+	export_price = 5000
+
+/datum/techweb_node/sec_basic
+	id = "sec_basic"
+	display_name = "Basic Security Equipment"
+	description = "Standard equipment used by security."
+	design_ids = list("seclite", "pepperspray", "bola_energy", "zipties", "evidencebag")
+	prereq_ids = list("base")
+	research_costs = list(TECHWEB_POINT_TYPE_GENERIC = 1000)
+	export_price = 5000
+
+/datum/techweb_node/rcd_upgrade
+	id = "rcd_upgrade"
+	display_name = "RCD designs upgrade"
+	description = "Unlocks new RCD designs."
+	design_ids = list("rcd_upgrade_frames", "rcd_upgrade_simple_circuits")
+	prereq_ids = list("adv_engi")
+	research_costs = list(TECHWEB_POINT_TYPE_GENERIC = 2500)
+	export_price = 5000
+
+/datum/techweb_node/adv_rcd_upgrade
+	id = "adv_rcd_upgrade"
+	display_name = "Advanced RCD designs upgrade"
+	description = "Unlocks new RCD designs."
+	design_ids = list("rcd_upgrade_silo_link")
+	prereq_ids = list("rcd_upgrade", "bluespace_travel")
+	research_costs = list(TECHWEB_POINT_TYPE_GENERIC = 25000)
+	export_price = 5000
+
+/////////////////////////weaponry tech/////////////////////////
+/datum/techweb_node/weaponry
+	id = "weaponry"
+	display_name = "Weapon Development Technology"
+	description = "Our researchers have found new ways to weaponize just about everything now."
+	prereq_ids = list("engineering")
+	design_ids = list("pin_testing", "tele_shield")
+	research_costs = list(TECHWEB_POINT_TYPE_GENERIC = 10000)
+	export_price = 5000
+
+/datum/techweb_node/adv_weaponry
+	id = "adv_weaponry"
+	display_name = "Advanced Weapon Development Technology"
+	description = "Our weapons are breaking the rules of reality by now."
+	prereq_ids = list("adv_engi", "weaponry")
+	design_ids = list("pin_loyalty")
+	research_costs = list(TECHWEB_POINT_TYPE_GENERIC = 10000)
+	export_price = 5000
+
+/datum/techweb_node/electric_weapons
+	id = "electronic_weapons"
+	display_name = "Electric Weapons"
+	description = "Weapons using electric technology"
+	prereq_ids = list("weaponry", "adv_power"  , "emp_basic")
+	design_ids = list("stunrevolver", "ioncarbine")
+	research_costs = list(TECHWEB_POINT_TYPE_GENERIC = 2500)
+	export_price = 5000
+
+/datum/techweb_node/radioactive_weapons
+	id = "radioactive_weapons"
+	display_name = "Radioactive Weaponry"
+	description = "Weapons using radioactive technology."
+	prereq_ids = list("adv_engi", "adv_weaponry")
+	design_ids = list("nuclear_gun")
+	research_costs = list(TECHWEB_POINT_TYPE_GENERIC = 2500)
+	export_price = 5000
+
+/datum/techweb_node/medical_weapons
+	id = "medical_weapons"
+	display_name = "Medical Weaponry"
+	description = "Weapons using medical technology."
+	prereq_ids = list("adv_biotech", "weaponry")
+	design_ids = list("rapidsyringe")
+	research_costs = list(TECHWEB_POINT_TYPE_GENERIC = 2500)
+	export_price = 5000
+
+/datum/techweb_node/beam_weapons
+	id = "beam_weapons"
+	display_name = "Beam Weaponry"
+	description = "Various basic beam weapons"
+	prereq_ids = list("adv_weaponry")
+	design_ids = list("temp_gun", "xray_laser")
+	research_costs = list(TECHWEB_POINT_TYPE_GENERIC = 2500)
+	export_price = 5000
+
+/datum/techweb_node/adv_beam_weapons
+	id = "adv_beam_weapons"
+	display_name = "Advanced Beam Weaponry"
+	description = "Various advanced beam weapons"
+	prereq_ids = list("beam_weapons")
+	design_ids = list("beamrifle")
+	research_costs = list(TECHWEB_POINT_TYPE_GENERIC = 2500)
+	export_price = 5000
+
+/datum/techweb_node/explosive_weapons
+	id = "explosive_weapons"
+	display_name = "Explosive & Pyrotechnical Weaponry"
+	description = "If the light stuff just won't do it."
+	prereq_ids = list("adv_weaponry")
+	design_ids = list("large_Grenade", "pyro_Grenade", "adv_Grenade")
+	research_costs = list(TECHWEB_POINT_TYPE_GENERIC = 2500)
+	export_price = 5000
+
+/datum/techweb_node/ballistic_weapons
+	id = "ballistic_weapons"
+	display_name = "Ballistic Weaponry"
+	description = "This isn't research.. This is reverse-engineering!"
+	prereq_ids = list("weaponry")
+	design_ids = list("mag_oldsmg", "mag_oldsmg_ap", "mag_oldsmg_ic")
+	research_costs = list(TECHWEB_POINT_TYPE_GENERIC = 2500)
+	export_price = 5000
+
+/datum/techweb_node/exotic_ammo
+	id = "exotic_ammo"
+	display_name = "Exotic Ammunition"
+	description = "They won't know what hit em."
+	prereq_ids = list("adv_weaponry", "medical_weapons")
+	design_ids = list("techshotshell", "c38_hotshot", "c38_iceblox", "shotgundartcryostasis")
+	research_costs = list(TECHWEB_POINT_TYPE_GENERIC = 2500)
+	export_price = 5000
+
+/datum/techweb_node/gravity_gun
+	id = "gravity_gun"
+	display_name = "One-point Bluespace-gravitational Manipulator"
+	description = "Fancy wording for gravity gun."
+	prereq_ids = list("adv_weaponry", "bluespace_travel")
+	design_ids = list("gravitygun", "mech_gravcatapult")
+	research_costs = list(TECHWEB_POINT_TYPE_GENERIC = 2500)
+	export_price = 5000
+
+////////////////////////mech technology////////////////////////
+/datum/techweb_node/adv_mecha
+	id = "adv_mecha"
+	display_name = "Advanced Exosuits"
+	description = "For when you just aren't Gundam enough."
+	prereq_ids = list("adv_robotics")
+	design_ids = list("mech_repair_droid")
+	research_costs = list(TECHWEB_POINT_TYPE_GENERIC = 2500)
+	export_price = 5000
+
+/datum/techweb_node/odysseus
+	id = "mecha_odysseus"
+	display_name = "EXOSUIT: Odysseus"
+	description = "Odysseus exosuit designs"
+	prereq_ids = list("base")
+	design_ids = list("odysseus_chassis", "odysseus_torso", "odysseus_head", "odysseus_left_arm", "odysseus_right_arm" ,"odysseus_left_leg", "odysseus_right_leg",
+	"odysseus_main", "odysseus_peri")
+	research_costs = list(TECHWEB_POINT_TYPE_GENERIC = 2500)
+	export_price = 5000
+
+/datum/techweb_node/gygax
+	id = "mech_gygax"
+	display_name = "EXOSUIT: Gygax"
+	description = "Gygax exosuit designs"
+	prereq_ids = list("adv_mecha", "weaponry")
+	design_ids = list("gygax_chassis", "gygax_torso", "gygax_head", "gygax_left_arm", "gygax_right_arm", "gygax_left_leg", "gygax_right_leg", "gygax_main",
+	"gygax_peri", "gygax_targ", "gygax_armor")
+	research_costs = list(TECHWEB_POINT_TYPE_GENERIC = 2500)
+	export_price = 5000
+
+/datum/techweb_node/durand
+	id = "mech_durand"
+	display_name = "EXOSUIT: Durand"
+	description = "Durand exosuit designs"
+	prereq_ids = list("adv_mecha", "adv_weaponry")
+	design_ids = list("durand_chassis", "durand_torso", "durand_head", "durand_left_arm", "durand_right_arm", "durand_left_leg", "durand_right_leg", "durand_main",
+	"durand_peri", "durand_targ", "durand_armor")
+	research_costs = list(TECHWEB_POINT_TYPE_GENERIC = 2500)
+	export_price = 5000
+
+/datum/techweb_node/phazon
+	id = "mecha_phazon"
+	display_name = "EXOSUIT: Phazon"
+	description = "Phazon exosuit designs"
+	prereq_ids = list("adv_mecha", "weaponry" , "micro_bluespace")
+	design_ids = list("phazon_chassis", "phazon_torso", "phazon_head", "phazon_left_arm", "phazon_right_arm", "phazon_left_leg", "phazon_right_leg", "phazon_main",
+	"phazon_peri", "phazon_targ", "phazon_armor")
+	research_costs = list(TECHWEB_POINT_TYPE_GENERIC = 2500)
+	export_price = 5000
+
+/datum/techweb_node/adv_mecha_tools
+	id = "adv_mecha_tools"
+	display_name = "Advanced Exosuit Equipment"
+	description = "Tools for high level mech suits"
+	prereq_ids = list("adv_mecha")
+	design_ids = list("mech_rcd")
+	research_costs = list(TECHWEB_POINT_TYPE_GENERIC = 2500)
+	export_price = 5000
+
+/datum/techweb_node/med_mech_tools
+	id = "med_mech_tools"
+	display_name = "Medical Exosuit Equipment"
+	description = "Tools for high level mech suits"
+	prereq_ids = list("adv_biotech")
+	design_ids = list("mech_sleeper", "mech_syringe_gun", "mech_medi_beam")
+	research_costs = list(TECHWEB_POINT_TYPE_GENERIC = 2500)
+	export_price = 5000
+
+/datum/techweb_node/mech_modules
+	id = "adv_mecha_modules"
+	display_name = "Simple Exosuit Modules"
+	description = "An advanced piece of mech weaponry"
+	prereq_ids = list("adv_mecha", "bluespace_power")
+	design_ids = list("mech_energy_relay", "mech_ccw_armor", "mech_proj_armor", "mech_generator_nuclear")
+	research_costs = list(TECHWEB_POINT_TYPE_GENERIC = 2500)
+	export_price = 5000
+
+/datum/techweb_node/mech_scattershot
+	id = "mecha_tools"
+	display_name = "Exosuit Weapon (LBX AC 10 \"Scattershot\")"
+	description = "An advanced piece of mech weaponry"
+	prereq_ids = list("ballistic_weapons")
+	design_ids = list("mech_scattershot", "mech_scattershot_ammo")
+	research_costs = list(TECHWEB_POINT_TYPE_GENERIC = 2500)
+	export_price = 5000
+
+/datum/techweb_node/mech_carbine
+	id = "mech_carbine"
+	display_name = "Exosuit Weapon (FNX-99 \"Hades\" Carbine)"
+	description = "An advanced piece of mech weaponry"
+	prereq_ids = list("ballistic_weapons")
+	design_ids = list("mech_carbine", "mech_carbine_ammo")
+	research_costs = list(TECHWEB_POINT_TYPE_GENERIC = 2500)
+	export_price = 5000
+
+/datum/techweb_node/mech_ion
+	id = "mmech_ion"
+	display_name = "Exosuit Weapon (MKIV Ion Heavy Cannon)"
+	description = "An advanced piece of mech weaponry"
+	prereq_ids = list("electronic_weapons", "emp_adv")
+	design_ids = list("mech_ion")
+	research_costs = list(TECHWEB_POINT_TYPE_GENERIC = 2500)
+	export_price = 5000
+
+/datum/techweb_node/mech_tesla
+	id = "mech_tesla"
+	display_name = "Exosuit Weapon (MKI Tesla Cannon)"
+	description = "An advanced piece of mech weaponry"
+	prereq_ids = list("electronic_weapons", "adv_power")
+	design_ids = list("mech_tesla")
+	research_costs = list(TECHWEB_POINT_TYPE_GENERIC = 2500)
+	export_price = 5000
+
+/datum/techweb_node/mech_laser
+	id = "mech_laser"
+	display_name = "Exosuit Weapon (CH-PS \"Immolator\" Laser)"
+	description = "A basic piece of mech weaponry"
+	prereq_ids = list("beam_weapons")
+	design_ids = list("mech_laser")
+	research_costs = list(TECHWEB_POINT_TYPE_GENERIC = 2500)
+	export_price = 5000
+
+/datum/techweb_node/mech_laser_heavy
+	id = "mech_laser_heavy"
+	display_name = "Exosuit Weapon (CH-LC \"Solaris\" Laser Cannon)"
+	description = "An advanced piece of mech weaponry"
+	prereq_ids = list("adv_beam_weapons")
+	design_ids = list("mech_laser_heavy")
+	research_costs = list(TECHWEB_POINT_TYPE_GENERIC = 2500)
+	export_price = 5000
+
+/datum/techweb_node/mech_disabler
+	id = "mech_disabler"
+	display_name =  "Exosuit Weapon (CH-DS \"Peacemaker\" Mounted Disabler)"
+	description = "A basic piece of mech weaponry"
+	prereq_ids = list("beam_weapons")
+	design_ids = list("mech_disabler")
+	research_costs = list(TECHWEB_POINT_TYPE_GENERIC = 2500)
+	export_price = 5000
+
+/datum/techweb_node/mech_grenade_launcher
+	id = "mech_grenade_launcher"
+	display_name = "Exosuit Weapon (SGL-6 Grenade Launcher)"
+	description = "An advanced piece of mech weaponry"
+	prereq_ids = list("explosive_weapons")
+	design_ids = list("mech_grenade_launcher", "mech_grenade_launcher_ammo")
+	research_costs = list(TECHWEB_POINT_TYPE_GENERIC = 2500)
+	export_price = 5000
+
+/datum/techweb_node/mech_missile_rack
+	id = "mech_missile_rack"
+	display_name = "Exosuit Weapon (BRM-6 Missile Rack)"
+	description = "An advanced piece of mech weaponry"
+	prereq_ids = list("explosive_weapons")
+	design_ids = list("mech_missile_rack", "mech_missile_rack_ammo")
+	research_costs = list(TECHWEB_POINT_TYPE_GENERIC = 2500)
+	export_price = 5000
+
+/datum/techweb_node/clusterbang_launcher
+	id = "clusterbang_launcher"
+	display_name = "Exosuit Module (SOB-3 Clusterbang Launcher)"
+	description = "An advanced piece of mech weaponry"
+	prereq_ids = list("explosive_weapons")
+	design_ids = list("clusterbang_launcher", "clusterbang_launcher_ammo")
+	research_costs = list(TECHWEB_POINT_TYPE_GENERIC = 2500)
+	export_price = 5000
+
+/datum/techweb_node/mech_teleporter
+	id = "mech_teleporter"
+	display_name = "Exosuit Module (Teleporter Module)"
+	description = "An advanced piece of mech Equipment"
+	prereq_ids = list("micro_bluespace")
+	design_ids = list("mech_teleporter")
+	research_costs = list(TECHWEB_POINT_TYPE_GENERIC = 2500)
+	export_price = 5000
+
+/datum/techweb_node/mech_wormhole_gen
+	id = "mech_wormhole_gen"
+	display_name = "Exosuit Module (Localized Wormhole Generator)"
+	description = "An advanced piece of mech weaponry"
+	prereq_ids = list("bluespace_travel")
+	design_ids = list("mech_wormhole_gen")
+	research_costs = list(TECHWEB_POINT_TYPE_GENERIC = 2500)
+	export_price = 5000
+
+/datum/techweb_node/mech_lmg
+	id = "mech_lmg"
+	display_name = "Exosuit Weapon (\"Ultra AC 2\" LMG)"
+	description = "An advanced piece of mech weaponry"
+	prereq_ids = list("ballistic_weapons")
+	design_ids = list("mech_lmg", "mech_lmg_ammo")
+	research_costs = list(TECHWEB_POINT_TYPE_GENERIC = 2500)
+	export_price = 5000
+
+/datum/techweb_node/mech_diamond_drill
+	id = "mech_diamond_drill"
+	display_name =  "Exosuit Diamond Drill"
+	description = "A diamond drill fit for a large exosuit"
+	prereq_ids = list("adv_mining")
+	design_ids = list("mech_diamond_drill")
+	research_costs = list(TECHWEB_POINT_TYPE_GENERIC = 2500)
+	export_price = 5000
+
+/////////////////////////Nanites/////////////////////////
+/datum/techweb_node/nanite_base
+	id = "nanite_base"
+	display_name = "Basic Nanite Programming"
+	description = "The basics of nanite construction and programming."
+	prereq_ids = list("datatheory","robotics")
+	design_ids = list("nanite_disk","nanite_remote","nanite_comm_remote","nanite_scanner",\
+						"nanite_chamber","public_nanite_chamber","nanite_chamber_control","nanite_programmer","nanite_program_hub","nanite_cloud_control",\
+						"relay_nanites", "monitoring_nanites", "access_nanites", "repairing_nanites","sensor_nanite_volume", "repeater_nanites", "relay_repeater_nanites")
+	research_costs = list(TECHWEB_POINT_TYPE_GENERIC = 2500)
+	export_price = 5000
+
+/datum/techweb_node/nanite_smart
+	id = "nanite_smart"
+	display_name = "Smart Nanite Programming"
+	description = "Nanite programs that require nanites to perform complex actions, act independently, roam or seek targets."
+	prereq_ids = list("nanite_base","adv_robotics")
+	design_ids = list("purging_nanites", "metabolic_nanites", "stealth_nanites", "memleak_nanites","sensor_voice_nanites", "voice_nanites")
+	research_costs = list(TECHWEB_POINT_TYPE_GENERIC = 2000)
+	export_price = 4000
+
+/datum/techweb_node/nanite_mesh
+	id = "nanite_mesh"
+	display_name = "Mesh Nanite Programming"
+	description = "Nanite programs that require static structures and membranes."
+	prereq_ids = list("nanite_base","engineering")
+	design_ids = list("hardening_nanites", "refractive_nanites", "cryo_nanites", "conductive_nanites", "shock_nanites", "emp_nanites", "temperature_nanites")
+	research_costs = list(TECHWEB_POINT_TYPE_GENERIC = 2500)
+	export_price = 5000
+
+/datum/techweb_node/nanite_bio
+	id = "nanite_bio"
+	display_name = "Biological Nanite Programming"
+	description = "Nanite programs that require complex biological interaction."
+	prereq_ids = list("nanite_base","biotech")
+	design_ids = list("regenerative_nanites", "bloodheal_nanites", "coagulating_nanites","poison_nanites","flesheating_nanites",\
+					"sensor_crit_nanites","sensor_death_nanites", "sensor_health_nanites", "sensor_damage_nanites")
+	research_costs = list(TECHWEB_POINT_TYPE_GENERIC = 2500)
+	export_price = 5000
+
+/datum/techweb_node/nanite_neural
+	id = "nanite_neural"
+	display_name = "Neural Nanite Programming"
+	description = "Nanite programs affecting nerves and brain matter."
+	prereq_ids = list("nanite_bio")
+	design_ids = list("nervous_nanites", "brainheal_nanites", "paralyzing_nanites", "stun_nanites", "selfscan_nanites")
+	research_costs = list(TECHWEB_POINT_TYPE_GENERIC = 2500)
+	export_price = 5000
+
+/datum/techweb_node/nanite_synaptic
+	id = "nanite_synaptic"
+	display_name = "Synaptic Nanite Programming"
+	description = "Nanite programs affecting mind and thoughts."
+	prereq_ids = list("nanite_neural","neural_programming")
+	design_ids = list("mindshield_nanites", "pacifying_nanites", "blinding_nanites", "sleep_nanites", "mute_nanites", "speech_nanites","hallucination_nanites")
+	research_costs = list(TECHWEB_POINT_TYPE_GENERIC = 2500)
+	export_price = 5000
+
+/datum/techweb_node/nanite_harmonic
+	id = "nanite_harmonic"
+	display_name = "Harmonic Nanite Programming"
+	description = "Nanite programs that require seamless integration between nanites and biology."
+	prereq_ids = list("nanite_bio","nanite_smart","nanite_mesh")
+	design_ids = list("fakedeath_nanites","aggressive_nanites","defib_nanites","regenerative_plus_nanites","brainheal_plus_nanites","purging_plus_nanites","adrenaline_nanites")
+	research_costs = list(TECHWEB_POINT_TYPE_GENERIC = 4000)
+	export_price = 8000
+
+/datum/techweb_node/nanite_combat
+	id = "nanite_military"
+	display_name = "Military Nanite Programming"
+	description = "Nanite programs that perform military-grade functions."
+	prereq_ids = list("nanite_harmonic", "syndicate_basic")
+	design_ids = list("explosive_nanites","pyro_nanites","meltdown_nanites","viral_nanites")
+	research_costs = list(TECHWEB_POINT_TYPE_GENERIC = 7500)
+	export_price = 12500
+
+/datum/techweb_node/nanite_hazard
+	id = "nanite_hazard"
+	display_name = "Hazard Nanite Programs"
+	description = "Extremely advanced Nanite programs with the potential of being extremely dangerous."
+	prereq_ids = list("nanite_harmonic", "alientech")
+	design_ids = list("spreading_nanites","mindcontrol_nanites","mitosis_nanites")
+	research_costs = list(TECHWEB_POINT_TYPE_GENERIC = 10000)
+	export_price = 15000
+
+////////////////////////Alien technology////////////////////////
+/datum/techweb_node/alientech //AYYYYYYYYLMAOO tech
+	id = "alientech"
+	display_name = "Alien Technology"
+	description = "Things used by the greys."
+	prereq_ids = list("biotech","engineering")
+	boost_item_paths = list(/obj/item/gun/energy/alien, /obj/item/scalpel/alien, /obj/item/hemostat/alien, /obj/item/retractor/alien, /obj/item/circular_saw/alien,
+	/obj/item/cautery/alien, /obj/item/surgicaldrill/alien, /obj/item/screwdriver/abductor, /obj/item/wrench/abductor, /obj/item/crowbar/abductor, /obj/item/multitool/abductor,
+	/obj/item/weldingtool/abductor, /obj/item/wirecutters/abductor, /obj/item/circuitboard/machine/abductor, /obj/item/abductor/baton, /obj/item/abductor, /obj/item/gun/energy/shrink_ray)
+	research_costs = list(TECHWEB_POINT_TYPE_GENERIC = 5000)
+	export_price = 20000
+	hidden = TRUE
+	design_ids = list("alienalloy")
+
+/datum/techweb_node/alientech/on_research() //Unlocks the Zeta shuttle for purchase
+		SSshuttle.shuttle_purchase_requirements_met |= SHUTTLE_UNLOCK_ALIENTECH
+
+/datum/techweb_node/alien_bio
+	id = "alien_bio"
+	display_name = "Alien Biological Tools"
+	description = "Advanced biological tools."
+	prereq_ids = list("alientech", "adv_biotech")
+	design_ids = list("alien_scalpel", "alien_hemostat", "alien_retractor", "alien_saw", "alien_drill", "alien_cautery")
+	boost_item_paths = list(/obj/item/gun/energy/alien, /obj/item/scalpel/alien, /obj/item/hemostat/alien, /obj/item/retractor/alien, /obj/item/circular_saw/alien,
+	/obj/item/cautery/alien, /obj/item/surgicaldrill/alien, /obj/item/screwdriver/abductor, /obj/item/wrench/abductor, /obj/item/crowbar/abductor, /obj/item/multitool/abductor,
+	/obj/item/weldingtool/abductor, /obj/item/wirecutters/abductor, /obj/item/circuitboard/machine/abductor, /obj/item/abductor/baton, /obj/item/abductor, /obj/item/gun/energy/shrink_ray)
+	research_costs = list(TECHWEB_POINT_TYPE_GENERIC = 2500)
+	export_price = 20000
+	hidden = TRUE
+
+/datum/techweb_node/alien_engi
+	id = "alien_engi"
+	display_name = "Alien Engineering"
+	description = "Alien engineering tools"
+	prereq_ids = list("alientech", "adv_engi")
+	design_ids = list("alien_wrench", "alien_wirecutters", "alien_screwdriver", "alien_crowbar", "alien_welder", "alien_multitool")
+	boost_item_paths = list(/obj/item/screwdriver/abductor, /obj/item/wrench/abductor, /obj/item/crowbar/abductor, /obj/item/multitool/abductor,
+	/obj/item/weldingtool/abductor, /obj/item/wirecutters/abductor, /obj/item/circuitboard/machine/abductor, /obj/item/abductor/baton, /obj/item/abductor,
+	/obj/item/gun/energy/shrink_ray)
+	research_costs = list(TECHWEB_POINT_TYPE_GENERIC = 2500)
+	export_price = 20000
+	hidden = TRUE
+
+/datum/techweb_node/syndicate_basic
+	id = "syndicate_basic"
+	display_name = "Illegal Technology"
+	description = "Dangerous research used to create dangerous objects."
+	prereq_ids = list("adv_engi", "adv_weaponry", "explosive_weapons")
+	design_ids = list("decloner", "borg_syndicate_module", "ai_cam_upgrade", "suppressor", "largecrossbow", "donksofttoyvendor", "donksoft_refill", "advanced_camera")
+	research_costs = list(TECHWEB_POINT_TYPE_GENERIC = 10000)
+	export_price = 5000
+	hidden = TRUE
+
+/datum/techweb_node/syndicate_basic/New()		//Crappy way of making syndicate gear decon supported until there's another way.
+	. = ..()
+	boost_item_paths = list()
+	for(var/path in GLOB.uplink_items)
+		var/datum/uplink_item/UI = new path
+		if(!UI.item || !UI.illegal_tech)
+			continue
+		boost_item_paths |= UI.item	//allows deconning to unlock.
+
+//Helpers for debugging/balancing the techweb in its entirety!
+/proc/total_techweb_exports()
+	var/list/datum/techweb_node/processing = list()
+	for(var/i in subtypesof(/datum/techweb_node))
+		processing += new i
+	. = 0
+	for(var/i in processing)
+		var/datum/techweb_node/TN = i
+		. += TN.export_price
+
+/proc/total_techweb_points()
+	var/list/datum/techweb_node/processing = list()
+	for(var/i in subtypesof(/datum/techweb_node))
+		processing += new i
+	var/datum/techweb/TW = new
+	TW.research_points = list()
+	for(var/i in processing)
+		var/datum/techweb_node/TN = i
+		TW.add_point_list(TN.research_costs)
+	return TW.research_points
+
+/proc/total_techweb_points_printout()
+	var/list/datum/techweb_node/processing = list()
+	for(var/i in subtypesof(/datum/techweb_node))
+		processing += new i
+	var/datum/techweb/TW = new
+	TW.research_points = list()
+	for(var/i in processing)
+		var/datum/techweb_node/TN = i
+		TW.add_point_list(TN.research_costs)
+	return TW.printout_points()