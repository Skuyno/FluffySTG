<<<<<<< HEAD

//returns TRUE if this mob has sufficient access to use this object
/obj/proc/allowed(mob/M)
	//check if it doesn't require any access at all
	if(src.check_access(null))
		return TRUE
	if(issilicon(M))
		if(ispAI(M))
			return FALSE
		return TRUE	//AI can do whatever it wants
	if(isAdminGhostAI(M))
		//Access can't stop the abuse
		return TRUE
	else if(istype(M) && SEND_SIGNAL(M, COMSIG_MOB_ALLOWED, src))
		return TRUE
	else if(ishuman(M))
		var/mob/living/carbon/human/H = M
		//if they are holding or wearing a card that has access, that works
		if(check_access(H.get_active_held_item()) || src.check_access(H.wear_id))
			return TRUE
	else if(ismonkey(M) || isalienadult(M))
		var/mob/living/carbon/george = M
		//they can only hold things :(
		if(check_access(george.get_active_held_item()))
			return TRUE
	else if(isanimal(M))
		var/mob/living/simple_animal/A = M
		if(check_access(A.get_active_held_item()) || check_access(A.access_card))
			return TRUE
	return FALSE

/obj/item/proc/GetAccess()
	return list()

/obj/item/proc/GetID()
	return null

/obj/item/proc/RemoveID()
	return null

/obj/item/proc/InsertID()
	return FALSE

/obj/proc/text2access(access_text)
	. = list()
	if(!access_text)
		return
	var/list/split = splittext(access_text,";")
	for(var/x in split)
		var/n = text2num(x)
		if(n)
			. += n

//Call this before using req_access or req_one_access directly
/obj/proc/gen_access()
	//These generations have been moved out of /obj/New() because they were slowing down the creation of objects that never even used the access system.
	if(!req_access)
		req_access = list()
		for(var/a in text2access(req_access_txt))
			req_access += a
	if(!req_one_access)
		req_one_access = list()
		for(var/b in text2access(req_one_access_txt))
			req_one_access += b

// Check if an item has access to this object
/obj/proc/check_access(obj/item/I)
	return check_access_list(I ? I.GetAccess() : null)

/obj/proc/check_access_list(list/access_list)
	gen_access()

	if(!islist(req_access)) //something's very wrong
		return TRUE

	if(!req_access.len && !length(req_one_access))
		return TRUE

	if(!length(access_list) || !islist(access_list))
		return FALSE

	for(var/req in req_access)
		if(!(req in access_list)) //doesn't have this access
			return FALSE

	if(length(req_one_access))
		for(var/req in req_one_access)
			if(req in access_list) //has an access from the single access list
				return TRUE
		return FALSE
	return TRUE

/obj/proc/check_access_ntnet(datum/netdata/data)
	return check_access_list(data.passkey)

/proc/get_centcom_access(job)
	switch(job)
		if("VIP Guest")
			return list(ACCESS_CENT_GENERAL)
		if("Custodian")
			return list(ACCESS_CENT_GENERAL, ACCESS_CENT_LIVING, ACCESS_CENT_STORAGE)
		if("Thunderdome Overseer")
			return list(ACCESS_CENT_GENERAL, ACCESS_CENT_THUNDER)
		if("CentCom Official")
			return list(ACCESS_CENT_GENERAL, ACCESS_CENT_LIVING)
		if("CentCom Intern")
			return list(ACCESS_CENT_GENERAL, ACCESS_CENT_LIVING)
		if("CentCom Head Intern")
			return list(ACCESS_CENT_GENERAL, ACCESS_CENT_LIVING)
		if("Medical Officer")
			return list(ACCESS_CENT_GENERAL, ACCESS_CENT_LIVING, ACCESS_CENT_MEDICAL)
		if("Death Commando")
			return list(ACCESS_CENT_GENERAL, ACCESS_CENT_SPECOPS, ACCESS_CENT_LIVING, ACCESS_CENT_STORAGE)
		if("Research Officer")
			return list(ACCESS_CENT_GENERAL, ACCESS_CENT_SPECOPS, ACCESS_CENT_MEDICAL, ACCESS_CENT_TELEPORTER, ACCESS_CENT_STORAGE)
		if("Special Ops Officer")
			return get_all_centcom_access()
		if("Admiral")
			return get_all_centcom_access()
		if("CentCom Commander")
			return get_all_centcom_access()
		if("Emergency Response Team Commander")
			return get_ert_access("commander")
		if("Security Response Officer")
			return get_ert_access("sec")
		if("Engineer Response Officer")
			return get_ert_access("eng")
		if("Medical Response Officer")
			return get_ert_access("med")
		if("CentCom Bartender")
			return list(ACCESS_CENT_GENERAL, ACCESS_CENT_LIVING, ACCESS_CENT_BAR)

/proc/get_all_accesses()
	return list(ACCESS_SECURITY, ACCESS_SEC_DOORS, ACCESS_BRIG, ACCESS_ARMORY, ACCESS_FORENSICS_LOCKERS, ACCESS_COURT,
				ACCESS_MEDICAL, ACCESS_GENETICS, ACCESS_MORGUE, ACCESS_RD,
				ACCESS_RND, ACCESS_TOXINS, ACCESS_CHEMISTRY, ACCESS_ENGINE, ACCESS_ENGINE_EQUIP, ACCESS_MAINT_TUNNELS,
				ACCESS_EXTERNAL_AIRLOCKS, ACCESS_CHANGE_IDS, ACCESS_AI_UPLOAD,
				ACCESS_TELEPORTER, ACCESS_EVA, ACCESS_HEADS, ACCESS_CAPTAIN, ACCESS_ALL_PERSONAL_LOCKERS,
				ACCESS_TECH_STORAGE, ACCESS_CHAPEL_OFFICE, ACCESS_ATMOSPHERICS, ACCESS_KITCHEN,
				ACCESS_BAR, ACCESS_JANITOR, ACCESS_CREMATORIUM, ACCESS_ROBOTICS, ACCESS_CARGO, ACCESS_CONSTRUCTION,
				ACCESS_HYDROPONICS, ACCESS_LIBRARY, ACCESS_LAWYER, ACCESS_VIROLOGY, ACCESS_CMO, ACCESS_QM, ACCESS_SURGERY, ACCESS_PSYCHOLOGY,
				ACCESS_THEATRE, ACCESS_RESEARCH, ACCESS_MINING, ACCESS_MAILSORTING, ACCESS_WEAPONS,
				ACCESS_MECH_MINING, ACCESS_MECH_ENGINE, ACCESS_MECH_SCIENCE, ACCESS_MECH_SECURITY, ACCESS_MECH_MEDICAL,
				ACCESS_VAULT, ACCESS_MINING_STATION, ACCESS_XENOBIOLOGY, ACCESS_CE, ACCESS_HOP, ACCESS_HOS, ACCESS_PHARMACY, ACCESS_RC_ANNOUNCE,
				ACCESS_KEYCARD_AUTH, ACCESS_TCOMSAT, ACCESS_GATEWAY, ACCESS_MINERAL_STOREROOM, ACCESS_MINISAT, ACCESS_NETWORK, ACCESS_TOXINS_STORAGE)

/proc/get_all_centcom_access()
	return list(ACCESS_CENT_GENERAL, ACCESS_CENT_THUNDER, ACCESS_CENT_SPECOPS, ACCESS_CENT_MEDICAL, ACCESS_CENT_LIVING, ACCESS_CENT_STORAGE, ACCESS_CENT_TELEPORTER, ACCESS_CENT_CAPTAIN)

/proc/get_ert_access(class)
	switch(class)
		if("commander")
			return get_all_centcom_access()
		if("sec")
			return list(ACCESS_CENT_GENERAL, ACCESS_CENT_SPECOPS, ACCESS_CENT_LIVING)
		if("eng")
			return list(ACCESS_CENT_GENERAL, ACCESS_CENT_SPECOPS, ACCESS_CENT_LIVING, ACCESS_CENT_STORAGE)
		if("med")
			return list(ACCESS_CENT_GENERAL, ACCESS_CENT_SPECOPS, ACCESS_CENT_MEDICAL, ACCESS_CENT_LIVING)

/proc/get_all_syndicate_access()
	return list(ACCESS_SYNDICATE, ACCESS_SYNDICATE_LEADER)

/proc/get_region_accesses(code)
	switch(code)
		if(0)
			return get_all_accesses()
		if(1) //station general
			return list(ACCESS_KITCHEN,ACCESS_BAR, ACCESS_HYDROPONICS, ACCESS_JANITOR, ACCESS_CHAPEL_OFFICE, ACCESS_CREMATORIUM, ACCESS_LIBRARY, ACCESS_THEATRE, ACCESS_LAWYER)
		if(2) //security
			return list(ACCESS_SEC_DOORS, ACCESS_WEAPONS, ACCESS_SECURITY, ACCESS_BRIG, ACCESS_ARMORY, ACCESS_FORENSICS_LOCKERS, ACCESS_COURT, ACCESS_MECH_SECURITY, ACCESS_HOS)
		if(3) //medbay
			return list(ACCESS_MEDICAL, ACCESS_MORGUE, ACCESS_CHEMISTRY, ACCESS_VIROLOGY, ACCESS_SURGERY, ACCESS_MECH_MEDICAL, ACCESS_CMO, ACCESS_PHARMACY, ACCESS_PSYCHOLOGY)
		if(4) //research
			return list(ACCESS_RESEARCH, ACCESS_RND, ACCESS_TOXINS, ACCESS_TOXINS_STORAGE, ACCESS_GENETICS, ACCESS_ROBOTICS, ACCESS_XENOBIOLOGY, ACCESS_MECH_SCIENCE, ACCESS_MINISAT, ACCESS_RD, ACCESS_NETWORK)
		if(5) //engineering and maintenance
			return list(ACCESS_CONSTRUCTION, ACCESS_MAINT_TUNNELS, ACCESS_ENGINE, ACCESS_ENGINE_EQUIP, ACCESS_EXTERNAL_AIRLOCKS, ACCESS_TECH_STORAGE, ACCESS_ATMOSPHERICS, ACCESS_MECH_ENGINE, ACCESS_TCOMSAT, ACCESS_MINISAT, ACCESS_CE)
		if(6) //supply
			return list(ACCESS_MAILSORTING, ACCESS_MINING, ACCESS_MINING_STATION, ACCESS_MECH_MINING, ACCESS_MINERAL_STOREROOM, ACCESS_CARGO, ACCESS_QM, ACCESS_VAULT)
		if(7) //command
			return list(ACCESS_HEADS, ACCESS_RC_ANNOUNCE, ACCESS_KEYCARD_AUTH, ACCESS_CHANGE_IDS, ACCESS_AI_UPLOAD, ACCESS_TELEPORTER, ACCESS_EVA, ACCESS_GATEWAY, ACCESS_ALL_PERSONAL_LOCKERS, ACCESS_HOP, ACCESS_CAPTAIN, ACCESS_VAULT)

/proc/get_region_accesses_name(code)
	switch(code)
		if(0)
			return "All"
		if(1) //station general
			return "General"
		if(2) //security
			return "Security"
		if(3) //medbay
			return "Medbay"
		if(4) //research
			return "Research"
		if(5) //engineering and maintenance
			return "Engineering"
		if(6) //supply
			return "Supply"
		if(7) //command
			return "Command"

/proc/get_access_desc(A)
	switch(A)
		if(ACCESS_CARGO)
			return "Cargo Bay"
		if(ACCESS_SECURITY)
			return "Security"
		if(ACCESS_BRIG)
			return "Holding Cells"
		if(ACCESS_COURT)
			return "Courtroom"
		if(ACCESS_FORENSICS_LOCKERS)
			return "Forensics"
		if(ACCESS_MEDICAL)
			return "Medical"
		if(ACCESS_GENETICS)
			return "Genetics Lab"
		if(ACCESS_MORGUE)
			return "Morgue"
		if(ACCESS_RND)
			return "R&D Lab"
		if(ACCESS_TOXINS)
			return "Toxins Lab"
		if(ACCESS_TOXINS_STORAGE)
			return "Toxins Storage"
		if(ACCESS_CHEMISTRY)
			return "Chemistry Lab"
		if(ACCESS_RD)
			return "RD Office"
		if(ACCESS_BAR)
			return "Bar"
		if(ACCESS_JANITOR)
			return "Custodial Closet"
		if(ACCESS_ENGINE)
			return "Engineering"
		if(ACCESS_ENGINE_EQUIP)
			return "Power and Engineering Equipment"
		if(ACCESS_MAINT_TUNNELS)
			return "Maintenance"
		if(ACCESS_EXTERNAL_AIRLOCKS)
			return "External Airlocks"
		if(ACCESS_CHANGE_IDS)
			return "ID Console"
		if(ACCESS_AI_UPLOAD)
			return "AI Chambers"
		if(ACCESS_TELEPORTER)
			return "Teleporter"
		if(ACCESS_EVA)
			return "EVA"
		if(ACCESS_HEADS)
			return "Bridge"
		if(ACCESS_CAPTAIN)
			return "Captain"
		if(ACCESS_ALL_PERSONAL_LOCKERS)
			return "Personal Lockers"
		if(ACCESS_CHAPEL_OFFICE)
			return "Chapel Office"
		if(ACCESS_TECH_STORAGE)
			return "Technical Storage"
		if(ACCESS_ATMOSPHERICS)
			return "Atmospherics"
		if(ACCESS_CREMATORIUM)
			return "Crematorium"
		if(ACCESS_ARMORY)
			return "Armory"
		if(ACCESS_CONSTRUCTION)
			return "Construction"
		if(ACCESS_KITCHEN)
			return "Kitchen"
		if(ACCESS_HYDROPONICS)
			return "Hydroponics"
		if(ACCESS_LIBRARY)
			return "Library"
		if(ACCESS_LAWYER)
			return "Law Office"
		if(ACCESS_ROBOTICS)
			return "Robotics"
		if(ACCESS_VIROLOGY)
			return "Virology"
		if(ACCESS_PSYCHOLOGY)
			return "Psychology"
		if(ACCESS_CMO)
			return "CMO Office"
		if(ACCESS_QM)
			return "Quartermaster"
		if(ACCESS_SURGERY)
			return "Surgery"
		if(ACCESS_THEATRE)
			return "Theatre"
		if(ACCESS_RESEARCH)
			return "Science"
		if(ACCESS_MINING)
			return "Mining"
		if(ACCESS_MAILSORTING)
			return "Cargo Office"
		if(ACCESS_VAULT)
			return "Main Vault"
		if(ACCESS_MINING_STATION)
			return "Mining EVA"
		if(ACCESS_XENOBIOLOGY)
			return "Xenobiology Lab"
		if(ACCESS_HOP)
			return "HoP Office"
		if(ACCESS_HOS)
			return "HoS Office"
		if(ACCESS_CE)
			return "CE Office"
		if(ACCESS_PHARMACY)
			return "Pharmacy"
		if(ACCESS_RC_ANNOUNCE)
			return "RC Announcements"
		if(ACCESS_KEYCARD_AUTH)
			return "Keycode Auth."
		if(ACCESS_TCOMSAT)
			return "Telecommunications"
		if(ACCESS_GATEWAY)
			return "Gateway"
		if(ACCESS_SEC_DOORS)
			return "Brig"
		if(ACCESS_MINERAL_STOREROOM)
			return "Mineral Storage"
		if(ACCESS_MINISAT)
			return "AI Satellite"
		if(ACCESS_WEAPONS)
			return "Weapon Permit"
		if(ACCESS_NETWORK)
			return "Network Access"
		if(ACCESS_MECH_MINING)
			return "Mining Mech Access"
		if(ACCESS_MECH_MEDICAL)
			return "Medical Mech Access"
		if(ACCESS_MECH_SECURITY)
			return "Security Mech Access"
		if(ACCESS_MECH_SCIENCE)
			return "Science Mech Access"
		if(ACCESS_MECH_ENGINE)
			return "Engineering Mech Access"

/proc/get_centcom_access_desc(A)
	switch(A)
		if(ACCESS_CENT_GENERAL)
			return "Code Grey"
		if(ACCESS_CENT_THUNDER)
			return "Code Yellow"
		if(ACCESS_CENT_STORAGE)
			return "Code Orange"
		if(ACCESS_CENT_LIVING)
			return "Code Green"
		if(ACCESS_CENT_MEDICAL)
			return "Code White"
		if(ACCESS_CENT_TELEPORTER)
			return "Code Blue"
		if(ACCESS_CENT_SPECOPS)
			return "Code Black"
		if(ACCESS_CENT_CAPTAIN)
			return "Code Gold"
		if(ACCESS_CENT_BAR)
			return "Code Scotch"

/proc/get_all_jobs()
	return list("Assistant", "Captain", "Head of Personnel", "Bartender", "Cook", "Botanist", "Quartermaster", "Cargo Technician",
				"Shaft Miner", "Clown", "Mime", "Janitor", "Curator", "Lawyer", "Chaplain", "Chief Engineer", "Station Engineer",
				"Atmospheric Technician", "Chief Medical Officer", "Medical Doctor", "Paramedic", "Chemist", "Geneticist", "Virologist", "Psychologist",
				"Research Director", "Scientist", "Roboticist", "Head of Security", "Warden", "Detective", "Security Officer", "Prisoner")

/proc/get_all_job_icons() //For all existing HUD icons
	return get_all_jobs() + list("Emergency Response Team Commander", "Security Response Officer", "Engineering Response Officer", "Medical Response Officer", "Entertainment Response Officer", "Religious Response Officer", "Janitorial Response Officer", "Death Commando")

/proc/get_all_centcom_jobs()
	return list("Central Command","VIP Guest","Custodian","Thunderdome Overseer","CentCom Official","Medical Officer","Research Officer","Special Ops Officer","Admiral","CentCom Commander","CentCom Bartender","Private Security Force")

/obj/item/proc/GetJobName() //Used in secHUD icon generation
	var/obj/item/card/id/I = GetID()
	if(!I)
		return
	var/jobName = I.assignment
	if(jobName in get_all_job_icons()) //Check if the job has a hud icon
		return jobName
	if(jobName in get_all_centcom_jobs()) //Return with the NT logo if it is a CentCom job
		return "CentCom"
	return "Unknown" //Return unknown if none of the above apply
=======

//returns TRUE if this mob has sufficient access to use this object
/obj/proc/allowed(mob/M)
	//check if it doesn't require any access at all
	if(src.check_access(null))
		return TRUE
	if(issilicon(M))
		if(ispAI(M))
			return FALSE
		return TRUE	//AI can do whatever it wants
	if(IsAdminGhost(M))
		//Access can't stop the abuse
		return TRUE
	else if(istype(M) && SEND_SIGNAL(M, COMSIG_MOB_ALLOWED, src))
		return TRUE
	else if(ishuman(M))
		var/mob/living/carbon/human/H = M
		//if they are holding or wearing a card that has access, that works
		if(check_access(H.get_active_held_item()) || src.check_access(H.wear_id))
			return TRUE
	else if(ismonkey(M) || isalienadult(M))
		var/mob/living/carbon/george = M
		//they can only hold things :(
		if(check_access(george.get_active_held_item()))
			return TRUE
	else if(isanimal(M))
		var/mob/living/simple_animal/A = M
		if(check_access(A.get_active_held_item()) || check_access(A.access_card))
			return TRUE
	return FALSE

/obj/item/proc/GetAccess()
	return list()

/obj/item/proc/GetID()
	return null

/obj/item/proc/RemoveID()
	return null

/obj/item/proc/InsertID()
	return FALSE

/obj/proc/text2access(access_text)
	. = list()
	if(!access_text)
		return
	var/list/split = splittext(access_text,";")
	for(var/x in split)
		var/n = text2num(x)
		if(n)
			. += n

//Call this before using req_access or req_one_access directly
/obj/proc/gen_access()
	//These generations have been moved out of /obj/New() because they were slowing down the creation of objects that never even used the access system.
	if(!req_access)
		req_access = list()
		for(var/a in text2access(req_access_txt))
			req_access += a
	if(!req_one_access)
		req_one_access = list()
		for(var/b in text2access(req_one_access_txt))
			req_one_access += b

// Check if an item has access to this object
/obj/proc/check_access(obj/item/I)
	return check_access_list(I ? I.GetAccess() : null)

/obj/proc/check_access_list(list/access_list)
	gen_access()

	if(!islist(req_access)) //something's very wrong
		return TRUE

	if(!req_access.len && !length(req_one_access))
		return TRUE

	if(!length(access_list) || !islist(access_list))
		return FALSE

	for(var/req in req_access)
		if(!(req in access_list)) //doesn't have this access
			return FALSE

	if(length(req_one_access))
		for(var/req in req_one_access)
			if(req in access_list) //has an access from the single access list
				return TRUE
		return FALSE
	return TRUE

/obj/proc/check_access_ntnet(datum/netdata/data)
	return check_access_list(data.passkey)

/proc/get_centcom_access(job)
	switch(job)
		if("VIP Guest")
			return list(ACCESS_CENT_GENERAL)
		if("Custodian")
			return list(ACCESS_CENT_GENERAL, ACCESS_CENT_LIVING, ACCESS_CENT_STORAGE)
		if("Thunderdome Overseer")
			return list(ACCESS_CENT_GENERAL, ACCESS_CENT_THUNDER)
		if("CentCom Official")
			return list(ACCESS_CENT_GENERAL, ACCESS_CENT_LIVING)
		if("CentCom Intern")
			return list(ACCESS_CENT_GENERAL, ACCESS_CENT_LIVING)
		if("CentCom Head Intern")
			return list(ACCESS_CENT_GENERAL, ACCESS_CENT_LIVING)
		if("Medical Officer")
			return list(ACCESS_CENT_GENERAL, ACCESS_CENT_LIVING, ACCESS_CENT_MEDICAL)
		if("Death Commando")
			return list(ACCESS_CENT_GENERAL, ACCESS_CENT_SPECOPS, ACCESS_CENT_LIVING, ACCESS_CENT_STORAGE)
		if("Research Officer")
			return list(ACCESS_CENT_GENERAL, ACCESS_CENT_SPECOPS, ACCESS_CENT_MEDICAL, ACCESS_CENT_TELEPORTER, ACCESS_CENT_STORAGE)
		if("Special Ops Officer")
			return get_all_centcom_access()
		if("Admiral")
			return get_all_centcom_access()
		if("CentCom Commander")
			return get_all_centcom_access()
		if("Emergency Response Team Commander")
			return get_ert_access("commander")
		if("Security Response Officer")
			return get_ert_access("sec")
		if("Engineer Response Officer")
			return get_ert_access("eng")
		if("Medical Response Officer")
			return get_ert_access("med")
		if("CentCom Bartender")
			return list(ACCESS_CENT_GENERAL, ACCESS_CENT_LIVING, ACCESS_CENT_BAR)

/proc/get_all_accesses()
	return list(ACCESS_SECURITY, ACCESS_SEC_DOORS, ACCESS_BRIG, ACCESS_ARMORY, ACCESS_FORENSICS_LOCKERS, ACCESS_COURT,
				ACCESS_MEDICAL, ACCESS_GENETICS, ACCESS_MORGUE, ACCESS_RD,
				ACCESS_RND, ACCESS_TOXINS, ACCESS_CHEMISTRY, ACCESS_ENGINE, ACCESS_ENGINE_EQUIP, ACCESS_MAINT_TUNNELS,
				ACCESS_EXTERNAL_AIRLOCKS, ACCESS_CHANGE_IDS, ACCESS_AI_UPLOAD,
				ACCESS_TELEPORTER, ACCESS_EVA, ACCESS_HEADS, ACCESS_CAPTAIN, ACCESS_ALL_PERSONAL_LOCKERS,
				ACCESS_TECH_STORAGE, ACCESS_CHAPEL_OFFICE, ACCESS_ATMOSPHERICS, ACCESS_KITCHEN,
				ACCESS_BAR, ACCESS_JANITOR, ACCESS_CREMATORIUM, ACCESS_ROBOTICS, ACCESS_CARGO, ACCESS_CONSTRUCTION,
				ACCESS_HYDROPONICS, ACCESS_LIBRARY, ACCESS_LAWYER, ACCESS_VIROLOGY, ACCESS_CMO, ACCESS_QM, ACCESS_SURGERY, ACCESS_PSYCHOLOGY,
				ACCESS_THEATRE, ACCESS_RESEARCH, ACCESS_MINING, ACCESS_MAILSORTING, ACCESS_WEAPONS,
				ACCESS_MECH_MINING, ACCESS_MECH_ENGINE, ACCESS_MECH_SCIENCE, ACCESS_MECH_SECURITY, ACCESS_MECH_MEDICAL,
				ACCESS_VAULT, ACCESS_MINING_STATION, ACCESS_XENOBIOLOGY, ACCESS_CE, ACCESS_HOP, ACCESS_HOS, ACCESS_PHARMACY, ACCESS_RC_ANNOUNCE,
				ACCESS_KEYCARD_AUTH, ACCESS_TCOMSAT, ACCESS_GATEWAY, ACCESS_MINERAL_STOREROOM, ACCESS_MINISAT, ACCESS_NETWORK, ACCESS_TOXINS_STORAGE)

/proc/get_all_centcom_access()
	return list(ACCESS_CENT_GENERAL, ACCESS_CENT_THUNDER, ACCESS_CENT_SPECOPS, ACCESS_CENT_MEDICAL, ACCESS_CENT_LIVING, ACCESS_CENT_STORAGE, ACCESS_CENT_TELEPORTER, ACCESS_CENT_CAPTAIN)

/proc/get_ert_access(class)
	switch(class)
		if("commander")
			return get_all_centcom_access()
		if("sec")
			return list(ACCESS_CENT_GENERAL, ACCESS_CENT_SPECOPS, ACCESS_CENT_LIVING)
		if("eng")
			return list(ACCESS_CENT_GENERAL, ACCESS_CENT_SPECOPS, ACCESS_CENT_LIVING, ACCESS_CENT_STORAGE)
		if("med")
			return list(ACCESS_CENT_GENERAL, ACCESS_CENT_SPECOPS, ACCESS_CENT_MEDICAL, ACCESS_CENT_LIVING)

/proc/get_all_syndicate_access()
	return list(ACCESS_SYNDICATE, ACCESS_SYNDICATE_LEADER)

/proc/get_region_accesses(code)
	switch(code)
		if(0)
			return get_all_accesses()
		if(1) //station general
			return list(ACCESS_KITCHEN,ACCESS_BAR, ACCESS_HYDROPONICS, ACCESS_JANITOR, ACCESS_CHAPEL_OFFICE, ACCESS_CREMATORIUM, ACCESS_LIBRARY, ACCESS_THEATRE, ACCESS_LAWYER)
		if(2) //security
			return list(ACCESS_SEC_DOORS, ACCESS_WEAPONS, ACCESS_SECURITY, ACCESS_BRIG, ACCESS_ARMORY, ACCESS_FORENSICS_LOCKERS, ACCESS_COURT, ACCESS_MECH_SECURITY, ACCESS_HOS)
		if(3) //medbay
			return list(ACCESS_MEDICAL, ACCESS_MORGUE, ACCESS_CHEMISTRY, ACCESS_VIROLOGY, ACCESS_SURGERY, ACCESS_MECH_MEDICAL, ACCESS_CMO, ACCESS_PHARMACY, ACCESS_PSYCHOLOGY)
		if(4) //research
			return list(ACCESS_RESEARCH, ACCESS_RND, ACCESS_TOXINS, ACCESS_TOXINS_STORAGE, ACCESS_GENETICS, ACCESS_ROBOTICS, ACCESS_XENOBIOLOGY, ACCESS_MECH_SCIENCE, ACCESS_MINISAT, ACCESS_RD, ACCESS_NETWORK)
		if(5) //engineering and maintenance
			return list(ACCESS_CONSTRUCTION, ACCESS_MAINT_TUNNELS, ACCESS_ENGINE, ACCESS_ENGINE_EQUIP, ACCESS_EXTERNAL_AIRLOCKS, ACCESS_TECH_STORAGE, ACCESS_ATMOSPHERICS, ACCESS_MECH_ENGINE, ACCESS_TCOMSAT, ACCESS_MINISAT, ACCESS_CE)
		if(6) //supply
			return list(ACCESS_MAILSORTING, ACCESS_MINING, ACCESS_MINING_STATION, ACCESS_MECH_MINING, ACCESS_MINERAL_STOREROOM, ACCESS_CARGO, ACCESS_QM, ACCESS_VAULT)
		if(7) //command
			return list(ACCESS_HEADS, ACCESS_RC_ANNOUNCE, ACCESS_KEYCARD_AUTH, ACCESS_CHANGE_IDS, ACCESS_AI_UPLOAD, ACCESS_TELEPORTER, ACCESS_EVA, ACCESS_GATEWAY, ACCESS_ALL_PERSONAL_LOCKERS, ACCESS_HOP, ACCESS_CAPTAIN, ACCESS_VAULT)

/proc/get_region_accesses_name(code)
	switch(code)
		if(0)
			return "All"
		if(1) //station general
			return "General"
		if(2) //security
			return "Security"
		if(3) //medbay
			return "Medbay"
		if(4) //research
			return "Research"
		if(5) //engineering and maintenance
			return "Engineering"
		if(6) //supply
			return "Supply"
		if(7) //command
			return "Command"

/proc/get_access_desc(A)
	switch(A)
		if(ACCESS_CARGO)
			return "Cargo Bay"
		if(ACCESS_SECURITY)
			return "Security"
		if(ACCESS_BRIG)
			return "Holding Cells"
		if(ACCESS_COURT)
			return "Courtroom"
		if(ACCESS_FORENSICS_LOCKERS)
			return "Forensics"
		if(ACCESS_MEDICAL)
			return "Medical"
		if(ACCESS_GENETICS)
			return "Genetics Lab"
		if(ACCESS_MORGUE)
			return "Morgue"
		if(ACCESS_RND)
			return "R&D Lab"
		if(ACCESS_TOXINS)
			return "Toxins Lab"
		if(ACCESS_TOXINS_STORAGE)
			return "Toxins Storage"
		if(ACCESS_CHEMISTRY)
			return "Chemistry Lab"
		if(ACCESS_RD)
			return "RD Office"
		if(ACCESS_BAR)
			return "Bar"
		if(ACCESS_JANITOR)
			return "Custodial Closet"
		if(ACCESS_ENGINE)
			return "Engineering"
		if(ACCESS_ENGINE_EQUIP)
			return "Power and Engineering Equipment"
		if(ACCESS_MAINT_TUNNELS)
			return "Maintenance"
		if(ACCESS_EXTERNAL_AIRLOCKS)
			return "External Airlocks"
		if(ACCESS_CHANGE_IDS)
			return "ID Console"
		if(ACCESS_AI_UPLOAD)
			return "AI Chambers"
		if(ACCESS_TELEPORTER)
			return "Teleporter"
		if(ACCESS_EVA)
			return "EVA"
		if(ACCESS_HEADS)
			return "Bridge"
		if(ACCESS_CAPTAIN)
			return "Captain"
		if(ACCESS_ALL_PERSONAL_LOCKERS)
			return "Personal Lockers"
		if(ACCESS_CHAPEL_OFFICE)
			return "Chapel Office"
		if(ACCESS_TECH_STORAGE)
			return "Technical Storage"
		if(ACCESS_ATMOSPHERICS)
			return "Atmospherics"
		if(ACCESS_CREMATORIUM)
			return "Crematorium"
		if(ACCESS_ARMORY)
			return "Armory"
		if(ACCESS_CONSTRUCTION)
			return "Construction"
		if(ACCESS_KITCHEN)
			return "Kitchen"
		if(ACCESS_HYDROPONICS)
			return "Hydroponics"
		if(ACCESS_LIBRARY)
			return "Library"
		if(ACCESS_LAWYER)
			return "Law Office"
		if(ACCESS_ROBOTICS)
			return "Robotics"
		if(ACCESS_VIROLOGY)
			return "Virology"
		if(ACCESS_PSYCHOLOGY)
			return "Psychology"
		if(ACCESS_CMO)
			return "CMO Office"
		if(ACCESS_QM)
			return "Quartermaster"
		if(ACCESS_SURGERY)
			return "Surgery"
		if(ACCESS_THEATRE)
			return "Theatre"
		if(ACCESS_RESEARCH)
			return "Science"
		if(ACCESS_MINING)
			return "Mining"
		if(ACCESS_MAILSORTING)
			return "Cargo Office"
		if(ACCESS_VAULT)
			return "Main Vault"
		if(ACCESS_MINING_STATION)
			return "Mining EVA"
		if(ACCESS_XENOBIOLOGY)
			return "Xenobiology Lab"
		if(ACCESS_HOP)
			return "HoP Office"
		if(ACCESS_HOS)
			return "HoS Office"
		if(ACCESS_CE)
			return "CE Office"
		if(ACCESS_PHARMACY)
			return "Pharmacy"
		if(ACCESS_RC_ANNOUNCE)
			return "RC Announcements"
		if(ACCESS_KEYCARD_AUTH)
			return "Keycode Auth."
		if(ACCESS_TCOMSAT)
			return "Telecommunications"
		if(ACCESS_GATEWAY)
			return "Gateway"
		if(ACCESS_SEC_DOORS)
			return "Brig"
		if(ACCESS_MINERAL_STOREROOM)
			return "Mineral Storage"
		if(ACCESS_MINISAT)
			return "AI Satellite"
		if(ACCESS_WEAPONS)
			return "Weapon Permit"
		if(ACCESS_NETWORK)
			return "Network Access"
		if(ACCESS_MECH_MINING)
			return "Mining Mech Access"
		if(ACCESS_MECH_MEDICAL)
			return "Medical Mech Access"
		if(ACCESS_MECH_SECURITY)
			return "Security Mech Access"
		if(ACCESS_MECH_SCIENCE)
			return "Science Mech Access"
		if(ACCESS_MECH_ENGINE)
			return "Engineering Mech Access"

/proc/get_centcom_access_desc(A)
	switch(A)
		if(ACCESS_CENT_GENERAL)
			return "Code Grey"
		if(ACCESS_CENT_THUNDER)
			return "Code Yellow"
		if(ACCESS_CENT_STORAGE)
			return "Code Orange"
		if(ACCESS_CENT_LIVING)
			return "Code Green"
		if(ACCESS_CENT_MEDICAL)
			return "Code White"
		if(ACCESS_CENT_TELEPORTER)
			return "Code Blue"
		if(ACCESS_CENT_SPECOPS)
			return "Code Black"
		if(ACCESS_CENT_CAPTAIN)
			return "Code Gold"
		if(ACCESS_CENT_BAR)
			return "Code Scotch"

/proc/get_all_jobs()
	return list("Assistant", "Captain", "Head of Personnel", "Bartender", "Cook", "Botanist", "Quartermaster", "Cargo Technician",
				"Shaft Miner", "Clown", "Mime", "Janitor", "Curator", "Lawyer", "Chaplain", "Chief Engineer", "Station Engineer",
				"Atmospheric Technician", "Chief Medical Officer", "Medical Doctor", "Paramedic", "Chemist", "Geneticist", "Virologist", "Psychologist",
				"Research Director", "Scientist", "Roboticist", "Head of Security", "Warden", "Detective", "Security Officer", "Prisoner")

/proc/get_all_job_icons() //For all existing HUD icons
	return get_all_jobs() + list("Emergency Response Team Commander", "Security Response Officer", "Engineering Response Officer", "Medical Response Officer", "Entertainment Response Officer", "Religious Response Officer", "Janitorial Response Officer", "Death Commando")

/proc/get_all_centcom_jobs()
	return list("Central Command","VIP Guest","Custodian","Thunderdome Overseer","CentCom Official","Medical Officer","Research Officer","Special Ops Officer","Admiral","CentCom Commander","CentCom Bartender","Private Security Force")

/obj/item/proc/GetJobName() //Used in secHUD icon generation
	var/obj/item/card/id/I = GetID()
	if(!I)
		return
	var/jobName = I.assignment
	if(jobName in get_all_job_icons()) //Check if the job has a hud icon
		return jobName
	if(jobName in get_all_centcom_jobs()) //Return with the NT logo if it is a CentCom job
		return "CentCom"
	return "Unknown" //Return unknown if none of the above apply
>>>>>>> 7e9785e4
<|MERGE_RESOLUTION|>--- conflicted
+++ resolved
@@ -1,4 +1,3 @@
-<<<<<<< HEAD
 
 //returns TRUE if this mob has sufficient access to use this object
 /obj/proc/allowed(mob/M)
@@ -379,387 +378,4 @@
 		return jobName
 	if(jobName in get_all_centcom_jobs()) //Return with the NT logo if it is a CentCom job
 		return "CentCom"
-	return "Unknown" //Return unknown if none of the above apply
-=======
-
-//returns TRUE if this mob has sufficient access to use this object
-/obj/proc/allowed(mob/M)
-	//check if it doesn't require any access at all
-	if(src.check_access(null))
-		return TRUE
-	if(issilicon(M))
-		if(ispAI(M))
-			return FALSE
-		return TRUE	//AI can do whatever it wants
-	if(IsAdminGhost(M))
-		//Access can't stop the abuse
-		return TRUE
-	else if(istype(M) && SEND_SIGNAL(M, COMSIG_MOB_ALLOWED, src))
-		return TRUE
-	else if(ishuman(M))
-		var/mob/living/carbon/human/H = M
-		//if they are holding or wearing a card that has access, that works
-		if(check_access(H.get_active_held_item()) || src.check_access(H.wear_id))
-			return TRUE
-	else if(ismonkey(M) || isalienadult(M))
-		var/mob/living/carbon/george = M
-		//they can only hold things :(
-		if(check_access(george.get_active_held_item()))
-			return TRUE
-	else if(isanimal(M))
-		var/mob/living/simple_animal/A = M
-		if(check_access(A.get_active_held_item()) || check_access(A.access_card))
-			return TRUE
-	return FALSE
-
-/obj/item/proc/GetAccess()
-	return list()
-
-/obj/item/proc/GetID()
-	return null
-
-/obj/item/proc/RemoveID()
-	return null
-
-/obj/item/proc/InsertID()
-	return FALSE
-
-/obj/proc/text2access(access_text)
-	. = list()
-	if(!access_text)
-		return
-	var/list/split = splittext(access_text,";")
-	for(var/x in split)
-		var/n = text2num(x)
-		if(n)
-			. += n
-
-//Call this before using req_access or req_one_access directly
-/obj/proc/gen_access()
-	//These generations have been moved out of /obj/New() because they were slowing down the creation of objects that never even used the access system.
-	if(!req_access)
-		req_access = list()
-		for(var/a in text2access(req_access_txt))
-			req_access += a
-	if(!req_one_access)
-		req_one_access = list()
-		for(var/b in text2access(req_one_access_txt))
-			req_one_access += b
-
-// Check if an item has access to this object
-/obj/proc/check_access(obj/item/I)
-	return check_access_list(I ? I.GetAccess() : null)
-
-/obj/proc/check_access_list(list/access_list)
-	gen_access()
-
-	if(!islist(req_access)) //something's very wrong
-		return TRUE
-
-	if(!req_access.len && !length(req_one_access))
-		return TRUE
-
-	if(!length(access_list) || !islist(access_list))
-		return FALSE
-
-	for(var/req in req_access)
-		if(!(req in access_list)) //doesn't have this access
-			return FALSE
-
-	if(length(req_one_access))
-		for(var/req in req_one_access)
-			if(req in access_list) //has an access from the single access list
-				return TRUE
-		return FALSE
-	return TRUE
-
-/obj/proc/check_access_ntnet(datum/netdata/data)
-	return check_access_list(data.passkey)
-
-/proc/get_centcom_access(job)
-	switch(job)
-		if("VIP Guest")
-			return list(ACCESS_CENT_GENERAL)
-		if("Custodian")
-			return list(ACCESS_CENT_GENERAL, ACCESS_CENT_LIVING, ACCESS_CENT_STORAGE)
-		if("Thunderdome Overseer")
-			return list(ACCESS_CENT_GENERAL, ACCESS_CENT_THUNDER)
-		if("CentCom Official")
-			return list(ACCESS_CENT_GENERAL, ACCESS_CENT_LIVING)
-		if("CentCom Intern")
-			return list(ACCESS_CENT_GENERAL, ACCESS_CENT_LIVING)
-		if("CentCom Head Intern")
-			return list(ACCESS_CENT_GENERAL, ACCESS_CENT_LIVING)
-		if("Medical Officer")
-			return list(ACCESS_CENT_GENERAL, ACCESS_CENT_LIVING, ACCESS_CENT_MEDICAL)
-		if("Death Commando")
-			return list(ACCESS_CENT_GENERAL, ACCESS_CENT_SPECOPS, ACCESS_CENT_LIVING, ACCESS_CENT_STORAGE)
-		if("Research Officer")
-			return list(ACCESS_CENT_GENERAL, ACCESS_CENT_SPECOPS, ACCESS_CENT_MEDICAL, ACCESS_CENT_TELEPORTER, ACCESS_CENT_STORAGE)
-		if("Special Ops Officer")
-			return get_all_centcom_access()
-		if("Admiral")
-			return get_all_centcom_access()
-		if("CentCom Commander")
-			return get_all_centcom_access()
-		if("Emergency Response Team Commander")
-			return get_ert_access("commander")
-		if("Security Response Officer")
-			return get_ert_access("sec")
-		if("Engineer Response Officer")
-			return get_ert_access("eng")
-		if("Medical Response Officer")
-			return get_ert_access("med")
-		if("CentCom Bartender")
-			return list(ACCESS_CENT_GENERAL, ACCESS_CENT_LIVING, ACCESS_CENT_BAR)
-
-/proc/get_all_accesses()
-	return list(ACCESS_SECURITY, ACCESS_SEC_DOORS, ACCESS_BRIG, ACCESS_ARMORY, ACCESS_FORENSICS_LOCKERS, ACCESS_COURT,
-				ACCESS_MEDICAL, ACCESS_GENETICS, ACCESS_MORGUE, ACCESS_RD,
-				ACCESS_RND, ACCESS_TOXINS, ACCESS_CHEMISTRY, ACCESS_ENGINE, ACCESS_ENGINE_EQUIP, ACCESS_MAINT_TUNNELS,
-				ACCESS_EXTERNAL_AIRLOCKS, ACCESS_CHANGE_IDS, ACCESS_AI_UPLOAD,
-				ACCESS_TELEPORTER, ACCESS_EVA, ACCESS_HEADS, ACCESS_CAPTAIN, ACCESS_ALL_PERSONAL_LOCKERS,
-				ACCESS_TECH_STORAGE, ACCESS_CHAPEL_OFFICE, ACCESS_ATMOSPHERICS, ACCESS_KITCHEN,
-				ACCESS_BAR, ACCESS_JANITOR, ACCESS_CREMATORIUM, ACCESS_ROBOTICS, ACCESS_CARGO, ACCESS_CONSTRUCTION,
-				ACCESS_HYDROPONICS, ACCESS_LIBRARY, ACCESS_LAWYER, ACCESS_VIROLOGY, ACCESS_CMO, ACCESS_QM, ACCESS_SURGERY, ACCESS_PSYCHOLOGY,
-				ACCESS_THEATRE, ACCESS_RESEARCH, ACCESS_MINING, ACCESS_MAILSORTING, ACCESS_WEAPONS,
-				ACCESS_MECH_MINING, ACCESS_MECH_ENGINE, ACCESS_MECH_SCIENCE, ACCESS_MECH_SECURITY, ACCESS_MECH_MEDICAL,
-				ACCESS_VAULT, ACCESS_MINING_STATION, ACCESS_XENOBIOLOGY, ACCESS_CE, ACCESS_HOP, ACCESS_HOS, ACCESS_PHARMACY, ACCESS_RC_ANNOUNCE,
-				ACCESS_KEYCARD_AUTH, ACCESS_TCOMSAT, ACCESS_GATEWAY, ACCESS_MINERAL_STOREROOM, ACCESS_MINISAT, ACCESS_NETWORK, ACCESS_TOXINS_STORAGE)
-
-/proc/get_all_centcom_access()
-	return list(ACCESS_CENT_GENERAL, ACCESS_CENT_THUNDER, ACCESS_CENT_SPECOPS, ACCESS_CENT_MEDICAL, ACCESS_CENT_LIVING, ACCESS_CENT_STORAGE, ACCESS_CENT_TELEPORTER, ACCESS_CENT_CAPTAIN)
-
-/proc/get_ert_access(class)
-	switch(class)
-		if("commander")
-			return get_all_centcom_access()
-		if("sec")
-			return list(ACCESS_CENT_GENERAL, ACCESS_CENT_SPECOPS, ACCESS_CENT_LIVING)
-		if("eng")
-			return list(ACCESS_CENT_GENERAL, ACCESS_CENT_SPECOPS, ACCESS_CENT_LIVING, ACCESS_CENT_STORAGE)
-		if("med")
-			return list(ACCESS_CENT_GENERAL, ACCESS_CENT_SPECOPS, ACCESS_CENT_MEDICAL, ACCESS_CENT_LIVING)
-
-/proc/get_all_syndicate_access()
-	return list(ACCESS_SYNDICATE, ACCESS_SYNDICATE_LEADER)
-
-/proc/get_region_accesses(code)
-	switch(code)
-		if(0)
-			return get_all_accesses()
-		if(1) //station general
-			return list(ACCESS_KITCHEN,ACCESS_BAR, ACCESS_HYDROPONICS, ACCESS_JANITOR, ACCESS_CHAPEL_OFFICE, ACCESS_CREMATORIUM, ACCESS_LIBRARY, ACCESS_THEATRE, ACCESS_LAWYER)
-		if(2) //security
-			return list(ACCESS_SEC_DOORS, ACCESS_WEAPONS, ACCESS_SECURITY, ACCESS_BRIG, ACCESS_ARMORY, ACCESS_FORENSICS_LOCKERS, ACCESS_COURT, ACCESS_MECH_SECURITY, ACCESS_HOS)
-		if(3) //medbay
-			return list(ACCESS_MEDICAL, ACCESS_MORGUE, ACCESS_CHEMISTRY, ACCESS_VIROLOGY, ACCESS_SURGERY, ACCESS_MECH_MEDICAL, ACCESS_CMO, ACCESS_PHARMACY, ACCESS_PSYCHOLOGY)
-		if(4) //research
-			return list(ACCESS_RESEARCH, ACCESS_RND, ACCESS_TOXINS, ACCESS_TOXINS_STORAGE, ACCESS_GENETICS, ACCESS_ROBOTICS, ACCESS_XENOBIOLOGY, ACCESS_MECH_SCIENCE, ACCESS_MINISAT, ACCESS_RD, ACCESS_NETWORK)
-		if(5) //engineering and maintenance
-			return list(ACCESS_CONSTRUCTION, ACCESS_MAINT_TUNNELS, ACCESS_ENGINE, ACCESS_ENGINE_EQUIP, ACCESS_EXTERNAL_AIRLOCKS, ACCESS_TECH_STORAGE, ACCESS_ATMOSPHERICS, ACCESS_MECH_ENGINE, ACCESS_TCOMSAT, ACCESS_MINISAT, ACCESS_CE)
-		if(6) //supply
-			return list(ACCESS_MAILSORTING, ACCESS_MINING, ACCESS_MINING_STATION, ACCESS_MECH_MINING, ACCESS_MINERAL_STOREROOM, ACCESS_CARGO, ACCESS_QM, ACCESS_VAULT)
-		if(7) //command
-			return list(ACCESS_HEADS, ACCESS_RC_ANNOUNCE, ACCESS_KEYCARD_AUTH, ACCESS_CHANGE_IDS, ACCESS_AI_UPLOAD, ACCESS_TELEPORTER, ACCESS_EVA, ACCESS_GATEWAY, ACCESS_ALL_PERSONAL_LOCKERS, ACCESS_HOP, ACCESS_CAPTAIN, ACCESS_VAULT)
-
-/proc/get_region_accesses_name(code)
-	switch(code)
-		if(0)
-			return "All"
-		if(1) //station general
-			return "General"
-		if(2) //security
-			return "Security"
-		if(3) //medbay
-			return "Medbay"
-		if(4) //research
-			return "Research"
-		if(5) //engineering and maintenance
-			return "Engineering"
-		if(6) //supply
-			return "Supply"
-		if(7) //command
-			return "Command"
-
-/proc/get_access_desc(A)
-	switch(A)
-		if(ACCESS_CARGO)
-			return "Cargo Bay"
-		if(ACCESS_SECURITY)
-			return "Security"
-		if(ACCESS_BRIG)
-			return "Holding Cells"
-		if(ACCESS_COURT)
-			return "Courtroom"
-		if(ACCESS_FORENSICS_LOCKERS)
-			return "Forensics"
-		if(ACCESS_MEDICAL)
-			return "Medical"
-		if(ACCESS_GENETICS)
-			return "Genetics Lab"
-		if(ACCESS_MORGUE)
-			return "Morgue"
-		if(ACCESS_RND)
-			return "R&D Lab"
-		if(ACCESS_TOXINS)
-			return "Toxins Lab"
-		if(ACCESS_TOXINS_STORAGE)
-			return "Toxins Storage"
-		if(ACCESS_CHEMISTRY)
-			return "Chemistry Lab"
-		if(ACCESS_RD)
-			return "RD Office"
-		if(ACCESS_BAR)
-			return "Bar"
-		if(ACCESS_JANITOR)
-			return "Custodial Closet"
-		if(ACCESS_ENGINE)
-			return "Engineering"
-		if(ACCESS_ENGINE_EQUIP)
-			return "Power and Engineering Equipment"
-		if(ACCESS_MAINT_TUNNELS)
-			return "Maintenance"
-		if(ACCESS_EXTERNAL_AIRLOCKS)
-			return "External Airlocks"
-		if(ACCESS_CHANGE_IDS)
-			return "ID Console"
-		if(ACCESS_AI_UPLOAD)
-			return "AI Chambers"
-		if(ACCESS_TELEPORTER)
-			return "Teleporter"
-		if(ACCESS_EVA)
-			return "EVA"
-		if(ACCESS_HEADS)
-			return "Bridge"
-		if(ACCESS_CAPTAIN)
-			return "Captain"
-		if(ACCESS_ALL_PERSONAL_LOCKERS)
-			return "Personal Lockers"
-		if(ACCESS_CHAPEL_OFFICE)
-			return "Chapel Office"
-		if(ACCESS_TECH_STORAGE)
-			return "Technical Storage"
-		if(ACCESS_ATMOSPHERICS)
-			return "Atmospherics"
-		if(ACCESS_CREMATORIUM)
-			return "Crematorium"
-		if(ACCESS_ARMORY)
-			return "Armory"
-		if(ACCESS_CONSTRUCTION)
-			return "Construction"
-		if(ACCESS_KITCHEN)
-			return "Kitchen"
-		if(ACCESS_HYDROPONICS)
-			return "Hydroponics"
-		if(ACCESS_LIBRARY)
-			return "Library"
-		if(ACCESS_LAWYER)
-			return "Law Office"
-		if(ACCESS_ROBOTICS)
-			return "Robotics"
-		if(ACCESS_VIROLOGY)
-			return "Virology"
-		if(ACCESS_PSYCHOLOGY)
-			return "Psychology"
-		if(ACCESS_CMO)
-			return "CMO Office"
-		if(ACCESS_QM)
-			return "Quartermaster"
-		if(ACCESS_SURGERY)
-			return "Surgery"
-		if(ACCESS_THEATRE)
-			return "Theatre"
-		if(ACCESS_RESEARCH)
-			return "Science"
-		if(ACCESS_MINING)
-			return "Mining"
-		if(ACCESS_MAILSORTING)
-			return "Cargo Office"
-		if(ACCESS_VAULT)
-			return "Main Vault"
-		if(ACCESS_MINING_STATION)
-			return "Mining EVA"
-		if(ACCESS_XENOBIOLOGY)
-			return "Xenobiology Lab"
-		if(ACCESS_HOP)
-			return "HoP Office"
-		if(ACCESS_HOS)
-			return "HoS Office"
-		if(ACCESS_CE)
-			return "CE Office"
-		if(ACCESS_PHARMACY)
-			return "Pharmacy"
-		if(ACCESS_RC_ANNOUNCE)
-			return "RC Announcements"
-		if(ACCESS_KEYCARD_AUTH)
-			return "Keycode Auth."
-		if(ACCESS_TCOMSAT)
-			return "Telecommunications"
-		if(ACCESS_GATEWAY)
-			return "Gateway"
-		if(ACCESS_SEC_DOORS)
-			return "Brig"
-		if(ACCESS_MINERAL_STOREROOM)
-			return "Mineral Storage"
-		if(ACCESS_MINISAT)
-			return "AI Satellite"
-		if(ACCESS_WEAPONS)
-			return "Weapon Permit"
-		if(ACCESS_NETWORK)
-			return "Network Access"
-		if(ACCESS_MECH_MINING)
-			return "Mining Mech Access"
-		if(ACCESS_MECH_MEDICAL)
-			return "Medical Mech Access"
-		if(ACCESS_MECH_SECURITY)
-			return "Security Mech Access"
-		if(ACCESS_MECH_SCIENCE)
-			return "Science Mech Access"
-		if(ACCESS_MECH_ENGINE)
-			return "Engineering Mech Access"
-
-/proc/get_centcom_access_desc(A)
-	switch(A)
-		if(ACCESS_CENT_GENERAL)
-			return "Code Grey"
-		if(ACCESS_CENT_THUNDER)
-			return "Code Yellow"
-		if(ACCESS_CENT_STORAGE)
-			return "Code Orange"
-		if(ACCESS_CENT_LIVING)
-			return "Code Green"
-		if(ACCESS_CENT_MEDICAL)
-			return "Code White"
-		if(ACCESS_CENT_TELEPORTER)
-			return "Code Blue"
-		if(ACCESS_CENT_SPECOPS)
-			return "Code Black"
-		if(ACCESS_CENT_CAPTAIN)
-			return "Code Gold"
-		if(ACCESS_CENT_BAR)
-			return "Code Scotch"
-
-/proc/get_all_jobs()
-	return list("Assistant", "Captain", "Head of Personnel", "Bartender", "Cook", "Botanist", "Quartermaster", "Cargo Technician",
-				"Shaft Miner", "Clown", "Mime", "Janitor", "Curator", "Lawyer", "Chaplain", "Chief Engineer", "Station Engineer",
-				"Atmospheric Technician", "Chief Medical Officer", "Medical Doctor", "Paramedic", "Chemist", "Geneticist", "Virologist", "Psychologist",
-				"Research Director", "Scientist", "Roboticist", "Head of Security", "Warden", "Detective", "Security Officer", "Prisoner")
-
-/proc/get_all_job_icons() //For all existing HUD icons
-	return get_all_jobs() + list("Emergency Response Team Commander", "Security Response Officer", "Engineering Response Officer", "Medical Response Officer", "Entertainment Response Officer", "Religious Response Officer", "Janitorial Response Officer", "Death Commando")
-
-/proc/get_all_centcom_jobs()
-	return list("Central Command","VIP Guest","Custodian","Thunderdome Overseer","CentCom Official","Medical Officer","Research Officer","Special Ops Officer","Admiral","CentCom Commander","CentCom Bartender","Private Security Force")
-
-/obj/item/proc/GetJobName() //Used in secHUD icon generation
-	var/obj/item/card/id/I = GetID()
-	if(!I)
-		return
-	var/jobName = I.assignment
-	if(jobName in get_all_job_icons()) //Check if the job has a hud icon
-		return jobName
-	if(jobName in get_all_centcom_jobs()) //Return with the NT logo if it is a CentCom job
-		return "CentCom"
-	return "Unknown" //Return unknown if none of the above apply
->>>>>>> 7e9785e4
+	return "Unknown" //Return unknown if none of the above apply