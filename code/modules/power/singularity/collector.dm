--- conflicted
+++ resolved
@@ -1,174 +1,170 @@
-// last_power += (pulse_strength-RAD_COLLECTOR_EFFICIENCY)*RAD_COLLECTOR_COEFFICIENT
-#define RAD_COLLECTOR_EFFICIENCY 80 	// radiation needs to be over this amount to get power
-#define RAD_COLLECTOR_COEFFICIENT 100
-#define RAD_COLLECTOR_STORED_OUT 0.04	// (this*100)% of stored power outputted per tick. Doesn't actualy change output total, lower numbers just means collectors output for longer in absence of a source
-
-/obj/machinery/power/rad_collector
-	name = "Radiation Collector Array"
-	desc = "A device which uses Hawking Radiation and plasma to produce power."
-	icon = 'icons/obj/singularity.dmi'
-	icon_state = "ca"
-	anchored = FALSE
-	density = TRUE
-	req_access = list(ACCESS_ENGINE_EQUIP)
-//	use_power = NO_POWER_USE
-	max_integrity = 350
-	integrity_failure = 80
-	var/obj/item/tank/internals/plasma/loaded_tank = null
-	var/last_power = 0
-	var/active = 0
-	var/locked = FALSE
-	var/drainratio = 1
-
-/obj/machinery/power/rad_collector/anchored
-	anchored = TRUE
-
-/obj/machinery/power/rad_collector/ComponentInitialize()
-	. = ..()
-	AddComponent(/datum/component/rad_insulation, RAD_EXTREME_INSULATION, FALSE, FALSE)
-
-/obj/machinery/power/rad_collector/Destroy()
-	return ..()
-
-/obj/machinery/power/rad_collector/process()
-	if(loaded_tank)
-		if(!loaded_tank.air_contents.gases[/datum/gas/plasma])
-			investigate_log("<font color='red'>out of fuel</font>.", INVESTIGATE_SINGULO)
-			eject()
-		else
-			loaded_tank.air_contents.gases[/datum/gas/plasma][MOLES] -= 0.001*drainratio
-			loaded_tank.air_contents.garbage_collect()
-
-			var/power_produced = min(last_power, (last_power*RAD_COLLECTOR_STORED_OUT)+1000) //Produces at least 1000 watts if it has more than that stored
-			add_avail(power_produced)
-			last_power-=power_produced
-
-/obj/machinery/power/rad_collector/attack_hand(mob/user)
-	if(..())
-		return
-	if(anchored)
-		if(!src.locked)
-			toggle_power()
-			user.visible_message("[user.name] turns the [src.name] [active? "on":"off"].", \
-			"<span class='notice'>You turn the [src.name] [active? "on":"off"].</span>")
-			var/fuel
-			if(loaded_tank)
-				fuel = loaded_tank.air_contents.gases[/datum/gas/plasma]
-			fuel = fuel ? fuel[MOLES] : 0
-			investigate_log("turned [active?"<font color='green'>on</font>":"<font color='red'>off</font>"] by [user.key]. [loaded_tank?"Fuel: [round(fuel/0.29)]%":"<font color='red'>It is empty</font>"].", INVESTIGATE_SINGULO)
-			return
-		else
-			to_chat(user, "<span class='warning'>The controls are locked!</span>")
-			return
-..()
-
-/obj/machinery/power/rad_collector/can_be_unfasten_wrench(mob/user, silent)
-	if(loaded_tank)
-		if(!silent)
-			to_chat(user, "<span class='warning'>Remove the plasma tank first!</span>")
-		return FAILED_UNFASTEN
-	return ..()
-
-/obj/machinery/power/rad_collector/default_unfasten_wrench(mob/user, obj/item/wrench/W, time = 20)
-	. = ..()
-	if(. == SUCCESSFUL_UNFASTEN)
-		if(anchored)
-			connect_to_network()
-		else
-			disconnect_from_network()
-
-/obj/machinery/power/rad_collector/attackby(obj/item/W, mob/user, params)
-	if(istype(W, /obj/item/device/multitool))
-<<<<<<< HEAD
-		to_chat(user, "<span class='notice'>[W] detects that [last_power]W were recently produced.</span>")
-=======
-		to_chat(user, "<span class='notice'>The [W.name] detects that [last_power]W is being processed.</span>")
->>>>>>> 772f3758
-		return TRUE
-	else if(istype(W, /obj/item/device/analyzer) && loaded_tank)
-		atmosanalyzer_scan(loaded_tank.air_contents, user)
-	else if(istype(W, /obj/item/tank/internals/plasma))
-		if(!anchored)
-			to_chat(user, "<span class='warning'>[src] needs to be secured to the floor first!</span>")
-			return TRUE
-		if(loaded_tank)
-			to_chat(user, "<span class='warning'>There's already a plasma tank loaded!</span>")
-			return TRUE
-		if(!user.transferItemToLoc(W, src))
-			return
-		loaded_tank = W
-		update_icons()
-	else if(istype(W, /obj/item/crowbar))
-		if(loaded_tank)
-			if(locked)
-				to_chat(user, "<span class='warning'>The controls are locked!</span>")
-				return TRUE
-			eject()
-			return TRUE
-		else
-			to_chat(user, "<span class='warning'>There isn't a tank loaded!</span>")
-			return TRUE
-	else if(istype(W, /obj/item/wrench))
-		default_unfasten_wrench(user, W, 0)
-		return TRUE
-	else if(W.GetID())
-		if(allowed(user))
-			if(active)
-				locked = !locked
-				to_chat(user, "<span class='notice'>You [locked ? "lock" : "unlock"] the controls.</span>")
-			else
-				to_chat(user, "<span class='warning'>The controls can only be locked when \the [src] is active!</span>")
-		else
-			to_chat(user, "<span class='danger'>Access denied.</span>")
-			return TRUE
-	else
-		return ..()
-
-
-/obj/machinery/power/rad_collector/obj_break(damage_flag)
-	if(!(stat & BROKEN) && !(flags_1 & NODECONSTRUCT_1))
-		eject()
-		stat |= BROKEN
-
-/obj/machinery/power/rad_collector/proc/eject()
-	locked = FALSE
-	var/obj/item/tank/internals/plasma/Z = src.loaded_tank
-	if (!Z)
-		return
-	Z.loc = get_turf(src)
-	Z.layer = initial(Z.layer)
-	Z.plane = initial(Z.plane)
-	src.loaded_tank = null
-	if(active)
-		toggle_power()
-	else
-		update_icons()
-
-/obj/machinery/power/rad_collector/rad_act(pulse_strength)
-	if(loaded_tank && active && pulse_strength > RAD_COLLECTOR_EFFICIENCY)
-		last_power += (pulse_strength-RAD_COLLECTOR_EFFICIENCY)*RAD_COLLECTOR_COEFFICIENT
-
-/obj/machinery/power/rad_collector/proc/update_icons()
-	cut_overlays()
-	if(loaded_tank)
-		add_overlay("ptank")
-	if(stat & (NOPOWER|BROKEN))
-		return
-	if(active)
-		add_overlay("on")
-
-
-/obj/machinery/power/rad_collector/proc/toggle_power()
-	active = !active
-	if(active)
-		icon_state = "ca_on"
-		flick("ca_active", src)
-	else
-		icon_state = "ca"
-		flick("ca_deactive", src)
-	update_icons()
-	return
-
-#undef RAD_COLLECTOR_EFFICIENCY
-#undef RAD_COLLECTOR_COEFFICIENT
+// last_power += (pulse_strength-RAD_COLLECTOR_EFFICIENCY)*RAD_COLLECTOR_COEFFICIENT
+#define RAD_COLLECTOR_EFFICIENCY 80 	// radiation needs to be over this amount to get power
+#define RAD_COLLECTOR_COEFFICIENT 100
+#define RAD_COLLECTOR_STORED_OUT 0.04	// (this*100)% of stored power outputted per tick. Doesn't actualy change output total, lower numbers just means collectors output for longer in absence of a source
+
+/obj/machinery/power/rad_collector
+	name = "Radiation Collector Array"
+	desc = "A device which uses Hawking Radiation and plasma to produce power."
+	icon = 'icons/obj/singularity.dmi'
+	icon_state = "ca"
+	anchored = FALSE
+	density = TRUE
+	req_access = list(ACCESS_ENGINE_EQUIP)
+//	use_power = NO_POWER_USE
+	max_integrity = 350
+	integrity_failure = 80
+	var/obj/item/tank/internals/plasma/loaded_tank = null
+	var/last_power = 0
+	var/active = 0
+	var/locked = FALSE
+	var/drainratio = 1
+
+/obj/machinery/power/rad_collector/anchored
+	anchored = TRUE
+
+/obj/machinery/power/rad_collector/ComponentInitialize()
+	. = ..()
+	AddComponent(/datum/component/rad_insulation, RAD_EXTREME_INSULATION, FALSE, FALSE)
+
+/obj/machinery/power/rad_collector/Destroy()
+	return ..()
+
+/obj/machinery/power/rad_collector/process()
+	if(loaded_tank)
+		if(!loaded_tank.air_contents.gases[/datum/gas/plasma])
+			investigate_log("<font color='red'>out of fuel</font>.", INVESTIGATE_SINGULO)
+			eject()
+		else
+			loaded_tank.air_contents.gases[/datum/gas/plasma][MOLES] -= 0.001*drainratio
+			loaded_tank.air_contents.garbage_collect()
+
+			var/power_produced = min(last_power, (last_power*RAD_COLLECTOR_STORED_OUT)+1000) //Produces at least 1000 watts if it has more than that stored
+			add_avail(power_produced)
+			last_power-=power_produced
+
+/obj/machinery/power/rad_collector/attack_hand(mob/user)
+	if(..())
+		return
+	if(anchored)
+		if(!src.locked)
+			toggle_power()
+			user.visible_message("[user.name] turns the [src.name] [active? "on":"off"].", \
+			"<span class='notice'>You turn the [src.name] [active? "on":"off"].</span>")
+			var/fuel
+			if(loaded_tank)
+				fuel = loaded_tank.air_contents.gases[/datum/gas/plasma]
+			fuel = fuel ? fuel[MOLES] : 0
+			investigate_log("turned [active?"<font color='green'>on</font>":"<font color='red'>off</font>"] by [user.key]. [loaded_tank?"Fuel: [round(fuel/0.29)]%":"<font color='red'>It is empty</font>"].", INVESTIGATE_SINGULO)
+			return
+		else
+			to_chat(user, "<span class='warning'>The controls are locked!</span>")
+			return
+..()
+
+/obj/machinery/power/rad_collector/can_be_unfasten_wrench(mob/user, silent)
+	if(loaded_tank)
+		if(!silent)
+			to_chat(user, "<span class='warning'>Remove the plasma tank first!</span>")
+		return FAILED_UNFASTEN
+	return ..()
+
+/obj/machinery/power/rad_collector/default_unfasten_wrench(mob/user, obj/item/wrench/W, time = 20)
+	. = ..()
+	if(. == SUCCESSFUL_UNFASTEN)
+		if(anchored)
+			connect_to_network()
+		else
+			disconnect_from_network()
+
+/obj/machinery/power/rad_collector/attackby(obj/item/W, mob/user, params)
+	if(istype(W, /obj/item/device/multitool))
+		to_chat(user, "<span class='notice'>[W] detects that [last_power]W is being processed.</span>")
+		return TRUE
+	else if(istype(W, /obj/item/device/analyzer) && loaded_tank)
+		atmosanalyzer_scan(loaded_tank.air_contents, user)
+	else if(istype(W, /obj/item/tank/internals/plasma))
+		if(!anchored)
+			to_chat(user, "<span class='warning'>[src] needs to be secured to the floor first!</span>")
+			return TRUE
+		if(loaded_tank)
+			to_chat(user, "<span class='warning'>There's already a plasma tank loaded!</span>")
+			return TRUE
+		if(!user.transferItemToLoc(W, src))
+			return
+		loaded_tank = W
+		update_icons()
+	else if(istype(W, /obj/item/crowbar))
+		if(loaded_tank)
+			if(locked)
+				to_chat(user, "<span class='warning'>The controls are locked!</span>")
+				return TRUE
+			eject()
+			return TRUE
+		else
+			to_chat(user, "<span class='warning'>There isn't a tank loaded!</span>")
+			return TRUE
+	else if(istype(W, /obj/item/wrench))
+		default_unfasten_wrench(user, W, 0)
+		return TRUE
+	else if(W.GetID())
+		if(allowed(user))
+			if(active)
+				locked = !locked
+				to_chat(user, "<span class='notice'>You [locked ? "lock" : "unlock"] the controls.</span>")
+			else
+				to_chat(user, "<span class='warning'>The controls can only be locked when \the [src] is active!</span>")
+		else
+			to_chat(user, "<span class='danger'>Access denied.</span>")
+			return TRUE
+	else
+		return ..()
+
+
+/obj/machinery/power/rad_collector/obj_break(damage_flag)
+	if(!(stat & BROKEN) && !(flags_1 & NODECONSTRUCT_1))
+		eject()
+		stat |= BROKEN
+
+/obj/machinery/power/rad_collector/proc/eject()
+	locked = FALSE
+	var/obj/item/tank/internals/plasma/Z = src.loaded_tank
+	if (!Z)
+		return
+	Z.loc = get_turf(src)
+	Z.layer = initial(Z.layer)
+	Z.plane = initial(Z.plane)
+	src.loaded_tank = null
+	if(active)
+		toggle_power()
+	else
+		update_icons()
+
+/obj/machinery/power/rad_collector/rad_act(pulse_strength)
+	if(loaded_tank && active && pulse_strength > RAD_COLLECTOR_EFFICIENCY)
+		last_power += (pulse_strength-RAD_COLLECTOR_EFFICIENCY)*RAD_COLLECTOR_COEFFICIENT
+
+/obj/machinery/power/rad_collector/proc/update_icons()
+	cut_overlays()
+	if(loaded_tank)
+		add_overlay("ptank")
+	if(stat & (NOPOWER|BROKEN))
+		return
+	if(active)
+		add_overlay("on")
+
+
+/obj/machinery/power/rad_collector/proc/toggle_power()
+	active = !active
+	if(active)
+		icon_state = "ca_on"
+		flick("ca_active", src)
+	else
+		icon_state = "ca"
+		flick("ca_deactive", src)
+	update_icons()
+	return
+
+#undef RAD_COLLECTOR_EFFICIENCY
+#undef RAD_COLLECTOR_COEFFICIENT
 #undef RAD_COLLECTOR_STORED_OUT