--- conflicted
+++ resolved
@@ -1,507 +1,495 @@
-//This file was auto-corrected by findeclaration.exe on 25.5.2012 20:42:33
-
-#define SOLAR_MAX_DIST 40
-#define SOLARGENRATE 1500
-
-var/list/solars_list = list()
-
-/obj/machinery/power/solar
-	name = "solar panel"
-	desc = "A solar electrical generator."
-	icon = 'icons/obj/power.dmi'
-	icon_state = "sp_base"
-	anchored = 1
-	density = 1
-	directwired = 1
-	use_power = 0
-	idle_power_usage = 0
-	active_power_usage = 0
-	var/id = 0
-	var/health = 10
-	var/obscured = 0
-	var/sunfrac = 0
-	var/adir = SOUTH // actual dir
-	var/ndir = SOUTH // target dir
-	var/turn_angle = 0
-	var/obj/machinery/power/solar_control/control = null
-
-/obj/machinery/power/solar/New(var/turf/loc, var/obj/item/solar_assembly/S, var/process = 1)
-	..(loc)
-	Make(S)
-	connect_to_network(process)
-
-
-/obj/machinery/power/solar/disconnect_from_network()
-	..()
-	solars_list.Remove(src)
-
-/obj/machinery/power/solar/connect_to_network(var/process)
-	..()
-	if(process)
-		solars_list.Add(src)
-
-
-/obj/machinery/power/solar/proc/Make(var/obj/item/solar_assembly/S)
-	if(!S)
-		S = new /obj/item/solar_assembly(src)
-		S.glass_type = /obj/item/stack/sheet/glass
-		S.anchored = 1
-	S.loc = src
-	update_icon()
-
-
-
-/obj/machinery/power/solar/attackby(obj/item/weapon/W, mob/user)
-
-	if(istype(W, /obj/item/weapon/crowbar))
-		playsound(src.loc, 'sound/machines/click.ogg', 50, 1)
-		if(do_after(user, 50))
-			var/obj/item/solar_assembly/S = locate() in src
-			if(S)
-				S.loc = src.loc
-				S.give_glass()
-			playsound(src.loc, 'sound/items/Deconstruct.ogg', 50, 1)
-			user.visible_message("<span class='notice'>[user] takes the glass off the solar panel.</span>")
-			qdel(src)
-		return
-	else if (W)
-		src.add_fingerprint(user)
-		src.health -= W.force
-		src.healthcheck()
-	..()
-
-
-/obj/machinery/power/solar/blob_act()
-	src.health--
-	src.healthcheck()
-	return
-
-
-/obj/machinery/power/solar/proc/healthcheck()
-	if (src.health <= 0)
-		if(!(stat & BROKEN))
-			broken()
-		else
-			new /obj/item/weapon/shard(src.loc)
-			new /obj/item/weapon/shard(src.loc)
-			qdel(src)
-			return
-	return
-
-
-/obj/machinery/power/solar/update_icon()
-	..()
-	overlays.Cut()
-	if(stat & BROKEN)
-		overlays += image('icons/obj/power.dmi', icon_state = "solar_panel-b", layer = FLY_LAYER)
-	else
-		overlays += image('icons/obj/power.dmi', icon_state = "solar_panel", layer = FLY_LAYER)
-		src.dir = angle2dir(adir)
-	return
-
-
-/obj/machinery/power/solar/proc/update_solar_exposure()
-	if(!sun)
-		return
-	if(obscured)
-		sunfrac = 0
-		return
-	var/p_angle = abs((360+adir)%360 - (360+sun.angle)%360)
-	if(p_angle > 90)			// if facing more than 90deg from sun, zero output
-		sunfrac = 0
-		return
-	sunfrac = cos(p_angle) ** 2
-
-
-/obj/machinery/power/solar/process()//TODO: remove/add this from machines to save on processing as needed ~Carn PRIORITY
-	if(stat & BROKEN)	return
-	if(!control)	return
-
-	if(adir != ndir)
-		adir = (360+adir+dd_range(-10,10,ndir-adir))%360
-		update_icon()
-		update_solar_exposure()
-
-	if(obscured)	return
-
-	var/sgen = SOLARGENRATE * sunfrac
-	add_avail(sgen)
-	if(powernet && control)
-		if(powernet.nodes[control])
-			control.gen += sgen
-
-
-/obj/machinery/power/solar/proc/broken()
-	stat |= BROKEN
-	update_icon()
-	return
-
-
-/obj/machinery/power/solar/meteorhit()
-	if(stat & !BROKEN)
-		broken()
-	else
-		qdel(src)
-
-
-/obj/machinery/power/solar/ex_act(severity)
-	switch(severity)
-		if(1.0)
-			qdel(src)
-			if(prob(15))
-				new /obj/item/weapon/shard( src.loc )
-			return
-		if(2.0)
-			if (prob(25))
-				new /obj/item/weapon/shard( src.loc )
-				qdel(src)
-				return
-			if (prob(50))
-				broken()
-		if(3.0)
-			if (prob(25))
-				broken()
-	return
-
-
-/obj/machinery/power/solar/blob_act()
-	if(prob(75))
-		broken()
-		src.density = 0
-
-
-/obj/machinery/power/solar/fake/New(var/turf/loc, var/obj/item/solar_assembly/S)
-	..(loc, S, 0)
-
-/obj/machinery/power/solar/fake/process()
-	. = PROCESS_KILL
-	return
-
-
-//
-// Solar Assembly - For construction of solar arrays.
-//
-
-/obj/item/solar_assembly
-	name = "solar panel assembly"
-	desc = "A solar panel assembly kit, allows constructions of a solar panel, or with a tracking circuit board, a solar tracker"
-	icon = 'icons/obj/power.dmi'
-	icon_state = "sp_base"
-	item_state = "electropack"
-	w_class = 4 // Pretty big!
-	anchored = 0
-	var/tracker = 0
-	var/glass_type = null
-
-/obj/item/solar_assembly/attack_hand(var/mob/user)
-	if(!anchored && isturf(loc)) // You can't pick it up
-		..()
-
-// Give back the glass type we were supplied with
-/obj/item/solar_assembly/proc/give_glass()
-	if(glass_type)
-		var/obj/item/stack/sheet/S = new glass_type(src.loc)
-		S.amount = 2
-		glass_type = null
-
-
-/obj/item/solar_assembly/attackby(var/obj/item/weapon/W, var/mob/user)
-
-	if(!anchored && isturf(loc))
-		if(istype(W, /obj/item/weapon/wrench))
-			anchored = 1
-			user.visible_message("<span class='notice'>[user] wrenches the solar assembly into place.</span>")
-			playsound(src.loc, 'sound/items/Ratchet.ogg', 75, 1)
-			return 1
-	else
-		if(istype(W, /obj/item/weapon/wrench))
-			anchored = 0
-			user.visible_message("<span class='notice'>[user] unwrenches the solar assembly from it's place.</span>")
-			playsound(src.loc, 'sound/items/Ratchet.ogg', 75, 1)
-			return 1
-
-		if(istype(W, /obj/item/stack/sheet/glass) || istype(W, /obj/item/stack/sheet/rglass))
-			var/obj/item/stack/sheet/S = W
-			if(S.amount >= 2)
-				glass_type = W.type
-				S.use(2)
-				playsound(src.loc, 'sound/machines/click.ogg', 50, 1)
-				user.visible_message("<span class='notice'>[user] places the glass on the solar assembly.</span>")
-				if(tracker)
-					new /obj/machinery/power/tracker(get_turf(src), src)
-				else
-					new /obj/machinery/power/solar(get_turf(src), src)
-			return 1
-
-	if(!tracker)
-		if(istype(W, /obj/item/weapon/tracker_electronics))
-			tracker = 1
-			user.drop_item()
-			qdel(W)
-			user.visible_message("<span class='notice'>[user] inserts the electronics into the solar assembly.</span>")
-			return 1
-	else
-		if(istype(W, /obj/item/weapon/crowbar))
-			new /obj/item/weapon/tracker_electronics(src.loc)
-			tracker = 0
-			user.visible_message("<span class='notice'>[user] takes out the electronics from the solar assembly.</span>")
-			return 1
-	..()
-
-//
-// Solar Control Computer
-//
-
-/obj/machinery/power/solar_control
-	name = "solar panel control"
-	desc = "A controller for solar panel arrays."
-	icon = 'icons/obj/computer.dmi'
-	icon_state = "solar"
-	anchored = 1
-	density = 1
-	directwired = 1
-	use_power = 1
-	idle_power_usage = 250
-	var/id = 0
-	var/cdir = 0
-	var/gen = 0
-	var/lastgen = 0
-	var/track = 0			// 0= off  1=timed  2=auto (tracker)
-	var/trackrate = 600		// 300-900 seconds
-	var/trackdir = 1		// 0 =CCW, 1=CW
-	var/nexttime = 0
-	paiallowed = 1
-
-
-/obj/machinery/power/solar_control/New()
-	..()
-	if(ticker)
-		initialize()
-	connect_to_network()
-
-/obj/machinery/power/solar_control/disconnect_from_network()
-	..()
-	solars_list.Remove(src)
-
-/obj/machinery/power/solar_control/connect_to_network()
-	..()
-	if(powernet)
-		solars_list.Add(src)
-
-/obj/machinery/power/solar_control/initialize()
-	..()
-	if(!powernet) return
-	set_panels(cdir)
-
-/obj/machinery/power/solar_control/update_icon()
-	if(stat & BROKEN)
-		icon_state = "broken"
-		overlays.Cut()
-		return
-	if(stat & NOPOWER)
-		icon_state = "c_unpowered"
-		overlays.Cut()
-		return
-	icon_state = "solar"
-	overlays.Cut()
-	if(cdir > -1)
-		overlays += image('icons/obj/computer.dmi', "solcon-o", FLY_LAYER, angle2dir(cdir))
-	return
-
-/obj/machinery/power/solar_control/attack_hand(mob/user)
-	if(!..())
-		interact(user)
-
-/obj/machinery/power/solar_control/interact(mob/user)
-
-	var/t = "Generated power : [round(lastgen)] W<BR>"
-	t += "<B>Orientation</B>: [rate_control(src,"cdir","[cdir]&deg",1,15)] ([angle2text(cdir)])<BR>"
-	t += "Tracking:<div class='statusDisplay'>"
-	switch(track)
-		if(0)
-			t += "<span class='linkOn'>Off</span> <A href='?src=\ref[src];track=1'>Timed</A> <A href='?src=\ref[src];track=2'>Auto</A><BR>"
-		if(1)
-			t += "<A href='?src=\ref[src];track=0'>Off</A> <span class='linkOn'>Timed</span> <A href='?src=\ref[src];track=2'>Auto</A><BR>"
-		if(2)
-			t += "<A href='?src=\ref[src];track=0'>Off</A> <A href='?src=\ref[src];track=1'>Timed</A> <span class='linkOn'>Auto</span><BR>"
-
-	t += "Tracking Rate: [rate_control(src,"tdir","[trackrate] deg/h ([trackrate<0 ? "CCW" : "CW"])",5,30,180)]</div><BR>"
-	t += "<A href='?src=\ref[src];close=1'>Close</A>"
-
-	var/datum/browser/popup = new(user, "solar", name)
-	popup.set_content(t)
-	popup.open()
-
-	return
-
-/obj/machinery/power/solar_control/attackby(I as obj, user as mob)
-	if(istype(I, /obj/item/weapon/screwdriver))
-		playsound(src.loc, 'sound/items/Screwdriver.ogg', 50, 1)
-		if(do_after(user, 20))
-			if (src.stat & BROKEN)
-				user << "\blue The broken glass falls out."
-				var/obj/structure/computerframe/A = new /obj/structure/computerframe( src.loc )
-				new /obj/item/weapon/shard( src.loc )
-				var/obj/item/weapon/circuitboard/solar_control/M = new /obj/item/weapon/circuitboard/solar_control( A )
-				for (var/obj/C in src)
-					C.loc = src.loc
-				A.circuit = M
-				A.state = 3
-				A.icon_state = "3"
-				A.anchored = 1
-				qdel(src)
-			else
-				user << "\blue You disconnect the monitor."
-				var/obj/structure/computerframe/A = new /obj/structure/computerframe( src.loc )
-				var/obj/item/weapon/circuitboard/solar_control/M = new /obj/item/weapon/circuitboard/solar_control( A )
-				for (var/obj/C in src)
-					C.loc = src.loc
-				A.circuit = M
-				A.state = 4
-				A.icon_state = "4"
-				A.anchored = 1
-				qdel(src)
-	else if(istype(I, /obj/item/device/paicard))
-		var/obj/item/device/paicard/C = I
-		if(C.pai && (C.pai.stat != DEAD) && C.pai.pairing)
-			C.pai.pair(src)
-	else
-		src.attack_hand(user)
-	return
-
-
-/obj/machinery/power/solar_control/process()
-	lastgen = gen
-	gen = 0
-
-	if(stat & (NOPOWER | BROKEN))
-		return
-
-	if(track==1 && nexttime < world.timeofday && trackrate)
-		nexttime = world.timeofday + 3600/abs(trackrate)
-		cdir = (cdir+trackrate/abs(trackrate)+360)%360
-		set_panels(cdir)
-
-	src.updateDialog()
-
-
-// called by solar tracker when sun position changes
-/obj/machinery/power/solar_control/proc/tracker_update(var/angle)
-	if(track != 2 || stat & (NOPOWER | BROKEN))
-		return
-	cdir = angle
-	set_panels(cdir)
-	src.updateDialog()
-
-
-/obj/machinery/power/solar_control/Topic(href, href_list)
-	if(..())
-		usr << browse(null, "window=solcon")
-		usr.unset_machine()
-		return
-	if(href_list["close"] )
-		usr << browse(null, "window=solcon")
-		usr.unset_machine()
-		return
-
-	if(href_list["dir"])
-		cdir = text2num(href_list["dir"])
-		set_panels(cdir)
-
-	if(href_list["rate control"])
-		if(href_list["cdir"])
-			src.cdir = dd_range(0,359,(360+src.cdir+text2num(href_list["cdir"]))%360)
-			spawn(1)
-				set_panels(cdir)
-		if(href_list["tdir"])
-			src.trackrate = dd_range(-7200,7200,src.trackrate+text2num(href_list["tdir"]))
-			if(src.trackrate) nexttime = world.timeofday + 3600/abs(trackrate)
-
-	if(href_list["track"])
-		if(src.trackrate) nexttime = world.timeofday + 3600/abs(trackrate)
-		track = text2num(href_list["track"])
-		if(powernet && (track == 2))
-			for(var/obj/machinery/power/tracker/T in powernet.nodes)
-				if(powernet.nodes[T])
-					cdir = T.sun_angle
-					break
-
-	set_panels(cdir)
-	src.updateUsrDialog()
-	return
-
-
-/obj/machinery/power/solar_control/proc/set_panels(var/cdir)
-	if(!powernet) return
-	for(var/obj/machinery/power/solar/S in powernet.nodes)
-		if(powernet.nodes[S])
-			if(get_dist(S, src) < SOLAR_MAX_DIST)
-				if(!S.control)
-					S.control = src
-				S.ndir = cdir
-	update_icon()
-
-
-/obj/machinery/power/solar_control/power_change()
-<<<<<<< HEAD
-	if(powered())
-		stat &= ~NOPOWER
-		update_icon()
-	else
-		spawn(rand(0, 15))
-			if(paired)
-				paired.unpair(0)
-			stat |= NOPOWER
-			update_icon()
-=======
-	..()
-	update_icon()
->>>>>>> b61912f2
-
-
-/obj/machinery/power/solar_control/proc/broken()
-	if(paired)
-		paired.unpair()
-	stat |= BROKEN
-	update_icon()
-
-
-/obj/machinery/power/solar_control/meteorhit()
-	broken()
-	return
-
-
-/obj/machinery/power/solar_control/ex_act(severity)
-	switch(severity)
-		if(1.0)
-			//SN src = null
-			qdel(src)
-			return
-		if(2.0)
-			if (prob(50))
-				broken()
-		if(3.0)
-			if (prob(25))
-				broken()
-	return
-
-
-/obj/machinery/power/solar_control/blob_act()
-	if (prob(75))
-		broken()
-		src.density = 0
-
-
-//
-// MISC
-//
-
-/obj/item/weapon/paper/solar
-	name = "paper- 'Going green! Setup your own solar array instructions.'"
-	info = "<h1>Welcome</h1><p>At greencorps we love the environment, and space. With this package you are able to help mother nature and produce energy without any usage of fossil fuel or plasma! Singularity energy is dangerous while solar energy is safe, which is why it's better. Now here is how you setup your own solar array.</p><p>You can make a solar panel by wrenching the solar assembly onto a cable node. Adding a glass panel, reinforced or regular glass will do, will finish the construction of your solar panel. It is that easy!.</p><p>Now after setting up 19 more of these solar panels you will want to create a solar tracker to keep track of our mother nature's gift, the sun. These are the same steps as before except you insert the tracker equipment circuit into the assembly before performing the final step of adding the glass. You now have a tracker! Now the last step is to add a computer to calculate the sun's movements and to send commands to the solar panels to change direction with the sun. Setting up the solar computer is the same as setting up any computer, so you should have no trouble in doing that. You do need to put a wire node under the computer, and the wire needs to be connected to the tracker.</p><p>Congratulations, you should have a working solar array. If you are having trouble, here are some tips. Make sure all solar equipment are on a cable node, even the computer. You can always deconstruct your creations if you make a mistake.</p><p>That's all to it, be safe, be green!</p>"
-
-/proc/rate_control(var/S, var/V, var/C, var/Min=1, var/Max=5, var/Limit=null) //How not to name vars
-	var/href = "<A href='?src=\ref[S];rate control=1;[V]"
-	var/rate = "[href]=-[Max]'>-</A>[href]=-[Min]'>-</A> [(C?C : 0)] [href]=[Min]'>+</A>[href]=[Max]'>+</A>"
-	if(Limit) return "[href]=-[Limit]'>-</A>"+rate+"[href]=[Limit]'>+</A>"
+//This file was auto-corrected by findeclaration.exe on 25.5.2012 20:42:33
+
+#define SOLAR_MAX_DIST 40
+#define SOLARGENRATE 1500
+
+var/list/solars_list = list()
+
+/obj/machinery/power/solar
+	name = "solar panel"
+	desc = "A solar electrical generator."
+	icon = 'icons/obj/power.dmi'
+	icon_state = "sp_base"
+	anchored = 1
+	density = 1
+	directwired = 1
+	use_power = 0
+	idle_power_usage = 0
+	active_power_usage = 0
+	var/id = 0
+	var/health = 10
+	var/obscured = 0
+	var/sunfrac = 0
+	var/adir = SOUTH // actual dir
+	var/ndir = SOUTH // target dir
+	var/turn_angle = 0
+	var/obj/machinery/power/solar_control/control = null
+
+/obj/machinery/power/solar/New(var/turf/loc, var/obj/item/solar_assembly/S, var/process = 1)
+	..(loc)
+	Make(S)
+	connect_to_network(process)
+
+
+/obj/machinery/power/solar/disconnect_from_network()
+	..()
+	solars_list.Remove(src)
+
+/obj/machinery/power/solar/connect_to_network(var/process)
+	..()
+	if(process)
+		solars_list.Add(src)
+
+
+/obj/machinery/power/solar/proc/Make(var/obj/item/solar_assembly/S)
+	if(!S)
+		S = new /obj/item/solar_assembly(src)
+		S.glass_type = /obj/item/stack/sheet/glass
+		S.anchored = 1
+	S.loc = src
+	update_icon()
+
+
+
+/obj/machinery/power/solar/attackby(obj/item/weapon/W, mob/user)
+
+	if(istype(W, /obj/item/weapon/crowbar))
+		playsound(src.loc, 'sound/machines/click.ogg', 50, 1)
+		if(do_after(user, 50))
+			var/obj/item/solar_assembly/S = locate() in src
+			if(S)
+				S.loc = src.loc
+				S.give_glass()
+			playsound(src.loc, 'sound/items/Deconstruct.ogg', 50, 1)
+			user.visible_message("<span class='notice'>[user] takes the glass off the solar panel.</span>")
+			qdel(src)
+		return
+	else if (W)
+		src.add_fingerprint(user)
+		src.health -= W.force
+		src.healthcheck()
+	..()
+
+
+/obj/machinery/power/solar/blob_act()
+	src.health--
+	src.healthcheck()
+	return
+
+
+/obj/machinery/power/solar/proc/healthcheck()
+	if (src.health <= 0)
+		if(!(stat & BROKEN))
+			broken()
+		else
+			new /obj/item/weapon/shard(src.loc)
+			new /obj/item/weapon/shard(src.loc)
+			qdel(src)
+			return
+	return
+
+
+/obj/machinery/power/solar/update_icon()
+	..()
+	overlays.Cut()
+	if(stat & BROKEN)
+		overlays += image('icons/obj/power.dmi', icon_state = "solar_panel-b", layer = FLY_LAYER)
+	else
+		overlays += image('icons/obj/power.dmi', icon_state = "solar_panel", layer = FLY_LAYER)
+		src.dir = angle2dir(adir)
+	return
+
+
+/obj/machinery/power/solar/proc/update_solar_exposure()
+	if(!sun)
+		return
+	if(obscured)
+		sunfrac = 0
+		return
+	var/p_angle = abs((360+adir)%360 - (360+sun.angle)%360)
+	if(p_angle > 90)			// if facing more than 90deg from sun, zero output
+		sunfrac = 0
+		return
+	sunfrac = cos(p_angle) ** 2
+
+
+/obj/machinery/power/solar/process()//TODO: remove/add this from machines to save on processing as needed ~Carn PRIORITY
+	if(stat & BROKEN)	return
+	if(!control)	return
+
+	if(adir != ndir)
+		adir = (360+adir+dd_range(-10,10,ndir-adir))%360
+		update_icon()
+		update_solar_exposure()
+
+	if(obscured)	return
+
+	var/sgen = SOLARGENRATE * sunfrac
+	add_avail(sgen)
+	if(powernet && control)
+		if(powernet.nodes[control])
+			control.gen += sgen
+
+
+/obj/machinery/power/solar/proc/broken()
+	stat |= BROKEN
+	update_icon()
+	return
+
+
+/obj/machinery/power/solar/meteorhit()
+	if(stat & !BROKEN)
+		broken()
+	else
+		qdel(src)
+
+
+/obj/machinery/power/solar/ex_act(severity)
+	switch(severity)
+		if(1.0)
+			qdel(src)
+			if(prob(15))
+				new /obj/item/weapon/shard( src.loc )
+			return
+		if(2.0)
+			if (prob(25))
+				new /obj/item/weapon/shard( src.loc )
+				qdel(src)
+				return
+			if (prob(50))
+				broken()
+		if(3.0)
+			if (prob(25))
+				broken()
+	return
+
+
+/obj/machinery/power/solar/blob_act()
+	if(prob(75))
+		broken()
+		src.density = 0
+
+
+/obj/machinery/power/solar/fake/New(var/turf/loc, var/obj/item/solar_assembly/S)
+	..(loc, S, 0)
+
+/obj/machinery/power/solar/fake/process()
+	. = PROCESS_KILL
+	return
+
+
+//
+// Solar Assembly - For construction of solar arrays.
+//
+
+/obj/item/solar_assembly
+	name = "solar panel assembly"
+	desc = "A solar panel assembly kit, allows constructions of a solar panel, or with a tracking circuit board, a solar tracker"
+	icon = 'icons/obj/power.dmi'
+	icon_state = "sp_base"
+	item_state = "electropack"
+	w_class = 4 // Pretty big!
+	anchored = 0
+	var/tracker = 0
+	var/glass_type = null
+
+/obj/item/solar_assembly/attack_hand(var/mob/user)
+	if(!anchored && isturf(loc)) // You can't pick it up
+		..()
+
+// Give back the glass type we were supplied with
+/obj/item/solar_assembly/proc/give_glass()
+	if(glass_type)
+		var/obj/item/stack/sheet/S = new glass_type(src.loc)
+		S.amount = 2
+		glass_type = null
+
+
+/obj/item/solar_assembly/attackby(var/obj/item/weapon/W, var/mob/user)
+
+	if(!anchored && isturf(loc))
+		if(istype(W, /obj/item/weapon/wrench))
+			anchored = 1
+			user.visible_message("<span class='notice'>[user] wrenches the solar assembly into place.</span>")
+			playsound(src.loc, 'sound/items/Ratchet.ogg', 75, 1)
+			return 1
+	else
+		if(istype(W, /obj/item/weapon/wrench))
+			anchored = 0
+			user.visible_message("<span class='notice'>[user] unwrenches the solar assembly from it's place.</span>")
+			playsound(src.loc, 'sound/items/Ratchet.ogg', 75, 1)
+			return 1
+
+		if(istype(W, /obj/item/stack/sheet/glass) || istype(W, /obj/item/stack/sheet/rglass))
+			var/obj/item/stack/sheet/S = W
+			if(S.amount >= 2)
+				glass_type = W.type
+				S.use(2)
+				playsound(src.loc, 'sound/machines/click.ogg', 50, 1)
+				user.visible_message("<span class='notice'>[user] places the glass on the solar assembly.</span>")
+				if(tracker)
+					new /obj/machinery/power/tracker(get_turf(src), src)
+				else
+					new /obj/machinery/power/solar(get_turf(src), src)
+			return 1
+
+	if(!tracker)
+		if(istype(W, /obj/item/weapon/tracker_electronics))
+			tracker = 1
+			user.drop_item()
+			qdel(W)
+			user.visible_message("<span class='notice'>[user] inserts the electronics into the solar assembly.</span>")
+			return 1
+	else
+		if(istype(W, /obj/item/weapon/crowbar))
+			new /obj/item/weapon/tracker_electronics(src.loc)
+			tracker = 0
+			user.visible_message("<span class='notice'>[user] takes out the electronics from the solar assembly.</span>")
+			return 1
+	..()
+
+//
+// Solar Control Computer
+//
+
+/obj/machinery/power/solar_control
+	name = "solar panel control"
+	desc = "A controller for solar panel arrays."
+	icon = 'icons/obj/computer.dmi'
+	icon_state = "solar"
+	anchored = 1
+	density = 1
+	directwired = 1
+	use_power = 1
+	idle_power_usage = 250
+	var/id = 0
+	var/cdir = 0
+	var/gen = 0
+	var/lastgen = 0
+	var/track = 0			// 0= off  1=timed  2=auto (tracker)
+	var/trackrate = 600		// 300-900 seconds
+	var/trackdir = 1		// 0 =CCW, 1=CW
+	var/nexttime = 0
+	paiallowed = 1
+
+
+/obj/machinery/power/solar_control/New()
+	..()
+	if(ticker)
+		initialize()
+	connect_to_network()
+
+/obj/machinery/power/solar_control/disconnect_from_network()
+	..()
+	solars_list.Remove(src)
+
+/obj/machinery/power/solar_control/connect_to_network()
+	..()
+	if(powernet)
+		solars_list.Add(src)
+
+/obj/machinery/power/solar_control/initialize()
+	..()
+	if(!powernet) return
+	set_panels(cdir)
+
+/obj/machinery/power/solar_control/update_icon()
+	if(stat & BROKEN)
+		icon_state = "broken"
+		overlays.Cut()
+		return
+	if(stat & NOPOWER)
+		icon_state = "c_unpowered"
+		overlays.Cut()
+		return
+	icon_state = "solar"
+	overlays.Cut()
+	if(cdir > -1)
+		overlays += image('icons/obj/computer.dmi', "solcon-o", FLY_LAYER, angle2dir(cdir))
+	return
+
+/obj/machinery/power/solar_control/attack_hand(mob/user)
+	if(!..())
+		interact(user)
+
+/obj/machinery/power/solar_control/interact(mob/user)
+
+	var/t = "Generated power : [round(lastgen)] W<BR>"
+	t += "<B>Orientation</B>: [rate_control(src,"cdir","[cdir]&deg",1,15)] ([angle2text(cdir)])<BR>"
+	t += "Tracking:<div class='statusDisplay'>"
+	switch(track)
+		if(0)
+			t += "<span class='linkOn'>Off</span> <A href='?src=\ref[src];track=1'>Timed</A> <A href='?src=\ref[src];track=2'>Auto</A><BR>"
+		if(1)
+			t += "<A href='?src=\ref[src];track=0'>Off</A> <span class='linkOn'>Timed</span> <A href='?src=\ref[src];track=2'>Auto</A><BR>"
+		if(2)
+			t += "<A href='?src=\ref[src];track=0'>Off</A> <A href='?src=\ref[src];track=1'>Timed</A> <span class='linkOn'>Auto</span><BR>"
+
+	t += "Tracking Rate: [rate_control(src,"tdir","[trackrate] deg/h ([trackrate<0 ? "CCW" : "CW"])",5,30,180)]</div><BR>"
+	t += "<A href='?src=\ref[src];close=1'>Close</A>"
+
+	var/datum/browser/popup = new(user, "solar", name)
+	popup.set_content(t)
+	popup.open()
+
+	return
+
+/obj/machinery/power/solar_control/attackby(I as obj, user as mob)
+	if(istype(I, /obj/item/weapon/screwdriver))
+		playsound(src.loc, 'sound/items/Screwdriver.ogg', 50, 1)
+		if(do_after(user, 20))
+			if (src.stat & BROKEN)
+				user << "\blue The broken glass falls out."
+				var/obj/structure/computerframe/A = new /obj/structure/computerframe( src.loc )
+				new /obj/item/weapon/shard( src.loc )
+				var/obj/item/weapon/circuitboard/solar_control/M = new /obj/item/weapon/circuitboard/solar_control( A )
+				for (var/obj/C in src)
+					C.loc = src.loc
+				A.circuit = M
+				A.state = 3
+				A.icon_state = "3"
+				A.anchored = 1
+				qdel(src)
+			else
+				user << "\blue You disconnect the monitor."
+				var/obj/structure/computerframe/A = new /obj/structure/computerframe( src.loc )
+				var/obj/item/weapon/circuitboard/solar_control/M = new /obj/item/weapon/circuitboard/solar_control( A )
+				for (var/obj/C in src)
+					C.loc = src.loc
+				A.circuit = M
+				A.state = 4
+				A.icon_state = "4"
+				A.anchored = 1
+				qdel(src)
+	else if(istype(I, /obj/item/device/paicard))
+		var/obj/item/device/paicard/C = I
+		if(C.pai && (C.pai.stat != DEAD) && C.pai.pairing)
+			C.pai.pair(src)
+	else
+		src.attack_hand(user)
+	return
+
+
+/obj/machinery/power/solar_control/process()
+	lastgen = gen
+	gen = 0
+
+	if(stat & (NOPOWER | BROKEN))
+		return
+
+	if(track==1 && nexttime < world.timeofday && trackrate)
+		nexttime = world.timeofday + 3600/abs(trackrate)
+		cdir = (cdir+trackrate/abs(trackrate)+360)%360
+		set_panels(cdir)
+
+	src.updateDialog()
+
+
+// called by solar tracker when sun position changes
+/obj/machinery/power/solar_control/proc/tracker_update(var/angle)
+	if(track != 2 || stat & (NOPOWER | BROKEN))
+		return
+	cdir = angle
+	set_panels(cdir)
+	src.updateDialog()
+
+
+/obj/machinery/power/solar_control/Topic(href, href_list)
+	if(..())
+		usr << browse(null, "window=solcon")
+		usr.unset_machine()
+		return
+	if(href_list["close"] )
+		usr << browse(null, "window=solcon")
+		usr.unset_machine()
+		return
+
+	if(href_list["dir"])
+		cdir = text2num(href_list["dir"])
+		set_panels(cdir)
+
+	if(href_list["rate control"])
+		if(href_list["cdir"])
+			src.cdir = dd_range(0,359,(360+src.cdir+text2num(href_list["cdir"]))%360)
+			spawn(1)
+				set_panels(cdir)
+		if(href_list["tdir"])
+			src.trackrate = dd_range(-7200,7200,src.trackrate+text2num(href_list["tdir"]))
+			if(src.trackrate) nexttime = world.timeofday + 3600/abs(trackrate)
+
+	if(href_list["track"])
+		if(src.trackrate) nexttime = world.timeofday + 3600/abs(trackrate)
+		track = text2num(href_list["track"])
+		if(powernet && (track == 2))
+			for(var/obj/machinery/power/tracker/T in powernet.nodes)
+				if(powernet.nodes[T])
+					cdir = T.sun_angle
+					break
+
+	set_panels(cdir)
+	src.updateUsrDialog()
+	return
+
+
+/obj/machinery/power/solar_control/proc/set_panels(var/cdir)
+	if(!powernet) return
+	for(var/obj/machinery/power/solar/S in powernet.nodes)
+		if(powernet.nodes[S])
+			if(get_dist(S, src) < SOLAR_MAX_DIST)
+				if(!S.control)
+					S.control = src
+				S.ndir = cdir
+	update_icon()
+
+
+/obj/machinery/power/solar_control/power_change()
+	..()
+	update_icon()
+
+
+/obj/machinery/power/solar_control/proc/broken()
+	if(paired)
+		paired.unpair()
+	stat |= BROKEN
+	update_icon()
+
+
+/obj/machinery/power/solar_control/meteorhit()
+	broken()
+	return
+
+
+/obj/machinery/power/solar_control/ex_act(severity)
+	switch(severity)
+		if(1.0)
+			//SN src = null
+			qdel(src)
+			return
+		if(2.0)
+			if (prob(50))
+				broken()
+		if(3.0)
+			if (prob(25))
+				broken()
+	return
+
+
+/obj/machinery/power/solar_control/blob_act()
+	if (prob(75))
+		broken()
+		src.density = 0
+
+
+//
+// MISC
+//
+
+/obj/item/weapon/paper/solar
+	name = "paper- 'Going green! Setup your own solar array instructions.'"
+	info = "<h1>Welcome</h1><p>At greencorps we love the environment, and space. With this package you are able to help mother nature and produce energy without any usage of fossil fuel or plasma! Singularity energy is dangerous while solar energy is safe, which is why it's better. Now here is how you setup your own solar array.</p><p>You can make a solar panel by wrenching the solar assembly onto a cable node. Adding a glass panel, reinforced or regular glass will do, will finish the construction of your solar panel. It is that easy!.</p><p>Now after setting up 19 more of these solar panels you will want to create a solar tracker to keep track of our mother nature's gift, the sun. These are the same steps as before except you insert the tracker equipment circuit into the assembly before performing the final step of adding the glass. You now have a tracker! Now the last step is to add a computer to calculate the sun's movements and to send commands to the solar panels to change direction with the sun. Setting up the solar computer is the same as setting up any computer, so you should have no trouble in doing that. You do need to put a wire node under the computer, and the wire needs to be connected to the tracker.</p><p>Congratulations, you should have a working solar array. If you are having trouble, here are some tips. Make sure all solar equipment are on a cable node, even the computer. You can always deconstruct your creations if you make a mistake.</p><p>That's all to it, be safe, be green!</p>"
+
+/proc/rate_control(var/S, var/V, var/C, var/Min=1, var/Max=5, var/Limit=null) //How not to name vars
+	var/href = "<A href='?src=\ref[S];rate control=1;[V]"
+	var/rate = "[href]=-[Max]'>-</A>[href]=-[Min]'>-</A> [(C?C : 0)] [href]=[Min]'>+</A>[href]=[Max]'>+</A>"
+	if(Limit) return "[href]=-[Limit]'>-</A>"+rate+"[href]=[Limit]'>+</A>"
 	return rate