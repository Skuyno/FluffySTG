--- conflicted
+++ resolved
@@ -1,75 +1,71 @@
-/datum/round_event_control/alien_infestation
-	name = "Alien Infestation"
-	typepath = /datum/round_event/alien_infestation
-	weight = 5
-	max_occurrences = 1
-
-/datum/round_event/alien_infestation
-	announceWhen	= 400
-
-	var/spawncount = 1
-	var/successSpawn = 0	//So we don't make a command report if nothing gets spawned.
-
-
-/datum/round_event/alien_infestation/setup()
-	announceWhen = rand(announceWhen, announceWhen + 50)
-	spawncount = rand(1, 2)
-
-/datum/round_event/alien_infestation/kill()
-	if(!successSpawn && control)
-		control.occurrences--
-	return ..()
-
-/datum/round_event/alien_infestation/announce()
-	if(successSpawn)
-		priority_announce("Unidentified lifesigns detected coming aboard [station_name()]. Secure any exterior access, including ducting and ventilation.", "Lifesign Alert", 'sound/AI/aliens.ogg')
-
-
-/datum/round_event/alien_infestation/start()
-	get_alien()
-
-/datum/round_event/alien_infestation/proc/get_alien(end_if_fail = 0)
-	var/list/vents = list()
-	for(var/obj/machinery/atmospherics/components/unary/vent_pump/temp_vent in machines)
-		if(qdeleted(temp_vent))
-			continue
-		if(temp_vent.loc.z == ZLEVEL_STATION && !temp_vent.welded)
-			var/datum/pipeline/temp_vent_parent = temp_vent.PARENT1
-			if(temp_vent_parent.other_atmosmch.len > 20)	//Stops Aliens getting stuck in small networks. See: Security, Virology
-				vents += temp_vent
-
-<<<<<<< HEAD
-	var/list/candidates = get_candidates(ROLE_ALIEN, ALIEN_AFK_BRACKET)
-=======
-	if(!vents.len)
-		message_admins("An event attempted to spawn an alien but no suitable vents were found. Shutting down.")
-		return kill()
->>>>>>> f830f269
-
-	var/list/candidates = get_candidates(BE_ALIEN, ALIEN_AFK_BRACKET, "alien candidate")
-	if(!candidates.len)
-		if(end_if_fail)
-			return 0
-		return find_alien()
-	while(spawncount > 0 && vents.len && candidates.len)
-		var/obj/vent = pick_n_take(vents)
-		var/client/C = pick_n_take(candidates)
-
-		var/mob/living/carbon/alien/larva/new_xeno = new(vent.loc)
-		new_xeno.key = C.key
-
-		spawncount--
-		successSpawn = 1
-		message_admins("[new_xeno.key] has been made into an alien by an event.")
-		log_game("[new_xeno.key] was spawned as an alien by an event.")
-	if(successSpawn)
-		return 1
-
-/datum/round_event/alien_infestation/proc/find_alien()
-	message_admins("Event attempted to spawn an alien but no candidates were available. Will try again momentarily...")
-	spawn(50)
-		if(get_alien(1))
-			message_admins("Situation has been resolved")
-			return 0
-		message_admins("Unfortunately, no candidates were available for becoming an alien. Shutting down.")
+/datum/round_event_control/alien_infestation
+	name = "Alien Infestation"
+	typepath = /datum/round_event/alien_infestation
+	weight = 5
+	max_occurrences = 1
+
+/datum/round_event/alien_infestation
+	announceWhen	= 400
+
+	var/spawncount = 1
+	var/successSpawn = 0	//So we don't make a command report if nothing gets spawned.
+
+
+/datum/round_event/alien_infestation/setup()
+	announceWhen = rand(announceWhen, announceWhen + 50)
+	spawncount = rand(1, 2)
+
+/datum/round_event/alien_infestation/kill()
+	if(!successSpawn && control)
+		control.occurrences--
+	return ..()
+
+/datum/round_event/alien_infestation/announce()
+	if(successSpawn)
+		priority_announce("Unidentified lifesigns detected coming aboard [station_name()]. Secure any exterior access, including ducting and ventilation.", "Lifesign Alert", 'sound/AI/aliens.ogg')
+
+
+/datum/round_event/alien_infestation/start()
+	get_alien()
+
+/datum/round_event/alien_infestation/proc/get_alien(end_if_fail = 0)
+	var/list/vents = list()
+	for(var/obj/machinery/atmospherics/components/unary/vent_pump/temp_vent in machines)
+		if(qdeleted(temp_vent))
+			continue
+		if(temp_vent.loc.z == ZLEVEL_STATION && !temp_vent.welded)
+			var/datum/pipeline/temp_vent_parent = temp_vent.PARENT1
+			if(temp_vent_parent.other_atmosmch.len > 20)	//Stops Aliens getting stuck in small networks. See: Security, Virology
+				vents += temp_vent
+
+	if(!vents.len)
+		message_admins("An event attempted to spawn an alien but no suitable vents were found. Shutting down.")
+		return kill()
+
+	var/list/candidates = get_candidates(ROLE_ALIEN, ALIEN_AFK_BRACKET, "alien candidate")
+	if(!candidates.len)
+		if(end_if_fail)
+			return 0
+		return find_alien()
+	while(spawncount > 0 && vents.len && candidates.len)
+		var/obj/vent = pick_n_take(vents)
+		var/client/C = pick_n_take(candidates)
+
+		var/mob/living/carbon/alien/larva/new_xeno = new(vent.loc)
+		new_xeno.key = C.key
+
+		spawncount--
+		successSpawn = 1
+		message_admins("[new_xeno.key] has been made into an alien by an event.")
+		log_game("[new_xeno.key] was spawned as an alien by an event.")
+	if(successSpawn)
+		return 1
+
+/datum/round_event/alien_infestation/proc/find_alien()
+	message_admins("Event attempted to spawn an alien but no candidates were available. Will try again momentarily...")
+	spawn(50)
+		if(get_alien(1))
+			message_admins("Situation has been resolved")
+			return 0
+		message_admins("Unfortunately, no candidates were available for becoming an alien. Shutting down.")
 	return kill()