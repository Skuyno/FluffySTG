--- conflicted
+++ resolved
@@ -1,61 +1,56 @@
-#define DEBUG					//Enables byond profiling and full runtime logs - note, this may also be defined in your .dme file
-<<<<<<< HEAD
-#define TESTING				//Enables in-depth debug messages to runtime log (used for debugging)
-=======
-//#define TESTING				//Enables in-depth debug messages to runtime log (used for debugging)
->>>>>>> a48bddb5
-								//By using the testing("message") proc you can create debug-feedback for people with this
-								//uncommented, but not visible in the release version)
-
-#define PRELOAD_RSC	1			/*set to:
-								0 to allow using external resources or on-demand behaviour;
-								1 to use the default behaviour;
-								2 for preloading absolutely everything;
-								*/
-
-#define BACKGROUND_ENABLED 0    // The default value for all uses of set background. Set background can cause gradual lag and is recommended you only turn this on if necessary.
-								// 1 will enable set background. 0 will disable set background.
-
-#define INACTIVITY_KICK	6000	//10 minutes in ticks (approx.)
-
-//ADMIN STUFF
-#define ROUNDSTART_LOGOUT_REPORT_TIME	6000 //Amount of time (in deciseconds) after the rounds starts, that the player disconnect report is issued.
-
-#define SPAM_TRIGGER_WARNING	5	//Number of identical messages required before the spam-prevention will warn you to stfu
-#define SPAM_TRIGGER_AUTOMUTE	10	//Number of identical messages required before the spam-prevention will automute you
-
-//Don't set this very much higher then 1024 unless you like inviting people in to dos your server with message spam
-#define MAX_MESSAGE_LEN			1024
-#define MAX_NAME_LEN			26
-#define MAX_BROADCAST_LEN		512
-
-//MINOR TWEAKS/MISC
-#define AGE_MIN				17	//youngest a character can be
-#define AGE_MAX				85	//oldest a character can be
-#define SHOES_SLOWDOWN		0	//How much shoes slow you down by default. Negative values speed you up
-#define POCKET_STRIP_DELAY			40	//time taken (in deciseconds) to search somebody's pockets
-#define DOOR_CRUSH_DAMAGE	15	//the amount of damage that airlocks deal when they crush you
-
-#define	HUNGER_FACTOR		0.1	//factor at which mob nutrition decreases
-#define	REAGENTS_METABOLISM 0.4	//How many units of reagent are consumed per tick, by default.
-#define REAGENTS_EFFECT_MULTIPLIER (REAGENTS_METABOLISM / 0.4)	// By defining the effect multiplier this way, it'll exactly adjust all effects according to how they originally were with the 0.4 metabolism
-
-#define MAX_STACK_AMOUNT_METAL	50
-#define MAX_STACK_AMOUNT_GLASS	50
-#define MAX_STACK_AMOUNT_RODS	60
-
-// AI Toggles
-#define AI_CAMERA_LUMINOSITY	5
-#define AI_VOX 1 // Comment out if you don't want VOX to be enabled and have players download the voice sounds.
-
-//Additional code for the above flags.
-#ifdef TESTING
-#warn compiling in TESTING mode. testing() debug messages will be visible.
-#endif
-
-#define MIN_COMPILER_VERSION 508
-#if DM_VERSION < MIN_COMPILER_VERSION //Update this whenever you need to take advantage of more recent byond features
-#error Your version of BYOND is too out-of-date to compile this project. Go to byond.com/download and update.
-#endif
-
-#define USE_BYGEX
+#define DEBUG					//Enables byond profiling and full runtime logs - note, this may also be defined in your .dme file
+#define TESTING				//Enables in-depth debug messages to runtime log (used for debugging)								//By using the testing("message") proc you can create debug-feedback for people with this
+								//uncommented, but not visible in the release version)
+
+#define PRELOAD_RSC	1			/*set to:
+								0 to allow using external resources or on-demand behaviour;
+								1 to use the default behaviour;
+								2 for preloading absolutely everything;
+								*/
+
+#define BACKGROUND_ENABLED 0    // The default value for all uses of set background. Set background can cause gradual lag and is recommended you only turn this on if necessary.
+								// 1 will enable set background. 0 will disable set background.
+
+#define INACTIVITY_KICK	6000	//10 minutes in ticks (approx.)
+
+//ADMIN STUFF
+#define ROUNDSTART_LOGOUT_REPORT_TIME	6000 //Amount of time (in deciseconds) after the rounds starts, that the player disconnect report is issued.
+
+#define SPAM_TRIGGER_WARNING	5	//Number of identical messages required before the spam-prevention will warn you to stfu
+#define SPAM_TRIGGER_AUTOMUTE	10	//Number of identical messages required before the spam-prevention will automute you
+
+//Don't set this very much higher then 1024 unless you like inviting people in to dos your server with message spam
+#define MAX_MESSAGE_LEN			1024
+#define MAX_NAME_LEN			26
+#define MAX_BROADCAST_LEN		512
+
+//MINOR TWEAKS/MISC
+#define AGE_MIN				17	//youngest a character can be
+#define AGE_MAX				85	//oldest a character can be
+#define SHOES_SLOWDOWN		0	//How much shoes slow you down by default. Negative values speed you up
+#define POCKET_STRIP_DELAY			40	//time taken (in deciseconds) to search somebody's pockets
+#define DOOR_CRUSH_DAMAGE	15	//the amount of damage that airlocks deal when they crush you
+
+#define	HUNGER_FACTOR		0.1	//factor at which mob nutrition decreases
+#define	REAGENTS_METABOLISM 0.4	//How many units of reagent are consumed per tick, by default.
+#define REAGENTS_EFFECT_MULTIPLIER (REAGENTS_METABOLISM / 0.4)	// By defining the effect multiplier this way, it'll exactly adjust all effects according to how they originally were with the 0.4 metabolism
+
+#define MAX_STACK_AMOUNT_METAL	50
+#define MAX_STACK_AMOUNT_GLASS	50
+#define MAX_STACK_AMOUNT_RODS	60
+
+// AI Toggles
+#define AI_CAMERA_LUMINOSITY	5
+#define AI_VOX 1 // Comment out if you don't want VOX to be enabled and have players download the voice sounds.
+
+//Additional code for the above flags.
+#ifdef TESTING
+#warn compiling in TESTING mode. testing() debug messages will be visible.
+#endif
+
+#define MIN_COMPILER_VERSION 508
+#if DM_VERSION < MIN_COMPILER_VERSION //Update this whenever you need to take advantage of more recent byond features
+#error Your version of BYOND is too out-of-date to compile this project. Go to byond.com/download and update.
+#endif
+
+#define USE_BYGEX