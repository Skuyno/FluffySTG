/*
	The global hud:
	Uses the same visual objects for all players.
*/

var/datum/global_hud/global_hud = new()

/datum/global_hud
	var/obj/screen/druggy
	var/obj/screen/blurry
	var/list/vimpaired
	var/list/darkMask

/datum/global_hud/New()
	//420erryday psychedellic colours screen overlay for when you are high
	druggy = new /obj/screen()
	druggy.screen_loc = "WEST,SOUTH to EAST,NORTH"
	druggy.icon_state = "druggy"
	druggy.blend_mode = BLEND_MULTIPLY
	druggy.layer = 17
	druggy.mouse_opacity = 0

	//that white blurry effect you get when you eyes are damaged
	blurry = new /obj/screen()
	blurry.screen_loc = "WEST,SOUTH to EAST,NORTH"
	blurry.icon_state = "blurry"
	blurry.layer = 17
	blurry.mouse_opacity = 0

	var/obj/screen/O
	var/i
	//that nasty looking dither you  get when you're short-sighted
	vimpaired = newlist(/obj/screen,/obj/screen,/obj/screen,/obj/screen)
	O = vimpaired[1]
	O.screen_loc = "WEST,SOUTH to CENTER-3,NORTH"	//West dither
	O = vimpaired[2]
	O.screen_loc = "WEST,SOUTH to EAST,CENTER-3"	//South dither
	O = vimpaired[3]
	O.screen_loc = "CENTER+3,SOUTH to EAST,NORTH"	//East dither
	O = vimpaired[4]
	O.screen_loc = "WEST,CENTER+3 to EAST,NORTH"	//North dither

	//welding mask overlay black/dither
	darkMask = newlist(/obj/screen, /obj/screen, /obj/screen, /obj/screen, /obj/screen, /obj/screen, /obj/screen, /obj/screen)
	O = darkMask[1]
	O.screen_loc = "CENTER-5,CENTER-5 to CENTER-3,CENTER+5" //West dither
	O = darkMask[2]
	O.screen_loc = "CENTER-5,CENTER-5 to CENTER+5,CENTER-3"	//South dither
	O = darkMask[3]
	O.screen_loc = "CENTER+3,CENTER-5 to CENTER+5,CENTER+5"	//East dither
	O = darkMask[4]
	O.screen_loc = "CENTER-5,CENTER+3 to CENTER+5,CENTER+5"	//North dither
	O = darkMask[5]
	O.screen_loc = "WEST,SOUTH to CENTER-5,NORTH"	//West black
	O = darkMask[6]
	O.screen_loc = "WEST,SOUTH to EAST,CENTER-5"	//South black
	O = darkMask[7]
	O.screen_loc = "CENTER+5,SOUTH to EAST,NORTH"	//East black
	O = darkMask[8]
	O.screen_loc = "WEST,CENTER+5 to EAST,NORTH"	//North black


	for(i = 1, i <= 4, i++)
		O = vimpaired[i]
		O.icon_state = "dither50"
		O.blend_mode = BLEND_MULTIPLY
		O.layer = 17
		O.mouse_opacity = 0

		O = darkMask[i]
		O.icon_state = "dither50"
		O.blend_mode = BLEND_MULTIPLY
		O.layer = 17
		O.mouse_opacity = 0

	for(i = 5, i <= 8, i++)
		O = darkMask[i]
		O.icon_state = "black"
		O.blend_mode = BLEND_MULTIPLY
		O.layer = 17
		O.mouse_opacity = 0

/*
	The hud datum
	Used to show and hide huds for all the different mob types,
	including inventories and item quick actions.
*/

/datum/hud
	var/mob/mymob

	var/hud_shown = 1			//Used for the HUD toggle (F12)
	var/hud_version = 1			//Current displayed version of the HUD
	var/inventory_shown = 1		//the inventory
	var/show_intent_icons = 0
	var/hotkey_ui_hidden = 0	//This is to hide the buttons that can be used via hotkeys. (hotkeybuttons list of buttons)

	var/obj/screen/lingchemdisplay
	var/obj/screen/lingstingdisplay

	var/obj/screen/blobpwrdisplay
	var/obj/screen/blobhealthdisplay

	var/obj/screen/alien_plasma_display

	var/obj/screen/deity_health_display
	var/obj/screen/deity_power_display
	var/obj/screen/deity_follower_display

	var/obj/screen/nightvisionicon
	var/obj/screen/r_hand_hud_object
	var/obj/screen/l_hand_hud_object
	var/obj/screen/action_intent
	var/obj/screen/move_intent

	var/list/adding
	var/list/other
	var/list/obj/screen/hotkeybuttons

	var/obj/screen/movable/action_button/hide_toggle/hide_actions_toggle
	var/action_buttons_hidden = 0

/datum/hud/New(mob/owner)
	mymob = owner
	instantiate()
	..()


/datum/hud/proc/hidden_inventory_update()
	if(!mymob)
		return

	if(ishuman(mymob))
		var/mob/living/carbon/human/H = mymob
		if(H.handcuffed)
			H.handcuffed.screen_loc = null	//no handcuffs in my UI!
		if(inventory_shown && hud_shown)
			if(H.shoes)		H.shoes.screen_loc = ui_shoes
			if(H.gloves)	H.gloves.screen_loc = ui_gloves
			if(H.ears)		H.ears.screen_loc = ui_ears
			if(H.glasses)	H.glasses.screen_loc = ui_glasses
			if(H.w_uniform)	H.w_uniform.screen_loc = ui_iclothing
			if(H.wear_suit)	H.wear_suit.screen_loc = ui_oclothing
			if(H.wear_mask)	H.wear_mask.screen_loc = ui_mask
			if(H.head)		H.head.screen_loc = ui_head
		else
			if(H.shoes)		H.shoes.screen_loc = null
			if(H.gloves)	H.gloves.screen_loc = null
			if(H.ears)		H.ears.screen_loc = null
			if(H.glasses)	H.glasses.screen_loc = null
			if(H.w_uniform)	H.w_uniform.screen_loc = null
			if(H.wear_suit)	H.wear_suit.screen_loc = null
			if(H.wear_mask)	H.wear_mask.screen_loc = null
			if(H.head)		H.head.screen_loc = null


/datum/hud/proc/persistant_inventory_update()
	if(!mymob)
		return

	if(ishuman(mymob))
		var/mob/living/carbon/human/H = mymob
		if(hud_shown)
			if(H.s_store)	H.s_store.screen_loc = ui_sstore1
			if(H.wear_id)	H.wear_id.screen_loc = ui_id
			if(H.belt)		H.belt.screen_loc = ui_belt
			if(H.back)		H.back.screen_loc = ui_back
			if(H.l_store)	H.l_store.screen_loc = ui_storage1
			if(H.r_store)	H.r_store.screen_loc = ui_storage2
		else
			if(H.s_store)	H.s_store.screen_loc = null
			if(H.wear_id)	H.wear_id.screen_loc = null
			if(H.belt)		H.belt.screen_loc = null
			if(H.back)		H.back.screen_loc = null
			if(H.l_store)	H.l_store.screen_loc = null
			if(H.r_store)	H.r_store.screen_loc = null


/datum/hud/proc/instantiate()
	if(!ismob(mymob))
		return 0
	if(!mymob.client)
		return 0

	var/ui_style = ui_style2icon(mymob.client.prefs.UI_style)

	if(ishuman(mymob))
		human_hud(ui_style) // Pass the player the UI style chosen in preferences
	else if(ismonkey(mymob))
		monkey_hud(ui_style)
	else if(isbrain(mymob))
		brain_hud(ui_style)
	else if(islarva(mymob))
		larva_hud()
	else if(isalien(mymob))
		alien_hud()
	else if(isAI(mymob))
		ai_hud()
	else if(isrobot(mymob))
		robot_hud()
	else if(isobserver(mymob))
		ghost_hud()
	else if(isovermind(mymob))
		blob_hud()
	else if(isdrone(mymob))
		drone_hud(ui_style)
	else if(isswarmer(mymob))
		swarmer_hud()
<<<<<<< HEAD
	else if(is_handofgod_god(mymob))
		hoggod_hud()
=======
	else if(isguardian(mymob))
		guardian_hud()

>>>>>>> f830f269

//Version denotes which style should be displayed. blank or 0 means "next version"
/datum/hud/proc/show_hud(version = 0)
	if(!ismob(mymob))
		return 0
	if(!mymob.client)
		return 0
	var/display_hud_version = version
	if(!display_hud_version)	//If 0 or blank, display the next hud version
		display_hud_version = hud_version + 1
	if(display_hud_version > HUD_VERSIONS)	//If the requested version number is greater than the available versions, reset back to the first version
		display_hud_version = 1

	switch(display_hud_version)
		if(HUD_STYLE_STANDARD)	//Default HUD
			hud_shown = 1	//Governs behavior of other procs
			if(adding)
				mymob.client.screen += adding
			if(other && inventory_shown)
				mymob.client.screen += other
			if(hotkeybuttons && !hotkey_ui_hidden)
				mymob.client.screen += hotkeybuttons

			action_intent.screen_loc = ui_acti //Restore intent selection to the original position
			mymob.client.screen += mymob.zone_sel				//This one is a special snowflake
			mymob.client.screen += mymob.healths				//As are the rest of these.
			mymob.client.screen += mymob.healthdoll
			mymob.client.screen += mymob.internals
			mymob.client.screen += lingstingdisplay
			mymob.client.screen += lingchemdisplay

			hidden_inventory_update()
			persistant_inventory_update()
			mymob.update_action_buttons()
			reorganize_alerts()
		if(HUD_STYLE_REDUCED)	//Reduced HUD
			hud_shown = 0	//Governs behavior of other procs
			if(adding)
				mymob.client.screen -= adding
			if(other)
				mymob.client.screen -= other
			if(hotkeybuttons)
				mymob.client.screen -= hotkeybuttons

			//These ones are not a part of 'adding', 'other' or 'hotkeybuttons' but we want them gone.
			mymob.client.screen -= mymob.zone_sel	//zone_sel is a mob variable for some reason.
			mymob.client.screen -= lingstingdisplay
			mymob.client.screen -= lingchemdisplay

			//These ones are a part of 'adding', 'other' or 'hotkeybuttons' but we want them to stay
			mymob.client.screen += l_hand_hud_object	//we want the hands to be visible
			mymob.client.screen += r_hand_hud_object	//we want the hands to be visible
			mymob.client.screen += action_intent		//we want the intent swticher visible
			action_intent.screen_loc = ui_acti_alt	//move this to the alternative position, where zone_select usually is.

			hidden_inventory_update()
			persistant_inventory_update()
			mymob.update_action_buttons()
			reorganize_alerts()
		if(HUD_STYLE_NOHUD)	//No HUD
			hud_shown = 0	//Governs behavior of other procs
			if(adding)
				mymob.client.screen -= adding
			if(other)
				mymob.client.screen -= other
			if(hotkeybuttons)
				mymob.client.screen -= hotkeybuttons

			//These ones are not a part of 'adding', 'other' or 'hotkeybuttons' but we want them gone.
			mymob.client.screen -= mymob.zone_sel	//zone_sel is a mob variable for some reason.
			mymob.client.screen -= mymob.healths
			mymob.client.screen -= mymob.healthdoll
			mymob.client.screen -= mymob.internals
			mymob.client.screen -= lingstingdisplay
			mymob.client.screen -= lingchemdisplay

			hidden_inventory_update()
			persistant_inventory_update()
			mymob.update_action_buttons()
			reorganize_alerts()
	hud_version = display_hud_version

//Triggered when F12 is pressed (Unless someone changed something in the DMF)
/mob/verb/button_pressed_F12()
	set name = "F12"
	set hidden = 1

	if(hud_used && client)
		if(ishuman(src))
			hud_used.show_hud() //Shows the next hud preset
			usr << "<span class ='info'>Switched HUD mode. Press F12 to toggle.</span>"
		else
			usr << "<span class ='warning'>Inventory hiding is currently only supported for human mobs, sorry.</span>"
	else
		usr << "<span class ='warning'>This mob type does not use a HUD.</span>"
<|MERGE_RESOLUTION|>--- conflicted
+++ resolved
@@ -1,311 +1,307 @@
-/*
-	The global hud:
-	Uses the same visual objects for all players.
-*/
-
-var/datum/global_hud/global_hud = new()
-
-/datum/global_hud
-	var/obj/screen/druggy
-	var/obj/screen/blurry
-	var/list/vimpaired
-	var/list/darkMask
-
-/datum/global_hud/New()
-	//420erryday psychedellic colours screen overlay for when you are high
-	druggy = new /obj/screen()
-	druggy.screen_loc = "WEST,SOUTH to EAST,NORTH"
-	druggy.icon_state = "druggy"
-	druggy.blend_mode = BLEND_MULTIPLY
-	druggy.layer = 17
-	druggy.mouse_opacity = 0
-
-	//that white blurry effect you get when you eyes are damaged
-	blurry = new /obj/screen()
-	blurry.screen_loc = "WEST,SOUTH to EAST,NORTH"
-	blurry.icon_state = "blurry"
-	blurry.layer = 17
-	blurry.mouse_opacity = 0
-
-	var/obj/screen/O
-	var/i
-	//that nasty looking dither you  get when you're short-sighted
-	vimpaired = newlist(/obj/screen,/obj/screen,/obj/screen,/obj/screen)
-	O = vimpaired[1]
-	O.screen_loc = "WEST,SOUTH to CENTER-3,NORTH"	//West dither
-	O = vimpaired[2]
-	O.screen_loc = "WEST,SOUTH to EAST,CENTER-3"	//South dither
-	O = vimpaired[3]
-	O.screen_loc = "CENTER+3,SOUTH to EAST,NORTH"	//East dither
-	O = vimpaired[4]
-	O.screen_loc = "WEST,CENTER+3 to EAST,NORTH"	//North dither
-
-	//welding mask overlay black/dither
-	darkMask = newlist(/obj/screen, /obj/screen, /obj/screen, /obj/screen, /obj/screen, /obj/screen, /obj/screen, /obj/screen)
-	O = darkMask[1]
-	O.screen_loc = "CENTER-5,CENTER-5 to CENTER-3,CENTER+5" //West dither
-	O = darkMask[2]
-	O.screen_loc = "CENTER-5,CENTER-5 to CENTER+5,CENTER-3"	//South dither
-	O = darkMask[3]
-	O.screen_loc = "CENTER+3,CENTER-5 to CENTER+5,CENTER+5"	//East dither
-	O = darkMask[4]
-	O.screen_loc = "CENTER-5,CENTER+3 to CENTER+5,CENTER+5"	//North dither
-	O = darkMask[5]
-	O.screen_loc = "WEST,SOUTH to CENTER-5,NORTH"	//West black
-	O = darkMask[6]
-	O.screen_loc = "WEST,SOUTH to EAST,CENTER-5"	//South black
-	O = darkMask[7]
-	O.screen_loc = "CENTER+5,SOUTH to EAST,NORTH"	//East black
-	O = darkMask[8]
-	O.screen_loc = "WEST,CENTER+5 to EAST,NORTH"	//North black
-
-
-	for(i = 1, i <= 4, i++)
-		O = vimpaired[i]
-		O.icon_state = "dither50"
-		O.blend_mode = BLEND_MULTIPLY
-		O.layer = 17
-		O.mouse_opacity = 0
-
-		O = darkMask[i]
-		O.icon_state = "dither50"
-		O.blend_mode = BLEND_MULTIPLY
-		O.layer = 17
-		O.mouse_opacity = 0
-
-	for(i = 5, i <= 8, i++)
-		O = darkMask[i]
-		O.icon_state = "black"
-		O.blend_mode = BLEND_MULTIPLY
-		O.layer = 17
-		O.mouse_opacity = 0
-
-/*
-	The hud datum
-	Used to show and hide huds for all the different mob types,
-	including inventories and item quick actions.
-*/
-
-/datum/hud
-	var/mob/mymob
-
-	var/hud_shown = 1			//Used for the HUD toggle (F12)
-	var/hud_version = 1			//Current displayed version of the HUD
-	var/inventory_shown = 1		//the inventory
-	var/show_intent_icons = 0
-	var/hotkey_ui_hidden = 0	//This is to hide the buttons that can be used via hotkeys. (hotkeybuttons list of buttons)
-
-	var/obj/screen/lingchemdisplay
-	var/obj/screen/lingstingdisplay
-
-	var/obj/screen/blobpwrdisplay
-	var/obj/screen/blobhealthdisplay
-
-	var/obj/screen/alien_plasma_display
-
-	var/obj/screen/deity_health_display
-	var/obj/screen/deity_power_display
-	var/obj/screen/deity_follower_display
-
-	var/obj/screen/nightvisionicon
-	var/obj/screen/r_hand_hud_object
-	var/obj/screen/l_hand_hud_object
-	var/obj/screen/action_intent
-	var/obj/screen/move_intent
-
-	var/list/adding
-	var/list/other
-	var/list/obj/screen/hotkeybuttons
-
-	var/obj/screen/movable/action_button/hide_toggle/hide_actions_toggle
-	var/action_buttons_hidden = 0
-
-/datum/hud/New(mob/owner)
-	mymob = owner
-	instantiate()
-	..()
-
-
-/datum/hud/proc/hidden_inventory_update()
-	if(!mymob)
-		return
-
-	if(ishuman(mymob))
-		var/mob/living/carbon/human/H = mymob
-		if(H.handcuffed)
-			H.handcuffed.screen_loc = null	//no handcuffs in my UI!
-		if(inventory_shown && hud_shown)
-			if(H.shoes)		H.shoes.screen_loc = ui_shoes
-			if(H.gloves)	H.gloves.screen_loc = ui_gloves
-			if(H.ears)		H.ears.screen_loc = ui_ears
-			if(H.glasses)	H.glasses.screen_loc = ui_glasses
-			if(H.w_uniform)	H.w_uniform.screen_loc = ui_iclothing
-			if(H.wear_suit)	H.wear_suit.screen_loc = ui_oclothing
-			if(H.wear_mask)	H.wear_mask.screen_loc = ui_mask
-			if(H.head)		H.head.screen_loc = ui_head
-		else
-			if(H.shoes)		H.shoes.screen_loc = null
-			if(H.gloves)	H.gloves.screen_loc = null
-			if(H.ears)		H.ears.screen_loc = null
-			if(H.glasses)	H.glasses.screen_loc = null
-			if(H.w_uniform)	H.w_uniform.screen_loc = null
-			if(H.wear_suit)	H.wear_suit.screen_loc = null
-			if(H.wear_mask)	H.wear_mask.screen_loc = null
-			if(H.head)		H.head.screen_loc = null
-
-
-/datum/hud/proc/persistant_inventory_update()
-	if(!mymob)
-		return
-
-	if(ishuman(mymob))
-		var/mob/living/carbon/human/H = mymob
-		if(hud_shown)
-			if(H.s_store)	H.s_store.screen_loc = ui_sstore1
-			if(H.wear_id)	H.wear_id.screen_loc = ui_id
-			if(H.belt)		H.belt.screen_loc = ui_belt
-			if(H.back)		H.back.screen_loc = ui_back
-			if(H.l_store)	H.l_store.screen_loc = ui_storage1
-			if(H.r_store)	H.r_store.screen_loc = ui_storage2
-		else
-			if(H.s_store)	H.s_store.screen_loc = null
-			if(H.wear_id)	H.wear_id.screen_loc = null
-			if(H.belt)		H.belt.screen_loc = null
-			if(H.back)		H.back.screen_loc = null
-			if(H.l_store)	H.l_store.screen_loc = null
-			if(H.r_store)	H.r_store.screen_loc = null
-
-
-/datum/hud/proc/instantiate()
-	if(!ismob(mymob))
-		return 0
-	if(!mymob.client)
-		return 0
-
-	var/ui_style = ui_style2icon(mymob.client.prefs.UI_style)
-
-	if(ishuman(mymob))
-		human_hud(ui_style) // Pass the player the UI style chosen in preferences
-	else if(ismonkey(mymob))
-		monkey_hud(ui_style)
-	else if(isbrain(mymob))
-		brain_hud(ui_style)
-	else if(islarva(mymob))
-		larva_hud()
-	else if(isalien(mymob))
-		alien_hud()
-	else if(isAI(mymob))
-		ai_hud()
-	else if(isrobot(mymob))
-		robot_hud()
-	else if(isobserver(mymob))
-		ghost_hud()
-	else if(isovermind(mymob))
-		blob_hud()
-	else if(isdrone(mymob))
-		drone_hud(ui_style)
-	else if(isswarmer(mymob))
-		swarmer_hud()
-<<<<<<< HEAD
-	else if(is_handofgod_god(mymob))
-		hoggod_hud()
-=======
-	else if(isguardian(mymob))
-		guardian_hud()
-
->>>>>>> f830f269
-
-//Version denotes which style should be displayed. blank or 0 means "next version"
-/datum/hud/proc/show_hud(version = 0)
-	if(!ismob(mymob))
-		return 0
-	if(!mymob.client)
-		return 0
-	var/display_hud_version = version
-	if(!display_hud_version)	//If 0 or blank, display the next hud version
-		display_hud_version = hud_version + 1
-	if(display_hud_version > HUD_VERSIONS)	//If the requested version number is greater than the available versions, reset back to the first version
-		display_hud_version = 1
-
-	switch(display_hud_version)
-		if(HUD_STYLE_STANDARD)	//Default HUD
-			hud_shown = 1	//Governs behavior of other procs
-			if(adding)
-				mymob.client.screen += adding
-			if(other && inventory_shown)
-				mymob.client.screen += other
-			if(hotkeybuttons && !hotkey_ui_hidden)
-				mymob.client.screen += hotkeybuttons
-
-			action_intent.screen_loc = ui_acti //Restore intent selection to the original position
-			mymob.client.screen += mymob.zone_sel				//This one is a special snowflake
-			mymob.client.screen += mymob.healths				//As are the rest of these.
-			mymob.client.screen += mymob.healthdoll
-			mymob.client.screen += mymob.internals
-			mymob.client.screen += lingstingdisplay
-			mymob.client.screen += lingchemdisplay
-
-			hidden_inventory_update()
-			persistant_inventory_update()
-			mymob.update_action_buttons()
-			reorganize_alerts()
-		if(HUD_STYLE_REDUCED)	//Reduced HUD
-			hud_shown = 0	//Governs behavior of other procs
-			if(adding)
-				mymob.client.screen -= adding
-			if(other)
-				mymob.client.screen -= other
-			if(hotkeybuttons)
-				mymob.client.screen -= hotkeybuttons
-
-			//These ones are not a part of 'adding', 'other' or 'hotkeybuttons' but we want them gone.
-			mymob.client.screen -= mymob.zone_sel	//zone_sel is a mob variable for some reason.
-			mymob.client.screen -= lingstingdisplay
-			mymob.client.screen -= lingchemdisplay
-
-			//These ones are a part of 'adding', 'other' or 'hotkeybuttons' but we want them to stay
-			mymob.client.screen += l_hand_hud_object	//we want the hands to be visible
-			mymob.client.screen += r_hand_hud_object	//we want the hands to be visible
-			mymob.client.screen += action_intent		//we want the intent swticher visible
-			action_intent.screen_loc = ui_acti_alt	//move this to the alternative position, where zone_select usually is.
-
-			hidden_inventory_update()
-			persistant_inventory_update()
-			mymob.update_action_buttons()
-			reorganize_alerts()
-		if(HUD_STYLE_NOHUD)	//No HUD
-			hud_shown = 0	//Governs behavior of other procs
-			if(adding)
-				mymob.client.screen -= adding
-			if(other)
-				mymob.client.screen -= other
-			if(hotkeybuttons)
-				mymob.client.screen -= hotkeybuttons
-
-			//These ones are not a part of 'adding', 'other' or 'hotkeybuttons' but we want them gone.
-			mymob.client.screen -= mymob.zone_sel	//zone_sel is a mob variable for some reason.
-			mymob.client.screen -= mymob.healths
-			mymob.client.screen -= mymob.healthdoll
-			mymob.client.screen -= mymob.internals
-			mymob.client.screen -= lingstingdisplay
-			mymob.client.screen -= lingchemdisplay
-
-			hidden_inventory_update()
-			persistant_inventory_update()
-			mymob.update_action_buttons()
-			reorganize_alerts()
-	hud_version = display_hud_version
-
-//Triggered when F12 is pressed (Unless someone changed something in the DMF)
-/mob/verb/button_pressed_F12()
-	set name = "F12"
-	set hidden = 1
-
-	if(hud_used && client)
-		if(ishuman(src))
-			hud_used.show_hud() //Shows the next hud preset
-			usr << "<span class ='info'>Switched HUD mode. Press F12 to toggle.</span>"
-		else
-			usr << "<span class ='warning'>Inventory hiding is currently only supported for human mobs, sorry.</span>"
-	else
-		usr << "<span class ='warning'>This mob type does not use a HUD.</span>"
+/*
+	The global hud:
+	Uses the same visual objects for all players.
+*/
+
+var/datum/global_hud/global_hud = new()
+
+/datum/global_hud
+	var/obj/screen/druggy
+	var/obj/screen/blurry
+	var/list/vimpaired
+	var/list/darkMask
+
+/datum/global_hud/New()
+	//420erryday psychedellic colours screen overlay for when you are high
+	druggy = new /obj/screen()
+	druggy.screen_loc = "WEST,SOUTH to EAST,NORTH"
+	druggy.icon_state = "druggy"
+	druggy.blend_mode = BLEND_MULTIPLY
+	druggy.layer = 17
+	druggy.mouse_opacity = 0
+
+	//that white blurry effect you get when you eyes are damaged
+	blurry = new /obj/screen()
+	blurry.screen_loc = "WEST,SOUTH to EAST,NORTH"
+	blurry.icon_state = "blurry"
+	blurry.layer = 17
+	blurry.mouse_opacity = 0
+
+	var/obj/screen/O
+	var/i
+	//that nasty looking dither you  get when you're short-sighted
+	vimpaired = newlist(/obj/screen,/obj/screen,/obj/screen,/obj/screen)
+	O = vimpaired[1]
+	O.screen_loc = "WEST,SOUTH to CENTER-3,NORTH"	//West dither
+	O = vimpaired[2]
+	O.screen_loc = "WEST,SOUTH to EAST,CENTER-3"	//South dither
+	O = vimpaired[3]
+	O.screen_loc = "CENTER+3,SOUTH to EAST,NORTH"	//East dither
+	O = vimpaired[4]
+	O.screen_loc = "WEST,CENTER+3 to EAST,NORTH"	//North dither
+
+	//welding mask overlay black/dither
+	darkMask = newlist(/obj/screen, /obj/screen, /obj/screen, /obj/screen, /obj/screen, /obj/screen, /obj/screen, /obj/screen)
+	O = darkMask[1]
+	O.screen_loc = "CENTER-5,CENTER-5 to CENTER-3,CENTER+5" //West dither
+	O = darkMask[2]
+	O.screen_loc = "CENTER-5,CENTER-5 to CENTER+5,CENTER-3"	//South dither
+	O = darkMask[3]
+	O.screen_loc = "CENTER+3,CENTER-5 to CENTER+5,CENTER+5"	//East dither
+	O = darkMask[4]
+	O.screen_loc = "CENTER-5,CENTER+3 to CENTER+5,CENTER+5"	//North dither
+	O = darkMask[5]
+	O.screen_loc = "WEST,SOUTH to CENTER-5,NORTH"	//West black
+	O = darkMask[6]
+	O.screen_loc = "WEST,SOUTH to EAST,CENTER-5"	//South black
+	O = darkMask[7]
+	O.screen_loc = "CENTER+5,SOUTH to EAST,NORTH"	//East black
+	O = darkMask[8]
+	O.screen_loc = "WEST,CENTER+5 to EAST,NORTH"	//North black
+
+
+	for(i = 1, i <= 4, i++)
+		O = vimpaired[i]
+		O.icon_state = "dither50"
+		O.blend_mode = BLEND_MULTIPLY
+		O.layer = 17
+		O.mouse_opacity = 0
+
+		O = darkMask[i]
+		O.icon_state = "dither50"
+		O.blend_mode = BLEND_MULTIPLY
+		O.layer = 17
+		O.mouse_opacity = 0
+
+	for(i = 5, i <= 8, i++)
+		O = darkMask[i]
+		O.icon_state = "black"
+		O.blend_mode = BLEND_MULTIPLY
+		O.layer = 17
+		O.mouse_opacity = 0
+
+/*
+	The hud datum
+	Used to show and hide huds for all the different mob types,
+	including inventories and item quick actions.
+*/
+
+/datum/hud
+	var/mob/mymob
+
+	var/hud_shown = 1			//Used for the HUD toggle (F12)
+	var/hud_version = 1			//Current displayed version of the HUD
+	var/inventory_shown = 1		//the inventory
+	var/show_intent_icons = 0
+	var/hotkey_ui_hidden = 0	//This is to hide the buttons that can be used via hotkeys. (hotkeybuttons list of buttons)
+
+	var/obj/screen/lingchemdisplay
+	var/obj/screen/lingstingdisplay
+
+	var/obj/screen/blobpwrdisplay
+	var/obj/screen/blobhealthdisplay
+
+	var/obj/screen/alien_plasma_display
+
+	var/obj/screen/deity_health_display
+	var/obj/screen/deity_power_display
+	var/obj/screen/deity_follower_display
+
+	var/obj/screen/nightvisionicon
+	var/obj/screen/r_hand_hud_object
+	var/obj/screen/l_hand_hud_object
+	var/obj/screen/action_intent
+	var/obj/screen/move_intent
+
+	var/list/adding
+	var/list/other
+	var/list/obj/screen/hotkeybuttons
+
+	var/obj/screen/movable/action_button/hide_toggle/hide_actions_toggle
+	var/action_buttons_hidden = 0
+
+/datum/hud/New(mob/owner)
+	mymob = owner
+	instantiate()
+	..()
+
+
+/datum/hud/proc/hidden_inventory_update()
+	if(!mymob)
+		return
+
+	if(ishuman(mymob))
+		var/mob/living/carbon/human/H = mymob
+		if(H.handcuffed)
+			H.handcuffed.screen_loc = null	//no handcuffs in my UI!
+		if(inventory_shown && hud_shown)
+			if(H.shoes)		H.shoes.screen_loc = ui_shoes
+			if(H.gloves)	H.gloves.screen_loc = ui_gloves
+			if(H.ears)		H.ears.screen_loc = ui_ears
+			if(H.glasses)	H.glasses.screen_loc = ui_glasses
+			if(H.w_uniform)	H.w_uniform.screen_loc = ui_iclothing
+			if(H.wear_suit)	H.wear_suit.screen_loc = ui_oclothing
+			if(H.wear_mask)	H.wear_mask.screen_loc = ui_mask
+			if(H.head)		H.head.screen_loc = ui_head
+		else
+			if(H.shoes)		H.shoes.screen_loc = null
+			if(H.gloves)	H.gloves.screen_loc = null
+			if(H.ears)		H.ears.screen_loc = null
+			if(H.glasses)	H.glasses.screen_loc = null
+			if(H.w_uniform)	H.w_uniform.screen_loc = null
+			if(H.wear_suit)	H.wear_suit.screen_loc = null
+			if(H.wear_mask)	H.wear_mask.screen_loc = null
+			if(H.head)		H.head.screen_loc = null
+
+
+/datum/hud/proc/persistant_inventory_update()
+	if(!mymob)
+		return
+
+	if(ishuman(mymob))
+		var/mob/living/carbon/human/H = mymob
+		if(hud_shown)
+			if(H.s_store)	H.s_store.screen_loc = ui_sstore1
+			if(H.wear_id)	H.wear_id.screen_loc = ui_id
+			if(H.belt)		H.belt.screen_loc = ui_belt
+			if(H.back)		H.back.screen_loc = ui_back
+			if(H.l_store)	H.l_store.screen_loc = ui_storage1
+			if(H.r_store)	H.r_store.screen_loc = ui_storage2
+		else
+			if(H.s_store)	H.s_store.screen_loc = null
+			if(H.wear_id)	H.wear_id.screen_loc = null
+			if(H.belt)		H.belt.screen_loc = null
+			if(H.back)		H.back.screen_loc = null
+			if(H.l_store)	H.l_store.screen_loc = null
+			if(H.r_store)	H.r_store.screen_loc = null
+
+
+/datum/hud/proc/instantiate()
+	if(!ismob(mymob))
+		return 0
+	if(!mymob.client)
+		return 0
+
+	var/ui_style = ui_style2icon(mymob.client.prefs.UI_style)
+
+	if(ishuman(mymob))
+		human_hud(ui_style) // Pass the player the UI style chosen in preferences
+	else if(ismonkey(mymob))
+		monkey_hud(ui_style)
+	else if(isbrain(mymob))
+		brain_hud(ui_style)
+	else if(islarva(mymob))
+		larva_hud()
+	else if(isalien(mymob))
+		alien_hud()
+	else if(isAI(mymob))
+		ai_hud()
+	else if(isrobot(mymob))
+		robot_hud()
+	else if(isobserver(mymob))
+		ghost_hud()
+	else if(isovermind(mymob))
+		blob_hud()
+	else if(isdrone(mymob))
+		drone_hud(ui_style)
+	else if(isswarmer(mymob))
+		swarmer_hud()
+	else if(is_handofgod_god(mymob))
+		hoggod_hud()
+	else if(isguardian(mymob))
+		guardian_hud()
+
+//Version denotes which style should be displayed. blank or 0 means "next version"
+/datum/hud/proc/show_hud(version = 0)
+	if(!ismob(mymob))
+		return 0
+	if(!mymob.client)
+		return 0
+	var/display_hud_version = version
+	if(!display_hud_version)	//If 0 or blank, display the next hud version
+		display_hud_version = hud_version + 1
+	if(display_hud_version > HUD_VERSIONS)	//If the requested version number is greater than the available versions, reset back to the first version
+		display_hud_version = 1
+
+	switch(display_hud_version)
+		if(HUD_STYLE_STANDARD)	//Default HUD
+			hud_shown = 1	//Governs behavior of other procs
+			if(adding)
+				mymob.client.screen += adding
+			if(other && inventory_shown)
+				mymob.client.screen += other
+			if(hotkeybuttons && !hotkey_ui_hidden)
+				mymob.client.screen += hotkeybuttons
+
+			action_intent.screen_loc = ui_acti //Restore intent selection to the original position
+			mymob.client.screen += mymob.zone_sel				//This one is a special snowflake
+			mymob.client.screen += mymob.healths				//As are the rest of these.
+			mymob.client.screen += mymob.healthdoll
+			mymob.client.screen += mymob.internals
+			mymob.client.screen += lingstingdisplay
+			mymob.client.screen += lingchemdisplay
+
+			hidden_inventory_update()
+			persistant_inventory_update()
+			mymob.update_action_buttons()
+			reorganize_alerts()
+		if(HUD_STYLE_REDUCED)	//Reduced HUD
+			hud_shown = 0	//Governs behavior of other procs
+			if(adding)
+				mymob.client.screen -= adding
+			if(other)
+				mymob.client.screen -= other
+			if(hotkeybuttons)
+				mymob.client.screen -= hotkeybuttons
+
+			//These ones are not a part of 'adding', 'other' or 'hotkeybuttons' but we want them gone.
+			mymob.client.screen -= mymob.zone_sel	//zone_sel is a mob variable for some reason.
+			mymob.client.screen -= lingstingdisplay
+			mymob.client.screen -= lingchemdisplay
+
+			//These ones are a part of 'adding', 'other' or 'hotkeybuttons' but we want them to stay
+			mymob.client.screen += l_hand_hud_object	//we want the hands to be visible
+			mymob.client.screen += r_hand_hud_object	//we want the hands to be visible
+			mymob.client.screen += action_intent		//we want the intent swticher visible
+			action_intent.screen_loc = ui_acti_alt	//move this to the alternative position, where zone_select usually is.
+
+			hidden_inventory_update()
+			persistant_inventory_update()
+			mymob.update_action_buttons()
+			reorganize_alerts()
+		if(HUD_STYLE_NOHUD)	//No HUD
+			hud_shown = 0	//Governs behavior of other procs
+			if(adding)
+				mymob.client.screen -= adding
+			if(other)
+				mymob.client.screen -= other
+			if(hotkeybuttons)
+				mymob.client.screen -= hotkeybuttons
+
+			//These ones are not a part of 'adding', 'other' or 'hotkeybuttons' but we want them gone.
+			mymob.client.screen -= mymob.zone_sel	//zone_sel is a mob variable for some reason.
+			mymob.client.screen -= mymob.healths
+			mymob.client.screen -= mymob.healthdoll
+			mymob.client.screen -= mymob.internals
+			mymob.client.screen -= lingstingdisplay
+			mymob.client.screen -= lingchemdisplay
+
+			hidden_inventory_update()
+			persistant_inventory_update()
+			mymob.update_action_buttons()
+			reorganize_alerts()
+	hud_version = display_hud_version
+
+//Triggered when F12 is pressed (Unless someone changed something in the DMF)
+/mob/verb/button_pressed_F12()
+	set name = "F12"
+	set hidden = 1
+
+	if(hud_used && client)
+		if(ishuman(src))
+			hud_used.show_hud() //Shows the next hud preset
+			usr << "<span class ='info'>Switched HUD mode. Press F12 to toggle.</span>"
+		else
+			usr << "<span class ='warning'>Inventory hiding is currently only supported for human mobs, sorry.</span>"
+	else
+		usr << "<span class ='warning'>This mob type does not use a HUD.</span>"