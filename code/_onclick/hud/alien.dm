--- conflicted
+++ resolved
@@ -1,177 +1,152 @@
-/obj/screen/alien
-	icon = 'icons/mob/screen_alien.dmi'
-
-/obj/screen/alien/leap
-	name = "toggle leap"
-	icon_state = "leap_off"
-
-/obj/screen/alien/leap/Click()
-	if(istype(usr, /mob/living/carbon/alien/humanoid/hunter))
-		var/mob/living/carbon/alien/humanoid/hunter/AH = usr
-		AH.toggle_leap()
-
-/obj/screen/alien/nightvision
-	name = "toggle night-vision"
-	icon_state = "nightvision1"
-	screen_loc = ui_alien_nightvision
-
-/obj/screen/alien/nightvision/Click()
-	var/mob/living/carbon/alien/A = usr
-	var/obj/effect/proc_holder/alien/nightvisiontoggle/T = locate() in A.abilities
-	if(T)
-		T.fire(A)
-
-
-/obj/screen/alien/plasma_display
-	icon = 'icons/mob/screen_gen.dmi'
-	icon_state = "power_display2"
-	name = "plasma stored"
-	screen_loc = ui_alienplasmadisplay
-
-/datum/hud/alien/New(mob/living/carbon/alien/humanoid/owner)
-	..()
-
-	var/obj/screen/using
-	var/obj/screen/inventory/inv_box
-
-//equippable shit
-
-//hands
-	inv_box = new /obj/screen/inventory()
-	inv_box.name = "r_hand"
-	inv_box.icon = 'icons/mob/screen_alien.dmi'
-	inv_box.icon_state = "hand_r_inactive"
-	if(mymob && !mymob.hand)	//This being 0 or null means the right hand is in use
-		inv_box.icon_state = "hand_r_active"
-	inv_box.screen_loc = ui_rhand
-	inv_box.layer = 19
-	inv_box.slot_id = slot_r_hand
-	r_hand_hud_object = inv_box
-	if(owner.handcuffed)
-		inv_box.overlays += image("icon"='icons/mob/screen_gen.dmi', "icon_state"="markus")
-	static_inventory += inv_box
-
-	inv_box = new /obj/screen/inventory()
-	inv_box.name = "l_hand"
-	inv_box.icon = 'icons/mob/screen_alien.dmi'
-	inv_box.icon_state = "hand_l_inactive"
-	if(mymob && mymob.hand)	//This being 1 means the left hand is in use
-		inv_box.icon_state = "hand_l_active"
-	inv_box.screen_loc = ui_lhand
-	inv_box.layer = 19
-	inv_box.slot_id = slot_l_hand
-	l_hand_hud_object = inv_box
-	if(owner.handcuffed)
-		inv_box.overlays += image("icon"='icons/mob/screen_gen.dmi', "icon_state"="gabrielle")
-	static_inventory += inv_box
-
-//begin buttons
-
-	using = new /obj/screen/inventory()
-	using.name = "hand"
-	using.icon = 'icons/mob/screen_alien.dmi'
-	using.icon_state = "swap_1"
-	using.screen_loc = ui_swaphand1
-	using.layer = 19
-	static_inventory += using
-
-	using = new /obj/screen/inventory()
-	using.name = "hand"
-	using.icon = 'icons/mob/screen_alien.dmi'
-	using.icon_state = "swap_2"
-	using.screen_loc = ui_swaphand2
-	using.layer = 19
-	static_inventory += using
-
-	using = new /obj/screen/act_intent/alien()
-	using.icon_state = mymob.a_intent
-	static_inventory += using
-	action_intent = using
-
-	if(istype(mymob, /mob/living/carbon/alien/humanoid/hunter))
-		var/mob/living/carbon/alien/humanoid/hunter/H = mymob
-		H.leap_icon = new /obj/screen/alien/leap()
-		H.leap_icon.screen_loc = ui_alien_storage_r
-		static_inventory += H.leap_icon
-
-	using = new /obj/screen/drop()
-	using.icon = 'icons/mob/screen_alien.dmi'
-	using.screen_loc = ui_drop_throw
-	static_inventory += using
-
-	using = new /obj/screen/resist()
-	using.icon = 'icons/mob/screen_alien.dmi'
-	using.screen_loc = ui_pull_resist
-	hotkeybuttons += using
-
-	throw_icon = new /obj/screen/throw_catch()
-	throw_icon.icon = 'icons/mob/screen_alien.dmi'
-	throw_icon.screen_loc = ui_drop_throw
-	hotkeybuttons += throw_icon
-
-	pull_icon = new /obj/screen/pull()
-	pull_icon.icon = 'icons/mob/screen_alien.dmi'
-	pull_icon.update_icon(mymob)
-	pull_icon.screen_loc = ui_pull_resist
-	static_inventory += pull_icon
-
-//begin indicators
-
-	healths = new /obj/screen/healths/alien()
-	infodisplay += healths
-
-	nightvisionicon = new /obj/screen/alien/nightvision()
-<<<<<<< HEAD
-	infodisplay += nightvisionicon
-
-	alien_plasma_display = new /obj/screen/alien/plasma_display()
-	infodisplay += alien_plasma_display
-
-	mymob.flash = new /obj/screen/flash()
-	screenoverlays += mymob.flash
-
-	zone_select = new /obj/screen/zone_sel/alien()
-	zone_select.update_icon(mymob)
-	static_inventory += zone_select
-
-
-/datum/hud/alien/persistant_inventory_update()
-	if(!mymob)
-		return
-	var/mob/living/carbon/alien/humanoid/H = mymob
-	if(hud_version != HUD_STYLE_NOHUD)
-		if(H.r_hand)
-			H.r_hand.screen_loc = ui_rhand
-			H.client.screen += H.r_hand
-		if(H.l_hand)
-			H.l_hand.screen_loc = ui_lhand
-			H.client.screen += H.l_hand
-	else
-		if(H.r_hand)
-			H.r_hand.screen_loc = null
-		if(H.l_hand)
-			H.l_hand.screen_loc = null
-
-/mob/living/carbon/alien/humanoid/create_mob_hud()
-	if(client && !hud_used)
-		hud_used = new /datum/hud/alien(src)
-
-=======
-	nightvisionicon.screen_loc = ui_alien_nightvision
-
-	alien_plasma_display = new /obj/screen()
-	alien_plasma_display.icon = 'icons/mob/screen_gen.dmi'
-	alien_plasma_display.icon_state = "power_display2"
-	alien_plasma_display.name = "plasma stored"
-	alien_plasma_display.screen_loc = ui_alienplasmadisplay
-
-	mymob.zone_sel = new /obj/screen/zone_sel/alien()
-	mymob.zone_sel.icon = 'icons/mob/screen_alien.dmi'
-	mymob.zone_sel.update_icon()
-
-	mymob.client.screen = list()
-
-	mymob.client.screen += list( mymob.throw_icon, mymob.zone_sel, mymob.healths, nightvisionicon, alien_plasma_display, mymob.pullin) //, mymob.hands, mymob.rest, mymob.sleep, mymob.mach )
-	mymob.client.screen += adding + other
-	mymob.client.screen += mymob.client.void
->>>>>>> eda3c54d
+/obj/screen/alien
+	icon = 'icons/mob/screen_alien.dmi'
+
+/obj/screen/alien/leap
+	name = "toggle leap"
+	icon_state = "leap_off"
+
+/obj/screen/alien/leap/Click()
+	if(istype(usr, /mob/living/carbon/alien/humanoid/hunter))
+		var/mob/living/carbon/alien/humanoid/hunter/AH = usr
+		AH.toggle_leap()
+
+/obj/screen/alien/nightvision
+	name = "toggle night-vision"
+	icon_state = "nightvision1"
+	screen_loc = ui_alien_nightvision
+
+/obj/screen/alien/nightvision/Click()
+	var/mob/living/carbon/alien/A = usr
+	var/obj/effect/proc_holder/alien/nightvisiontoggle/T = locate() in A.abilities
+	if(T)
+		T.fire(A)
+
+
+/obj/screen/alien/plasma_display
+	icon = 'icons/mob/screen_gen.dmi'
+	icon_state = "power_display2"
+	name = "plasma stored"
+	screen_loc = ui_alienplasmadisplay
+
+/datum/hud/alien/New(mob/living/carbon/alien/humanoid/owner)
+	..()
+
+	var/obj/screen/using
+	var/obj/screen/inventory/inv_box
+
+//equippable shit
+
+//hands
+	inv_box = new /obj/screen/inventory()
+	inv_box.name = "r_hand"
+	inv_box.icon = 'icons/mob/screen_alien.dmi'
+	inv_box.icon_state = "hand_r_inactive"
+	if(mymob && !mymob.hand)	//This being 0 or null means the right hand is in use
+		inv_box.icon_state = "hand_r_active"
+	inv_box.screen_loc = ui_rhand
+	inv_box.layer = 19
+	inv_box.slot_id = slot_r_hand
+	r_hand_hud_object = inv_box
+	if(owner.handcuffed)
+		inv_box.overlays += image("icon"='icons/mob/screen_gen.dmi', "icon_state"="markus")
+	static_inventory += inv_box
+
+	inv_box = new /obj/screen/inventory()
+	inv_box.name = "l_hand"
+	inv_box.icon = 'icons/mob/screen_alien.dmi'
+	inv_box.icon_state = "hand_l_inactive"
+	if(mymob && mymob.hand)	//This being 1 means the left hand is in use
+		inv_box.icon_state = "hand_l_active"
+	inv_box.screen_loc = ui_lhand
+	inv_box.layer = 19
+	inv_box.slot_id = slot_l_hand
+	l_hand_hud_object = inv_box
+	if(owner.handcuffed)
+		inv_box.overlays += image("icon"='icons/mob/screen_gen.dmi', "icon_state"="gabrielle")
+	static_inventory += inv_box
+
+//begin buttons
+
+	using = new /obj/screen/inventory()
+	using.name = "hand"
+	using.icon = 'icons/mob/screen_alien.dmi'
+	using.icon_state = "swap_1"
+	using.screen_loc = ui_swaphand1
+	using.layer = 19
+	static_inventory += using
+
+	using = new /obj/screen/inventory()
+	using.name = "hand"
+	using.icon = 'icons/mob/screen_alien.dmi'
+	using.icon_state = "swap_2"
+	using.screen_loc = ui_swaphand2
+	using.layer = 19
+	static_inventory += using
+
+	using = new /obj/screen/act_intent/alien()
+	using.icon_state = mymob.a_intent
+	static_inventory += using
+	action_intent = using
+
+	if(istype(mymob, /mob/living/carbon/alien/humanoid/hunter))
+		var/mob/living/carbon/alien/humanoid/hunter/H = mymob
+		H.leap_icon = new /obj/screen/alien/leap()
+		H.leap_icon.screen_loc = ui_alien_storage_r
+		static_inventory += H.leap_icon
+
+	using = new /obj/screen/drop()
+	using.icon = 'icons/mob/screen_alien.dmi'
+	using.screen_loc = ui_drop_throw
+	static_inventory += using
+
+	using = new /obj/screen/resist()
+	using.icon = 'icons/mob/screen_alien.dmi'
+	using.screen_loc = ui_pull_resist
+	hotkeybuttons += using
+
+	throw_icon = new /obj/screen/throw_catch()
+	throw_icon.icon = 'icons/mob/screen_alien.dmi'
+	throw_icon.screen_loc = ui_drop_throw
+	hotkeybuttons += throw_icon
+
+	pull_icon = new /obj/screen/pull()
+	pull_icon.icon = 'icons/mob/screen_alien.dmi'
+	pull_icon.update_icon(mymob)
+	pull_icon.screen_loc = ui_pull_resist
+	static_inventory += pull_icon
+
+//begin indicators
+
+	healths = new /obj/screen/healths/alien()
+	infodisplay += healths
+
+	nightvisionicon = new /obj/screen/alien/nightvision()
+	infodisplay += nightvisionicon
+
+	alien_plasma_display = new /obj/screen/alien/plasma_display()
+	infodisplay += alien_plasma_display
+
+	zone_select = new /obj/screen/zone_sel/alien()
+	zone_select.update_icon(mymob)
+	static_inventory += zone_select
+
+/datum/hud/alien/persistant_inventory_update()
+	if(!mymob)
+		return
+	var/mob/living/carbon/alien/humanoid/H = mymob
+	if(hud_version != HUD_STYLE_NOHUD)
+		if(H.r_hand)
+			H.r_hand.screen_loc = ui_rhand
+			H.client.screen += H.r_hand
+		if(H.l_hand)
+			H.l_hand.screen_loc = ui_lhand
+			H.client.screen += H.l_hand
+	else
+		if(H.r_hand)
+			H.r_hand.screen_loc = null
+		if(H.l_hand)
+			H.l_hand.screen_loc = null
+
+/mob/living/carbon/alien/humanoid/create_mob_hud()
+	if(client && !hud_used)
+		hud_used = new /datum/hud/alien(src)