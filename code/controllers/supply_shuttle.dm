<<<<<<< HEAD
//Config stuff
#define SUPPLY_DOCKZ 2          //Z-level of the Dock.
#define SUPPLY_STATIONZ 1       //Z-level of the Station.
#define SUPPLY_STATION_AREATYPE "/area/supply/station" //Type of the supply shuttle area for station
#define SUPPLY_DOCK_AREATYPE "/area/supply/dock"	//Type of the supply shuttle area for dock

var/global/datum/controller/supply_shuttle/supply_shuttle

/area/supply/station //DO NOT TURN THE lighting_use_dynamic STUFF ON FOR SHUTTLES. IT BREAKS THINGS.
	name = "supply shuttle"
	icon_state = "shuttle3"
	luminosity = 1
	lighting_use_dynamic = 0
	requires_power = 0

/area/supply/dock //DO NOT TURN THE lighting_use_dynamic STUFF ON FOR SHUTTLES. IT BREAKS THINGS.
	name = "supply shuttle"
	icon_state = "shuttle3"
	luminosity = 1
	lighting_use_dynamic = 0
	requires_power = 0

//SUPPLY PACKS MOVED TO /code/defines/obj/supplypacks.dm

/obj/structure/plasticflaps	//HOW DO YOU CALL THOSE THINGS ANYWAY
	name = "plastic flaps"
	desc = "Definitely can't get past those. No way."
	icon = 'icons/obj/stationobjs.dmi'	//Change this.
	icon_state = "plasticflaps"
	density = 0
	anchored = 1
	layer = 4
	explosion_resistance = 5

/obj/structure/plasticflaps/CanPass(atom/A, turf/T)
	if(istype(A) && A.checkpass(PASSGLASS))
		return prob(60)

	var/obj/structure/stool/bed/B = A
	if (istype(A, /obj/structure/stool/bed) && B.buckled_mob)//if it's a bed/chair and someone is buckled, it will not pass
		return 0

	else if(istype(A, /mob/living)) // You Shall Not Pass!
		var/mob/living/M = A
		if(!M.lying && !istype(M, /mob/living/carbon/monkey) && !istype(M, /mob/living/carbon/slime))	//If your not laying down, or a small creature, no pass.
			return 0
	return ..()

/obj/structure/plasticflaps/ex_act(severity)
	switch(severity)
		if (1)
			del(src)
		if (2)
			if (prob(50))
				del(src)
		if (3)
			if (prob(5))
				del(src)

/obj/structure/plasticflaps/mining //A specific type for mining that doesn't allow airflow because of them damn crates
	name = "airtight plastic flaps"
	desc = "Heavy duty, airtight, plastic flaps."

	New() //set the turf below the flaps to block air
		var/turf/T = get_turf(loc)
		if(T)
			T.blocks_air = 1
		..()

	Del() //lazy hack to set the turf to allow air to pass if it's a simulated floor
		var/turf/T = get_turf(loc)
		if(T)
			if(istype(T, /turf/simulated/floor))
				T.blocks_air = 0
		..()

/obj/machinery/computer/supplycomp
	name = "supply shuttle console"
	icon = 'icons/obj/computer.dmi'
	icon_state = "supply"
	req_access = list(access_cargo)
	circuit = /obj/item/weapon/circuitboard/supplycomp
	var/temp = null
	var/reqtime = 0 //Cooldown for requisitions - Quarxink
	var/hacked = 0
	var/can_order_contraband = 0
	var/last_viewed_group = "categories"


/obj/machinery/computer/ordercomp
	name = "Supply Ordering Console"
	icon = 'icons/obj/computer.dmi'
	icon_state = "request"
	circuit = /obj/item/weapon/circuitboard/ordercomp
	var/temp = null
	var/reqtime = 0 //Cooldown for requisitions - Quarxink
	var/last_viewed_group = "categories"

/*
/obj/effect/marker/supplymarker
	icon_state = "X"
	icon = 'icons/misc/mark.dmi'
	name = "X"
	invisibility = 101
	anchored = 1
	opacity = 0
*/

/datum/supply_order
	var/ordernum
	var/datum/supply_packs/object = null
	var/orderedby = null
	var/comment = null

/datum/controller/supply_shuttle
	var/processing = 1
	var/processing_interval = 300
	var/iteration = 0
	//supply points
	var/points = 50
	var/points_per_process = 1
	var/points_per_slip = 2
	var/points_per_crate = 5
	var/plasma_per_point = 5 // 2 plasma for 1 point
	var/centcom_message = "" // Remarks from Centcom on how well you checked the last order.
	//control
	var/ordernum
	var/list/shoppinglist = list()
	var/list/requestlist = list()
	var/list/supply_packs = list()
	//shuttle movement
	var/at_station = 0
	var/movetime = 1200
	var/moving = 0
	var/eta_timeofday
	var/eta

	New()
		ordernum = rand(1,9000)
		for(var/typepath in (typesof(/datum/supply_packs) - /datum/supply_packs))
			var/datum/supply_packs/P = new typepath()
			if(P.name == "HEADER") continue		// To filter out group headers
			supply_packs[P.name] = P

	//Supply shuttle ticker - handles supply point regenertion and shuttle travelling between centcom and the station
	proc/process()

		spawn(0)
			set background = 1
			while(1)
				if(processing)
					iteration++
					points += points_per_process

					if(moving == 1)
						var/ticksleft = (eta_timeofday - world.timeofday)
						if(ticksleft > 0)
							eta = round(ticksleft/600,1)
						else
							eta = 0
							send()


				sleep(processing_interval)

	proc/send()
		var/area/from
		var/area/dest
		var/area/the_shuttles_way
		switch(at_station)
			if(1)
				from = locate(SUPPLY_STATION_AREATYPE)
				dest = locate(SUPPLY_DOCK_AREATYPE)
				the_shuttles_way = from
				at_station = 0
			if(0)
				from = locate(SUPPLY_DOCK_AREATYPE)
				dest = locate(SUPPLY_STATION_AREATYPE)
				the_shuttles_way = dest
				at_station = 1
		moving = 0

		//Do I really need to explain this loop?
		for(var/mob/living/unlucky_person in the_shuttles_way)
			unlucky_person.gib()

		from.move_contents_to(dest)

	//Check whether the shuttle is allowed to move
	proc/can_move()
		if(moving) return 0

		var/area/shuttle = locate(/area/supply/station)
		if(!shuttle) return 0

		if(forbidden_atoms_check(shuttle))
			return 0

		return 1

	//To stop things being sent to centcom which should not be sent to centcom Recursively checks for these types.
	proc/forbidden_atoms_check(atom/A)
		if(istype(A,/mob/living))
			return 1
		if(istype(A,/obj/item/weapon/disk/nuclear))
			return 1
		if(istype(A,/obj/machinery/nuclearbomb))
			return 1
		if(istype(A,/obj/item/device/radio/beacon))
			return 1

		for(var/i=1, i<=A.contents.len, i++)
			var/atom/B = A.contents[i]
			if(.(B))
				return 1

	//Sellin
	proc/sell()
		var/shuttle_at
		if(at_station)	shuttle_at = SUPPLY_STATION_AREATYPE
		else			shuttle_at = SUPPLY_DOCK_AREATYPE

		var/area/shuttle = locate(shuttle_at)
		if(!shuttle)	return

		var/plasma_count = 0
		var/crate_count = 0

		centcom_message = ""

		for(var/atom/movable/MA in shuttle)
			if(MA.anchored)	continue


			// Must be in a crate (or a critter crate)!
			if(istype(MA,/obj/structure/closet/crate) || istype(MA,/obj/structure/closet/critter))
				crate_count++
				var/find_slip = 1

				for(var/atom in MA)
					// Sell manifests
					var/atom/A = atom
					if(find_slip && istype(A,/obj/item/weapon/paper/manifest))
						var/obj/item/weapon/paper/manifest/slip = A
						// TODO: Check for a signature, too.
						if(slip.stamped && slip.stamped.len) //yes, the clown stamp will work. clown is the highest authority on the station, it makes sense
							// Did they mark it as erroneous?
							var/denied = 0
							for(var/i=1,i<=slip.stamped.len,i++)
								if(slip.stamped[i] == /obj/item/weapon/stamp/denied)
									denied = 1
							if(slip.erroneous && denied) // Caught a mistake by Centcom (IDEA: maybe Centcom rarely gets offended by this)
								points += slip.points-points_per_crate // For now, give a full refund for paying attention (minus the crate cost)
								centcom_message += "<font color=green>+[slip.points-points_per_crate]</font>: Station correctly denied package [slip.ordernumber]: "
								if(slip.erroneous & MANIFEST_ERROR_NAME)
									centcom_message += "Destination station incorrect. "
								else if(slip.erroneous & MANIFEST_ERROR_COUNT)
									centcom_message += "Packages incorrectly counted. "
								else if(slip.erroneous & MANIFEST_ERROR_ITEM)
									centcom_message += "Package incomplete. "
								centcom_message += "Points refunded.<BR>"
							else if(!slip.erroneous && !denied) // Approving a proper order awards the relatively tiny points_per_slip
								points += points_per_slip
								centcom_message += "<font color=green>+1</font>: Package [slip.ordernumber] accorded.<BR>"
							else // You done goofed.
								if(slip.erroneous)
									centcom_message += "<font color=red>+0</font>: Station approved package [slip.ordernumber] despite error: "
									if(slip.erroneous & MANIFEST_ERROR_NAME)
										centcom_message += "Destination station incorrect."
									else if(slip.erroneous & MANIFEST_ERROR_COUNT)
										centcom_message += "Packages incorrectly counted."
									else if(slip.erroneous & MANIFEST_ERROR_ITEM)
										centcom_message += "We found unshipped items on our dock."
									centcom_message += "  Be more vigilant.<BR>"
								else
									points -= slip.points-points_per_crate
									centcom_message += "<font color=red>-[slip.points-points_per_crate]</font>: Station denied package [slip.ordernumber].  Our records show no fault on our part.<BR>"
							find_slip = 0
						continue

					// Sell plasma
					if(istype(A, /obj/item/stack/sheet/mineral/plasma))
						var/obj/item/stack/sheet/mineral/plasma/P = A
						plasma_count += P.amount
			del(MA)

		if(plasma_count)
			centcom_message += "<font color=green>+[round(plasma_count/plasma_per_point)]</font>: Received [plasma_count] units of exotic material.<BR>"
			points += round(plasma_count / plasma_per_point)

		if(crate_count)
			centcom_message += "<font color=green>+[round(crate_count*points_per_crate)]</font>: Received [crate_count] crates.<BR>"
			points += crate_count * points_per_crate

	//Buyin
	proc/buy()
		if(!shoppinglist.len) return

		var/shuttle_at
		if(at_station)	shuttle_at = SUPPLY_STATION_AREATYPE
		else			shuttle_at = SUPPLY_DOCK_AREATYPE

		var/area/shuttle = locate(shuttle_at)
		if(!shuttle)	return

		var/list/clear_turfs = list()

		for(var/turf/T in shuttle)
			if(T.density || T.contents.len)	continue
			clear_turfs += T

		for(var/S in shoppinglist)
			if(!clear_turfs.len)	break
			var/i = rand(1,clear_turfs.len)
			var/turf/pickedloc = clear_turfs[i]
			clear_turfs.Cut(i,i+1)

			var/datum/supply_order/SO = S
			var/datum/supply_packs/SP = SO.object

			var/atom/A = new SP.containertype(pickedloc)
			A.name = "[SP.containername] [SO.comment ? "([SO.comment])":"" ]"

			//supply manifest generation begin

			var/obj/item/weapon/paper/manifest/slip = new /obj/item/weapon/paper/manifest(A)

			var printed_station_name = world.name // World name is available in the title bar, station_name can be different based on config.
			if(prob(5))
				printed_station_name = new_station_name()
				slip.erroneous |= MANIFEST_ERROR_NAME // They got our station name wrong.  BASTARDS!
				// IDEA: Have Centcom accidentally send random low-value crates in large orders, give large bonus for returning them intact.
			var printed_packages_amount = supply_shuttle.shoppinglist.len
			if(prob(5))
				printed_packages_amount += rand(1,2) // I considered rand(-2,2), but that could be zero.  Heh.
				slip.erroneous |= MANIFEST_ERROR_COUNT // They typoed the number of crates in this shipment.  It won't match the other manifests.

			slip.points = SP.cost
			slip.ordernumber = SO.ordernum
			slip.info = "<h3>[command_name()] Shipping Manifest</h3><hr><br>"
			slip.info +="Order #[SO.ordernum]<br>"
			slip.info +="Destination: [printed_station_name]<br>"
			slip.info +="[printed_packages_amount] PACKAGES IN THIS SHIPMENT<br>"
			slip.info +="CONTENTS:<br><ul>"

			//spawn the stuff, finish generating the manifest while you're at it
			if(SP.access)
				A:req_access = list()
				A:req_access += text2num(SP.access)

			var/list/contains
			if(istype(SP,/datum/supply_packs/misc/randomised))
				var/datum/supply_packs/misc/randomised/SPR = SP
				contains = list()
				if(SPR.contains.len)
					for(var/j=1,j<=SPR.num_contained,j++)
						contains += pick(SPR.contains)
			else
				contains = SP.contains

			for(var/typepath in contains)
				if(!typepath)	continue
				var/atom/B2 = new typepath(A)
				if(SP.amount && B2:amount) B2:amount = SP.amount
				slip.info += "<li>[B2.name]</li>" //add the item to the manifest (even if it was misplaced)
				// If it has multiple items, there's a 1% of each going missing... Not for secure crates or those large wooden ones, though.
				if(contains.len > 1 && prob(1) && !findtext(SP.containertype,"/secure/") && !findtext(SP.containertype,"/largecrate/"))
					slip.erroneous |= MANIFEST_ERROR_ITEM // This item was not included in the shipment!
					del(B2) // Lost in space... or the loading dock.

			//manifest finalisation
			slip.info += "</ul><br>"
			slip.info += "CHECK CONTENTS AND STAMP BELOW THE LINE TO CONFIRM RECEIPT OF GOODS<hr>" // And now this is actually meaningful.

		supply_shuttle.shoppinglist.Cut()
		return

/obj/item/weapon/paper/manifest
	name = "Supply Manifest"
	var/erroneous = 0
	var/points = 0
	var/ordernumber = 0

/obj/machinery/computer/ordercomp/attack_hand(var/mob/user as mob)
	if(..())
		return
	user.set_machine(src)
	var/dat
	if(temp)
		dat = temp
	else
		dat += {"Shuttle Location: [supply_shuttle.moving ? "Moving to station ([supply_shuttle.eta] Mins.)":supply_shuttle.at_station ? "Station":"Dock"]<BR>
		<HR>Supply Points: [supply_shuttle.points]<BR>

		<BR>\n<A href='?src=\ref[src];order=categories'>Request items</A><BR><BR>
		<A href='?src=\ref[src];vieworders=1'>View approved orders</A><BR><BR>
		<A href='?src=\ref[src];viewrequests=1'>View requests</A><BR><BR>
		<A href='?src=\ref[user];mach_close=computer'>Close</A>"}

	// Removing the old window method but leaving it here for reference
	//user << browse(dat, "window=computer;size=575x450")
	//onclose(user, "computer")

	// Added the new browser window method
	var/datum/browser/popup = new(user, "computer", "Supply Ordering Console", 575, 450)
	popup.set_content(dat)
	popup.set_title_image(user.browse_rsc_icon(src.icon, src.icon_state))
	popup.open()
	return

/obj/machinery/computer/ordercomp/Topic(href, href_list)
	if(..())
		return

	if( isturf(loc) && (in_range(src, usr) || istype(usr, /mob/living/silicon)) )
		usr.set_machine(src)

	if(href_list["order"])
		if(href_list["order"] == "categories")
			//all_supply_groups
			//Request what?
			last_viewed_group = "categories"
			temp = "<b>Supply points: [supply_shuttle.points]</b><BR>"
			temp += "<A href='?src=\ref[src];mainmenu=1'>Main Menu</A><HR><BR><BR>"
			temp += "<b>Select a category</b><BR><BR>"
			for(var/cat in all_supply_groups )
				temp += "<A href='?src=\ref[src];order=[cat]'>[get_supply_group_name(cat)]</A><BR>"
		else
			last_viewed_group = href_list["order"]
			var/cat = text2num(last_viewed_group)
			temp = "<b>Supply points: [supply_shuttle.points]</b><BR>"
			temp += "<A href='?src=\ref[src];order=categories'>Back to all categories</A><HR><BR><BR>"
			temp += "<b>Request from: [get_supply_group_name(cat)]</b><BR><BR>"
			for(var/supply_name in supply_shuttle.supply_packs )
				var/datum/supply_packs/N = supply_shuttle.supply_packs[supply_name]
				if(N.hidden || N.contraband || N.group != cat) continue												//Have to send the type instead of a reference to
				temp += "<A href='?src=\ref[src];doorder=[supply_name]'>[supply_name]</A> Cost: [N.cost]<BR>"		//the obj because it would get caught by the garbage

	else if (href_list["doorder"])
		if(world.time < reqtime)
			for(var/mob/V in hearers(src))
				V.show_message("<b>[src]</b>'s monitor flashes, \"[world.time - reqtime] seconds remaining until another requisition form may be printed.\"")
			return

		//Find the correct supply_pack datum
		var/datum/supply_packs/P = supply_shuttle.supply_packs[href_list["doorder"]]
		if(!istype(P))	return

		var/timeout = world.time + 600
		var/reason = copytext(sanitize(input(usr,"Reason:","Why do you require this item?","") as null|text),1,MAX_MESSAGE_LEN)
		if(world.time > timeout)	return
		if(!reason)	return

		var/idname = "*None Provided*"
		var/idrank = "*None Provided*"
		if(ishuman(usr))
			var/mob/living/carbon/human/H = usr
			idname = H.get_authentification_name()
			idrank = H.get_assignment()
		else if(issilicon(usr))
			idname = usr.real_name

		supply_shuttle.ordernum++
		var/obj/item/weapon/paper/reqform = new /obj/item/weapon/paper(loc)
		reqform.name = "Requisition Form - [P.name]"
		reqform.info += "<h3>[station_name] Supply Requisition Form</h3><hr>"
		reqform.info += "INDEX: #[supply_shuttle.ordernum]<br>"
		reqform.info += "REQUESTED BY: [idname]<br>"
		reqform.info += "RANK: [idrank]<br>"
		reqform.info += "REASON: [reason]<br>"
		reqform.info += "SUPPLY CRATE TYPE: [P.name]<br>"
		reqform.info += "ACCESS RESTRICTION: [replacetext(get_access_desc(P.access))]<br>"
		reqform.info += "CONTENTS:<br>"
		reqform.info += P.manifest
		reqform.info += "<hr>"
		reqform.info += "STAMP BELOW TO APPROVE THIS REQUISITION:<br>"

		reqform.update_icon()	//Fix for appearing blank when printed.
		reqtime = (world.time + 5) % 1e5

		//make our supply_order datum
		var/datum/supply_order/O = new /datum/supply_order()
		O.ordernum = supply_shuttle.ordernum
		O.object = P
		O.orderedby = idname
		supply_shuttle.requestlist += O

		temp = "Thanks for your request. The cargo team will process it as soon as possible.<BR>"
		temp += "<BR><A href='?src=\ref[src];order=[last_viewed_group]'>Back</A> <A href='?src=\ref[src];mainmenu=1'>Main Menu</A>"

	else if (href_list["vieworders"])
		temp = "<A href='?src=\ref[src];mainmenu=1'>Main Menu</A><BR><BR>Current approved orders: <BR><BR>"
		for(var/S in supply_shuttle.shoppinglist)
			var/datum/supply_order/SO = S
			temp += "[SO.object.name] approved by [SO.orderedby] [SO.comment ? "([SO.comment])":""]<BR>"
		temp += "<BR><A href='?src=\ref[src];mainmenu=1'>Main Menu</A>"

	else if (href_list["viewrequests"])
		temp = "<A href='?src=\ref[src];mainmenu=1'>Main Menu</A><BR><BR>Current requests: <BR><BR>"
		for(var/S in supply_shuttle.requestlist)
			var/datum/supply_order/SO = S
			temp += "#[SO.ordernum] - [SO.object.name] requested by [SO.orderedby]<BR>"
		temp += "<BR><A href='?src=\ref[src];mainmenu=1'>Main Menu</A>"

	else if (href_list["mainmenu"])
		temp = null

	add_fingerprint(usr)
	updateUsrDialog()
	return

/obj/machinery/computer/supplycomp/attack_hand(var/mob/user as mob)
	if(!allowed(user))
		user << "\red Access Denied."
		return

	if(..())
		return
	user.set_machine(src)
	post_signal("supply")
	var/dat
	if (temp)
		dat = temp
	else
		dat += {"<BR><B>Supply shuttle</B><HR>
		\nLocation: [supply_shuttle.moving ? "Moving to station ([supply_shuttle.eta] Mins.)":supply_shuttle.at_station ? "Station":"Away"]<BR>
		<HR>\nSupply Points: [supply_shuttle.points]<BR>\n<BR>
		[supply_shuttle.moving ? "\n*Must be away to order items*<BR>\n<BR>":supply_shuttle.at_station ? "\n*Must be away to order items*<BR>\n<BR>":"\n<A href='?src=\ref[src];order=categories'>Order items</A><BR>\n<BR>"]
		[supply_shuttle.moving ? "\n*Shuttle already called*<BR>\n<BR>":supply_shuttle.at_station ? "\n<A href='?src=\ref[src];send=1'>Send away</A><BR>\n<BR>":"\n<A href='?src=\ref[src];send=1'>Send to station</A><BR>\n<BR>"]
		\n<A href='?src=\ref[src];viewrequests=1'>View requests</A><BR>\n<BR>
		\n<A href='?src=\ref[src];vieworders=1'>View orders</A><BR>\n<BR>
		\n<A href='?src=\ref[user];mach_close=computer'>Close</A><BR>
		<HR>\n<B>Central Command messages</B><BR> [supply_shuttle.centcom_message ? supply_shuttle.centcom_message : "Glory to Nanotrasen."]"}

	user << browse(dat, "window=computer;size=700x450")
	onclose(user, "computer")
	return

/obj/machinery/computer/supplycomp/attackby(I as obj, user as mob)
	if(istype(I,/obj/item/weapon/card/emag) && !hacked)
		user << "\blue Special supplies unlocked."
		hacked = 1
		return
	else
		..()
	return

/obj/machinery/computer/supplycomp/Topic(href, href_list)
	if(!supply_shuttle)
		world.log << "## ERROR: Eek. The supply_shuttle controller datum is missing somehow."
		return
	if(..())
		return

	if(isturf(loc) && ( in_range(src, usr) || istype(usr, /mob/living/silicon) ) )
		usr.set_machine(src)

	//Calling the shuttle
	if(href_list["send"])
		if(!supply_shuttle.can_move())
			temp = "For safety reasons the automated supply shuttle cannot transport live organisms, classified nuclear weaponry or homing beacons.<BR><BR><A href='?src=\ref[src];mainmenu=1'>Main Menu</A>"

		else if(supply_shuttle.at_station)
			supply_shuttle.moving = -1
			supply_shuttle.sell()
			supply_shuttle.send()
			temp = "The supply shuttle has departed.<BR><BR><A href='?src=\ref[src];mainmenu=1'>Main Menu</A>"
		else
			supply_shuttle.moving = 1
			supply_shuttle.buy()
			supply_shuttle.eta_timeofday = (world.timeofday + supply_shuttle.movetime) % 864000
			temp = "The supply shuttle has been called and will arrive in [round(supply_shuttle.movetime/600,1)] minutes.<BR><BR><A href='?src=\ref[src];mainmenu=1'>Main Menu</A>"
			post_signal("supply")

	else if (href_list["order"])
		if(supply_shuttle.moving) return
		if(href_list["order"] == "categories")
			//all_supply_groups
			//Request what?
			last_viewed_group = "categories"
			temp = "<b>Supply points: [supply_shuttle.points]</b><BR>"
			temp += "<A href='?src=\ref[src];mainmenu=1'>Main Menu</A><HR><BR><BR>"
			temp += "<b>Select a category</b><BR><BR>"
			for(var/cat in all_supply_groups )
				temp += "<A href='?src=\ref[src];order=[cat]'>[get_supply_group_name(cat)]</A><BR>"
		else
			last_viewed_group = href_list["order"]
			var/cat = text2num(last_viewed_group)
			temp = "<b>Supply points: [supply_shuttle.points]</b><BR>"
			temp += "<A href='?src=\ref[src];order=categories'>Back to all categories</A><HR><BR><BR>"
			temp += "<b>Request from: [get_supply_group_name(cat)]</b><BR><BR>"
			for(var/supply_name in supply_shuttle.supply_packs )
				var/datum/supply_packs/N = supply_shuttle.supply_packs[supply_name]
				if((N.hidden && !hacked) || (N.contraband && !can_order_contraband) || N.group != cat) continue		//Have to send the type instead of a reference to
				temp += "<A href='?src=\ref[src];doorder=[supply_name]'>[supply_name]</A> Cost: [N.cost]<BR>"		//the obj because it would get caught by the garbage

		/*temp = "Supply points: [supply_shuttle.points]<BR><HR><BR>Request what?<BR><BR>"

		for(var/supply_name in supply_shuttle.supply_packs )
			var/datum/supply_packs/N = supply_shuttle.supply_packs[supply_name]
			if(N.hidden && !hacked) continue
			if(N.contraband && !can_order_contraband) continue
			temp += "<A href='?src=\ref[src];doorder=[supply_name]'>[supply_name]</A> Cost: [N.cost]<BR>"    //the obj because it would get caught by the garbage
		temp += "<BR><A href='?src=\ref[src];mainmenu=1'>OK</A>"*/

	else if (href_list["doorder"])
		if(world.time < reqtime)
			for(var/mob/V in hearers(src))
				V.show_message("<b>[src]</b>'s monitor flashes, \"[world.time - reqtime] seconds remaining until another requisition form may be printed.\"")
			return

		//Find the correct supply_pack datum
		var/datum/supply_packs/P = supply_shuttle.supply_packs[href_list["doorder"]]
		if(!istype(P))	return

		var/timeout = world.time + 600
		var/reason = copytext(sanitize(input(usr,"Reason:","Why do you require this item?","") as null|text),1,MAX_MESSAGE_LEN)
		if(world.time > timeout)	return
//		if(!reason)	return

		var/idname = "*None Provided*"
		var/idrank = "*None Provided*"
		if(ishuman(usr))
			var/mob/living/carbon/human/H = usr
			idname = H.get_authentification_name()
			idrank = H.get_assignment()
		else if(issilicon(usr))
			idname = usr.real_name

		supply_shuttle.ordernum++
		var/obj/item/weapon/paper/reqform = new /obj/item/weapon/paper(loc)
		reqform.name = "Requisition Form - [P.name]"
		reqform.info += "<h3>[station_name] Supply Requisition Form</h3><hr>"
		reqform.info += "INDEX: #[supply_shuttle.ordernum]<br>"
		reqform.info += "REQUESTED BY: [idname]<br>"
		reqform.info += "RANK: [idrank]<br>"
		reqform.info += "REASON: [reason]<br>"
		reqform.info += "SUPPLY CRATE TYPE: [P.name]<br>"
		reqform.info += "ACCESS RESTRICTION: [replacetext(get_access_desc(P.access))]<br>"
		reqform.info += "CONTENTS:<br>"
		reqform.info += P.manifest
		reqform.info += "<hr>"
		reqform.info += "STAMP BELOW TO APPROVE THIS REQUISITION:<br>"

		reqform.update_icon()	//Fix for appearing blank when printed.
		reqtime = (world.time + 5) % 1e5

		//make our supply_order datum
		var/datum/supply_order/O = new /datum/supply_order()
		O.ordernum = supply_shuttle.ordernum
		O.object = P
		O.orderedby = idname
		supply_shuttle.requestlist += O

		temp = "Order request placed.<BR>"
		temp += "<BR><A href='?src=\ref[src];order=[last_viewed_group]'>Back</A> | <A href='?src=\ref[src];mainmenu=1'>Main Menu</A> | <A href='?src=\ref[src];confirmorder=[O.ordernum]'>Authorize Order</A>"

	else if(href_list["confirmorder"])
		//Find the correct supply_order datum
		var/ordernum = text2num(href_list["confirmorder"])
		var/datum/supply_order/O
		var/datum/supply_packs/P
		temp = "Invalid Request"
		for(var/i=1, i<=supply_shuttle.requestlist.len, i++)
			var/datum/supply_order/SO = supply_shuttle.requestlist[i]
			if(SO.ordernum == ordernum)
				O = SO
				P = O.object
				if(supply_shuttle.points >= P.cost)
					supply_shuttle.requestlist.Cut(i,i+1)
					supply_shuttle.points -= P.cost
					supply_shuttle.shoppinglist += O
					temp = "Thanks for your order.<BR>"
					temp += "<BR><A href='?src=\ref[src];viewrequests=1'>Back</A> <A href='?src=\ref[src];mainmenu=1'>Main Menu</A>"
				else
					temp = "Not enough supply points.<BR>"
					temp += "<BR><A href='?src=\ref[src];viewrequests=1'>Back</A> <A href='?src=\ref[src];mainmenu=1'>Main Menu</A>"
				break

	else if (href_list["vieworders"])
		temp = "<A href='?src=\ref[src];mainmenu=1'>Main Menu</A><BR><BR>Current approved orders: <BR><BR>"
		for(var/S in supply_shuttle.shoppinglist)
			var/datum/supply_order/SO = S
			temp += "#[SO.ordernum] - [SO.object.name] approved by [SO.orderedby][SO.comment ? " ([SO.comment])":""]<BR>"// <A href='?src=\ref[src];cancelorder=[S]'>(Cancel)</A><BR>"
		temp += "<BR><A href='?src=\ref[src];mainmenu=1'>Main Menu</A>"
/*
	else if (href_list["cancelorder"])
		var/datum/supply_order/remove_supply = href_list["cancelorder"]
		supply_shuttle_shoppinglist -= remove_supply
		supply_shuttle_points += remove_supply.object.cost
		temp += "Canceled: [remove_supply.object.name]<BR><BR><BR>"

		for(var/S in supply_shuttle_shoppinglist)
			var/datum/supply_order/SO = S
			temp += "[SO.object.name] approved by [SO.orderedby][SO.comment ? " ([SO.comment])":""] <A href='?src=\ref[src];cancelorder=[S]'>(Cancel)</A><BR>"
		temp += "<BR><A href='?src=\ref[src];mainmenu=1'>Main Menu</A>"
*/
	else if (href_list["viewrequests"])
		temp = "<A href='?src=\ref[src];mainmenu=1'>Main Menu</A><BR><BR>Current requests: <BR><BR>"
		for(var/S in supply_shuttle.requestlist)
			var/datum/supply_order/SO = S
			temp += "#[SO.ordernum] - [SO.object.name] requested by [SO.orderedby]  [supply_shuttle.moving ? "":supply_shuttle.at_station ? "":"<A href='?src=\ref[src];confirmorder=[SO.ordernum]'>Approve</A> <A href='?src=\ref[src];rreq=[SO.ordernum]'>Remove</A>"]<BR>"

		temp += "<BR><A href='?src=\ref[src];clearreq=1'>Clear list</A>"
		temp += "<BR><A href='?src=\ref[src];mainmenu=1'>Main Menu</A>"

	else if (href_list["rreq"])
		var/ordernum = text2num(href_list["rreq"])
		temp = "Invalid Request.<BR>"
		for(var/i=1, i<=supply_shuttle.requestlist.len, i++)
			var/datum/supply_order/SO = supply_shuttle.requestlist[i]
			if(SO.ordernum == ordernum)
				supply_shuttle.requestlist.Cut(i,i+1)
				temp = "Request removed.<BR>"
				break
		temp += "<BR><A href='?src=\ref[src];viewrequests=1'>Back</A> <A href='?src=\ref[src];mainmenu=1'>Main Menu</A>"

	else if (href_list["clearreq"])
		supply_shuttle.requestlist.Cut()
		temp = "List cleared.<BR>"
		temp += "<BR><A href='?src=\ref[src];mainmenu=1'>Main Menu</A>"

	else if (href_list["mainmenu"])
		temp = null

	add_fingerprint(usr)
	updateUsrDialog()
	return

/obj/machinery/computer/supplycomp/proc/post_signal(var/command)

	var/datum/radio_frequency/frequency = radio_controller.return_frequency(1435)

	if(!frequency) return

	var/datum/signal/status_signal = new
	status_signal.source = src
	status_signal.transmission_method = 1
	status_signal.data["command"] = command

	frequency.post_signal(src, status_signal)




=======
//Config stuff
#define SUPPLY_DOCKZ 2          //Z-level of the Dock.
#define SUPPLY_STATIONZ 1       //Z-level of the Station.
#define SUPPLY_STATION_AREATYPE "/area/supply/station" //Type of the supply shuttle area for station
#define SUPPLY_DOCK_AREATYPE "/area/supply/dock"	//Type of the supply shuttle area for dock

var/global/datum/controller/supply_shuttle/supply_shuttle

/area/supply/station //DO NOT TURN THE lighting_use_dynamic STUFF ON FOR SHUTTLES. IT BREAKS THINGS.
	name = "supply shuttle"
	icon_state = "shuttle3"
	luminosity = 1
	lighting_use_dynamic = 0
	requires_power = 0

/area/supply/dock //DO NOT TURN THE lighting_use_dynamic STUFF ON FOR SHUTTLES. IT BREAKS THINGS.
	name = "supply shuttle"
	icon_state = "shuttle3"
	luminosity = 1
	lighting_use_dynamic = 0
	requires_power = 0

//SUPPLY PACKS MOVED TO /code/defines/obj/supplypacks.dm

/obj/structure/plasticflaps	//HOW DO YOU CALL THOSE THINGS ANYWAY
	name = "plastic flaps"
	desc = "Definitely can't get past those. No way."
	icon = 'icons/obj/stationobjs.dmi'	//Change this.
	icon_state = "plasticflaps"
	density = 0
	anchored = 1
	layer = 4
	explosion_resistance = 5

/obj/structure/plasticflaps/CanPass(atom/A, turf/T)
	if(istype(A) && A.checkpass(PASSGLASS))
		return prob(60)

	var/obj/structure/stool/bed/B = A
	if (istype(A, /obj/structure/stool/bed) && B.buckled_mob)//if it's a bed/chair and someone is buckled, it will not pass
		return 0

	else if(istype(A, /mob/living)) // You Shall Not Pass!
		var/mob/living/M = A
		if(!M.lying && !istype(M, /mob/living/carbon/monkey) && !istype(M, /mob/living/carbon/slime))	//If your not laying down, or a small creature, no pass.
			return 0
	return ..()

/obj/structure/plasticflaps/ex_act(severity)
	switch(severity)
		if (1)
			del(src)
		if (2)
			if (prob(50))
				del(src)
		if (3)
			if (prob(5))
				del(src)

/obj/structure/plasticflaps/mining //A specific type for mining that doesn't allow airflow because of them damn crates
	name = "airtight plastic flaps"
	desc = "Heavy duty, airtight, plastic flaps."

	New() //set the turf below the flaps to block air
		var/turf/T = get_turf(loc)
		if(T)
			T.blocks_air = 1
		..()

	Del() //lazy hack to set the turf to allow air to pass if it's a simulated floor
		var/turf/T = get_turf(loc)
		if(T)
			if(istype(T, /turf/simulated/floor))
				T.blocks_air = 0
		..()

/obj/machinery/computer/supplycomp
	name = "supply shuttle console"
	icon = 'icons/obj/computer.dmi'
	icon_state = "supply"
	req_access = list(access_cargo)
	circuit = "/obj/item/weapon/circuitboard/supplycomp"
	var/temp = null
	var/reqtime = 0 //Cooldown for requisitions - Quarxink
	var/hacked = 0
	var/can_order_contraband = 0
	var/last_viewed_group = "categories"


/obj/machinery/computer/ordercomp
	name = "Supply Ordering Console"
	icon = 'icons/obj/computer.dmi'
	icon_state = "request"
	circuit = "/obj/item/weapon/circuitboard/ordercomp"
	var/temp = null
	var/reqtime = 0 //Cooldown for requisitions - Quarxink
	var/last_viewed_group = "categories"

/*
/obj/effect/marker/supplymarker
	icon_state = "X"
	icon = 'icons/misc/mark.dmi'
	name = "X"
	invisibility = 101
	anchored = 1
	opacity = 0
*/

/datum/supply_order
	var/ordernum
	var/datum/supply_packs/object = null
	var/orderedby = null
	var/comment = null

/datum/controller/supply_shuttle
	var/processing = 1
	var/processing_interval = 300
	var/iteration = 0
	//supply points
	var/points = 50
	var/points_per_process = 1
	var/points_per_slip = 2
	var/points_per_crate = 5
	var/plasma_per_point = 5 // 2 plasma for 1 point
	var/centcom_message = "" // Remarks from Centcom on how well you checked the last order.
	//control
	var/ordernum
	var/list/shoppinglist = list()
	var/list/requestlist = list()
	var/list/supply_packs = list()
	//shuttle movement
	var/at_station = 0
	var/movetime = 1200
	var/moving = 0
	var/eta_timeofday
	var/eta
	//shuttle loan
	var/datum/round_event/shuttle_loan/shuttle_loan

	New()
		ordernum = rand(1,9000)
		for(var/typepath in (typesof(/datum/supply_packs) - /datum/supply_packs))
			var/datum/supply_packs/P = new typepath()
			if(P.name == "HEADER") continue		// To filter out group headers
			supply_packs[P.name] = P

	//Supply shuttle ticker - handles supply point regenertion and shuttle travelling between centcom and the station
	proc/process()

		spawn(0)
			set background = 1
			while(1)
				if(processing)
					iteration++
					points += points_per_process

					if(moving == 1)
						var/ticksleft = (eta_timeofday - world.timeofday)
						if(ticksleft > 0)
							eta = round(ticksleft/600,1)
						else
							eta = 0
							send()


				sleep(processing_interval)

	proc/send()
		var/area/from
		var/area/dest
		var/area/the_shuttles_way
		switch(at_station)
			if(1)
				from = locate(SUPPLY_STATION_AREATYPE)
				dest = locate(SUPPLY_DOCK_AREATYPE)
				the_shuttles_way = from
				at_station = 0
			if(0)
				from = locate(SUPPLY_DOCK_AREATYPE)
				dest = locate(SUPPLY_STATION_AREATYPE)
				the_shuttles_way = dest
				at_station = 1
		moving = 0

		//Do I really need to explain this loop?
		for(var/mob/living/unlucky_person in the_shuttles_way)
			unlucky_person.gib()

		from.move_contents_to(dest)

	//Check whether the shuttle is allowed to move
	proc/can_move()
		if(moving) return 0

		var/area/shuttle = locate(/area/supply/station)
		if(!shuttle) return 0

		if(forbidden_atoms_check(shuttle))
			return 0

		return 1

	//To stop things being sent to centcom which should not be sent to centcom Recursively checks for these types.
	proc/forbidden_atoms_check(atom/A)
		if(istype(A,/mob/living))
			return 1
		if(istype(A,/obj/item/weapon/disk/nuclear))
			return 1
		if(istype(A,/obj/machinery/nuclearbomb))
			return 1
		if(istype(A,/obj/item/device/radio/beacon))
			return 1

		for(var/i=1, i<=A.contents.len, i++)
			var/atom/B = A.contents[i]
			if(.(B))
				return 1

	//Sellin
	proc/sell()
		var/shuttle_at
		if(at_station)	shuttle_at = SUPPLY_STATION_AREATYPE
		else			shuttle_at = SUPPLY_DOCK_AREATYPE

		var/area/shuttle = locate(shuttle_at)
		if(!shuttle)	return

		var/plasma_count = 0
		var/crate_count = 0

		centcom_message = ""

		for(var/atom/movable/MA in shuttle)
			if(MA.anchored)	continue


			// Must be in a crate (or a critter crate)!
			if(istype(MA,/obj/structure/closet/crate) || istype(MA,/obj/structure/closet/critter))
				crate_count++
				var/find_slip = 1

				for(var/atom in MA)
					// Sell manifests
					var/atom/A = atom
					if(find_slip && istype(A,/obj/item/weapon/paper/manifest))
						var/obj/item/weapon/paper/manifest/slip = A
						// TODO: Check for a signature, too.
						if(slip.stamped && slip.stamped.len) //yes, the clown stamp will work. clown is the highest authority on the station, it makes sense
							// Did they mark it as erroneous?
							var/denied = 0
							for(var/i=1,i<=slip.stamped.len,i++)
								if(slip.stamped[i] == /obj/item/weapon/stamp/denied)
									denied = 1
							if(slip.erroneous && denied) // Caught a mistake by Centcom (IDEA: maybe Centcom rarely gets offended by this)
								points += slip.points-points_per_crate // For now, give a full refund for paying attention (minus the crate cost)
								centcom_message += "<font color=green>+[slip.points-points_per_crate]</font>: Station correctly denied package [slip.ordernumber]: "
								if(slip.erroneous & MANIFEST_ERROR_NAME)
									centcom_message += "Destination station incorrect. "
								else if(slip.erroneous & MANIFEST_ERROR_COUNT)
									centcom_message += "Packages incorrectly counted. "
								else if(slip.erroneous & MANIFEST_ERROR_ITEM)
									centcom_message += "Package incomplete. "
								centcom_message += "Points refunded.<BR>"
							else if(!slip.erroneous && !denied) // Approving a proper order awards the relatively tiny points_per_slip
								points += points_per_slip
								centcom_message += "<font color=green>+1</font>: Package [slip.ordernumber] accorded.<BR>"
							else // You done goofed.
								if(slip.erroneous)
									centcom_message += "<font color=red>+0</font>: Station approved package [slip.ordernumber] despite error: "
									if(slip.erroneous & MANIFEST_ERROR_NAME)
										centcom_message += "Destination station incorrect."
									else if(slip.erroneous & MANIFEST_ERROR_COUNT)
										centcom_message += "Packages incorrectly counted."
									else if(slip.erroneous & MANIFEST_ERROR_ITEM)
										centcom_message += "We found unshipped items on our dock."
									centcom_message += "  Be more vigilant.<BR>"
								else
									points -= slip.points-points_per_crate
									centcom_message += "<font color=red>-[slip.points-points_per_crate]</font>: Station denied package [slip.ordernumber].  Our records show no fault on our part.<BR>"
							find_slip = 0
						continue

					// Sell plasma
					if(istype(A, /obj/item/stack/sheet/mineral/plasma))
						var/obj/item/stack/sheet/mineral/plasma/P = A
						plasma_count += P.amount
			del(MA)

		if(plasma_count)
			centcom_message += "<font color=green>+[round(plasma_count/plasma_per_point)]</font>: Received [plasma_count] units of exotic material.<BR>"
			points += round(plasma_count / plasma_per_point)

		if(crate_count)
			centcom_message += "<font color=green>+[round(crate_count*points_per_crate)]</font>: Received [crate_count] crates.<BR>"
			points += crate_count * points_per_crate

	//Buyin
	proc/buy()
		if(!shoppinglist.len) return

		var/shuttle_at
		if(at_station)	shuttle_at = SUPPLY_STATION_AREATYPE
		else			shuttle_at = SUPPLY_DOCK_AREATYPE

		var/area/shuttle = locate(shuttle_at)
		if(!shuttle)	return

		var/list/clear_turfs = list()

		for(var/turf/T in shuttle)
			if(T.density || T.contents.len)	continue
			clear_turfs += T

		for(var/S in shoppinglist)
			if(!clear_turfs.len)	break
			var/i = rand(1,clear_turfs.len)
			var/turf/pickedloc = clear_turfs[i]
			clear_turfs.Cut(i,i+1)

			var/datum/supply_order/SO = S
			var/datum/supply_packs/SP = SO.object

			var/atom/A = new SP.containertype(pickedloc)
			A.name = "[SP.containername] [SO.comment ? "([SO.comment])":"" ]"

			//supply manifest generation begin

			var/obj/item/weapon/paper/manifest/slip = new /obj/item/weapon/paper/manifest(A)

			var printed_station_name = world.name // World name is available in the title bar, station_name can be different based on config.
			if(prob(5))
				printed_station_name = new_station_name()
				slip.erroneous |= MANIFEST_ERROR_NAME // They got our station name wrong.  BASTARDS!
				// IDEA: Have Centcom accidentally send random low-value crates in large orders, give large bonus for returning them intact.
			var printed_packages_amount = supply_shuttle.shoppinglist.len
			if(prob(5))
				printed_packages_amount += rand(1,2) // I considered rand(-2,2), but that could be zero.  Heh.
				slip.erroneous |= MANIFEST_ERROR_COUNT // They typoed the number of crates in this shipment.  It won't match the other manifests.

			slip.points = SP.cost
			slip.ordernumber = SO.ordernum
			slip.info = "<h3>[command_name()] Shipping Manifest</h3><hr><br>"
			slip.info +="Order #[SO.ordernum]<br>"
			slip.info +="Destination: [printed_station_name]<br>"
			slip.info +="[printed_packages_amount] PACKAGES IN THIS SHIPMENT<br>"
			slip.info +="CONTENTS:<br><ul>"

			//spawn the stuff, finish generating the manifest while you're at it
			if(SP.access)
				A:req_access = list()
				A:req_access += text2num(SP.access)

			var/list/contains
			if(istype(SP,/datum/supply_packs/misc/randomised))
				var/datum/supply_packs/misc/randomised/SPR = SP
				contains = list()
				if(SPR.contains.len)
					for(var/j=1,j<=SPR.num_contained,j++)
						contains += pick(SPR.contains)
			else
				contains = SP.contains

			for(var/typepath in contains)
				if(!typepath)	continue
				var/atom/B2 = new typepath(A)
				if(SP.amount && B2:amount) B2:amount = SP.amount
				slip.info += "<li>[B2.name]</li>" //add the item to the manifest (even if it was misplaced)
				// If it has multiple items, there's a 1% of each going missing... Not for secure crates or those large wooden ones, though.
				if(contains.len > 1 && prob(1) && !findtext(SP.containertype,"/secure/") && !findtext(SP.containertype,"/largecrate/"))
					slip.erroneous |= MANIFEST_ERROR_ITEM // This item was not included in the shipment!
					del(B2) // Lost in space... or the loading dock.

			//manifest finalisation
			slip.info += "</ul><br>"
			slip.info += "CHECK CONTENTS AND STAMP BELOW THE LINE TO CONFIRM RECEIPT OF GOODS<hr>" // And now this is actually meaningful.

		supply_shuttle.shoppinglist.Cut()
		return

/obj/item/weapon/paper/manifest
	name = "Supply Manifest"
	var/erroneous = 0
	var/points = 0
	var/ordernumber = 0


/obj/machinery/computer/ordercomp/attack_ai(var/mob/user as mob)
	return attack_hand(user)

/obj/machinery/computer/ordercomp/attack_paw(var/mob/user as mob)
	return attack_hand(user)

/obj/machinery/computer/supplycomp/attack_ai(var/mob/user as mob)
	return attack_hand(user)

/obj/machinery/computer/supplycomp/attack_paw(var/mob/user as mob)
	return attack_hand(user)

/obj/machinery/computer/ordercomp/attack_hand(var/mob/user as mob)
	if(..())
		return
	user.set_machine(src)
	var/dat
	if(temp)
		dat = temp
	else
		dat += {"Shuttle Location: [supply_shuttle.moving ? "Moving to station ([supply_shuttle.eta] Mins.)":supply_shuttle.at_station ? "Station":"Dock"]<BR>
		<HR>Supply Points: [supply_shuttle.points]<BR>

		<BR>\n<A href='?src=\ref[src];order=categories'>Request items</A><BR><BR>
		<A href='?src=\ref[src];vieworders=1'>View approved orders</A><BR><BR>
		<A href='?src=\ref[src];viewrequests=1'>View requests</A><BR><BR>
		<A href='?src=\ref[user];mach_close=computer'>Close</A>"}

	// Removing the old window method but leaving it here for reference
	//user << browse(dat, "window=computer;size=575x450")
	//onclose(user, "computer")

	// Added the new browser window method
	var/datum/browser/popup = new(user, "computer", "Supply Ordering Console", 575, 450)
	popup.set_content(dat)
	popup.set_title_image(user.browse_rsc_icon(src.icon, src.icon_state))
	popup.open()
	return

/obj/machinery/computer/ordercomp/Topic(href, href_list)
	if(..())
		return

	if( isturf(loc) && (in_range(src, usr) || istype(usr, /mob/living/silicon)) )
		usr.set_machine(src)

	if(href_list["order"])
		if(href_list["order"] == "categories")
			//all_supply_groups
			//Request what?
			last_viewed_group = "categories"
			temp = "<b>Supply points: [supply_shuttle.points]</b><BR>"
			temp += "<A href='?src=\ref[src];mainmenu=1'>Main Menu</A><HR><BR><BR>"
			temp += "<b>Select a category</b><BR><BR>"
			for(var/cat in all_supply_groups )
				temp += "<A href='?src=\ref[src];order=[cat]'>[get_supply_group_name(cat)]</A><BR>"
		else
			last_viewed_group = href_list["order"]
			var/cat = text2num(last_viewed_group)
			temp = "<b>Supply points: [supply_shuttle.points]</b><BR>"
			temp += "<A href='?src=\ref[src];order=categories'>Back to all categories</A><HR><BR><BR>"
			temp += "<b>Request from: [get_supply_group_name(cat)]</b><BR><BR>"
			for(var/supply_name in supply_shuttle.supply_packs )
				var/datum/supply_packs/N = supply_shuttle.supply_packs[supply_name]
				if(N.hidden || N.contraband || N.group != cat) continue												//Have to send the type instead of a reference to
				temp += "<A href='?src=\ref[src];doorder=[supply_name]'>[supply_name]</A> Cost: [N.cost]<BR>"		//the obj because it would get caught by the garbage

	else if (href_list["doorder"])
		if(world.time < reqtime)
			for(var/mob/V in hearers(src))
				V.show_message("<b>[src]</b>'s monitor flashes, \"[world.time - reqtime] seconds remaining until another requisition form may be printed.\"")
			return

		//Find the correct supply_pack datum
		var/datum/supply_packs/P = supply_shuttle.supply_packs[href_list["doorder"]]
		if(!istype(P))	return

		var/timeout = world.time + 600
		var/reason = copytext(sanitize(input(usr,"Reason:","Why do you require this item?","") as null|text),1,MAX_MESSAGE_LEN)
		if(world.time > timeout)	return
		if(!reason)	return

		var/idname = "*None Provided*"
		var/idrank = "*None Provided*"
		if(ishuman(usr))
			var/mob/living/carbon/human/H = usr
			idname = H.get_authentification_name()
			idrank = H.get_assignment()
		else if(issilicon(usr))
			idname = usr.real_name

		supply_shuttle.ordernum++
		var/obj/item/weapon/paper/reqform = new /obj/item/weapon/paper(loc)
		reqform.name = "Requisition Form - [P.name]"
		reqform.info += "<h3>[station_name] Supply Requisition Form</h3><hr>"
		reqform.info += "INDEX: #[supply_shuttle.ordernum]<br>"
		reqform.info += "REQUESTED BY: [idname]<br>"
		reqform.info += "RANK: [idrank]<br>"
		reqform.info += "REASON: [reason]<br>"
		reqform.info += "SUPPLY CRATE TYPE: [P.name]<br>"
		reqform.info += "ACCESS RESTRICTION: [replacetext(get_access_desc(P.access))]<br>"
		reqform.info += "CONTENTS:<br>"
		reqform.info += P.manifest
		reqform.info += "<hr>"
		reqform.info += "STAMP BELOW TO APPROVE THIS REQUISITION:<br>"

		reqform.update_icon()	//Fix for appearing blank when printed.
		reqtime = (world.time + 5) % 1e5

		//make our supply_order datum
		var/datum/supply_order/O = new /datum/supply_order()
		O.ordernum = supply_shuttle.ordernum
		O.object = P
		O.orderedby = idname
		supply_shuttle.requestlist += O

		temp = "Thanks for your request. The cargo team will process it as soon as possible.<BR>"
		temp += "<BR><A href='?src=\ref[src];order=[last_viewed_group]'>Back</A> <A href='?src=\ref[src];mainmenu=1'>Main Menu</A>"

	else if (href_list["vieworders"])
		temp = "<A href='?src=\ref[src];mainmenu=1'>Main Menu</A><BR><BR>Current approved orders: <BR><BR>"
		for(var/S in supply_shuttle.shoppinglist)
			var/datum/supply_order/SO = S
			temp += "[SO.object.name] approved by [SO.orderedby] [SO.comment ? "([SO.comment])":""]<BR>"
		temp += "<BR><A href='?src=\ref[src];mainmenu=1'>Main Menu</A>"

	else if (href_list["viewrequests"])
		temp = "<A href='?src=\ref[src];mainmenu=1'>Main Menu</A><BR><BR>Current requests: <BR><BR>"
		for(var/S in supply_shuttle.requestlist)
			var/datum/supply_order/SO = S
			temp += "#[SO.ordernum] - [SO.object.name] requested by [SO.orderedby]<BR>"
		temp += "<BR><A href='?src=\ref[src];mainmenu=1'>Main Menu</A>"

	else if (href_list["mainmenu"])
		temp = null

	add_fingerprint(usr)
	updateUsrDialog()
	return

/obj/machinery/computer/supplycomp/attack_hand(var/mob/user as mob)
	if(!allowed(user))
		user << "\red Access Denied."
		return

	if(..())
		return
	user.set_machine(src)
	post_signal("supply")
	var/dat
	if (temp)
		dat = temp
	else
		dat += {"<BR><B>Supply shuttle</B><HR>
		\nLocation: [supply_shuttle.moving ? "Moving to station ([supply_shuttle.eta] Mins.)":supply_shuttle.at_station ? "Station":"Away"]<BR>
		<HR>\nSupply Points: [supply_shuttle.points]<BR>\n<BR>
		[supply_shuttle.moving ? "\n*Must be away to order items*<BR>\n<BR>":supply_shuttle.at_station ? "\n*Must be away to order items*<BR>\n<BR>":"\n<A href='?src=\ref[src];order=categories'>Order items</A><BR>\n<BR>"]
		[supply_shuttle.moving ? "\n*Shuttle already called*<BR>\n<BR>":supply_shuttle.at_station ? "\n<A href='?src=\ref[src];send=1'>Send away</A><BR>\n<BR>":"\n<A href='?src=\ref[src];send=1'>Send to station</A><BR>\n<BR>"]
		[supply_shuttle.shuttle_loan ? (supply_shuttle.shuttle_loan.dispatched ? "\n*Shuttle loaned to CentComm*<BR>\n<BR>" : "\n<A href='?src=\ref[src];send=1;loan=1'>Loan shuttle to CentComm (5 mins duration)</A><BR>\n<BR>") : "\n*No waiting shuttle requests*<BR>\n<BR>"]
		\n<A href='?src=\ref[src];viewrequests=1'>View requests</A><BR>\n<BR>
		\n<A href='?src=\ref[src];vieworders=1'>View orders</A><BR>\n<BR>
		\n<A href='?src=\ref[user];mach_close=computer'>Close</A><BR>
		<HR>\n<B>Central Command messages</B><BR> [supply_shuttle.centcom_message ? supply_shuttle.centcom_message : "Glory to Nanotrasen."]"}

	user << browse(dat, "window=computer;size=700x450")
	onclose(user, "computer")
	return

/obj/machinery/computer/supplycomp/attackby(I as obj, user as mob)
	if(istype(I,/obj/item/weapon/card/emag) && !hacked)
		user << "\blue Special supplies unlocked."
		hacked = 1
		return
	if(istype(I, /obj/item/weapon/screwdriver))
		playsound(loc, 'sound/items/Screwdriver.ogg', 50, 1)
		if(do_after(user, 20))
			if (stat & BROKEN)
				user << "\blue The broken glass falls out."
				var/obj/structure/computerframe/A = new /obj/structure/computerframe( loc )
				new /obj/item/weapon/shard( loc )
				var/obj/item/weapon/circuitboard/supplycomp/M = new /obj/item/weapon/circuitboard/supplycomp( A )
				for (var/obj/C in src)
					C.loc = loc
				A.circuit = M
				A.state = 3
				A.icon_state = "3"
				A.anchored = 1
				del(src)
			else
				user << "\blue You disconnect the monitor."
				var/obj/structure/computerframe/A = new /obj/structure/computerframe( loc )
				var/obj/item/weapon/circuitboard/supplycomp/M = new /obj/item/weapon/circuitboard/supplycomp( A )
				if(can_order_contraband)
					M.contraband_enabled = 1
				for (var/obj/C in src)
					C.loc = loc
				A.circuit = M
				A.state = 4
				A.icon_state = "4"
				A.anchored = 1
				del(src)
	else
		attack_hand(user)
	return

/obj/machinery/computer/supplycomp/Topic(href, href_list)
	if(!supply_shuttle)
		world.log << "## ERROR: Eek. The supply_shuttle controller datum is missing somehow."
		return
	if(..())
		return

	if(isturf(loc) && ( in_range(src, usr) || istype(usr, /mob/living/silicon) ) )
		usr.set_machine(src)

	//Calling the shuttle
	if(href_list["send"])
		if(!supply_shuttle.can_move())
			if(supply_shuttle.shuttle_loan)
				temp = "The supply shuttle must be docked to send new commands.<BR><BR><A href='?src=\ref[src];mainmenu=1'>Main Menu</A>"
			else
				temp = "For safety reasons the automated supply shuttle cannot transport live organisms, classified nuclear weaponry or homing beacons.<BR><BR><A href='?src=\ref[src];mainmenu=1'>Main Menu</A>"

		else if(supply_shuttle.at_station)
			if(href_list["loan"] && supply_shuttle.shuttle_loan)
				if(!supply_shuttle.shuttle_loan.dispatched)
					supply_shuttle.sell()
					supply_shuttle.send()
					supply_shuttle.shuttle_loan.loan_shuttle()
					temp = "The supply shuttle has been loaned to CentComm.<BR><BR><A href='?src=\ref[src];mainmenu=1'>Main Menu</A>"
					post_signal("supply")
				else
					temp = "You can not loan the supply shuttle at this time.<BR><BR><A href='?src=\ref[src];mainmenu=1'>Main Menu</A>"
			else
				temp = "The supply shuttle has departed.<BR><BR><A href='?src=\ref[src];mainmenu=1'>Main Menu</A>"
				supply_shuttle.moving = -1
				supply_shuttle.sell()
				supply_shuttle.send()

		else
			if(href_list["loan"] && supply_shuttle.shuttle_loan)
				if(!supply_shuttle.shuttle_loan.dispatched)
					supply_shuttle.shuttle_loan.loan_shuttle()
					temp = "The supply shuttle has been loaned to CentComm.<BR><BR><A href='?src=\ref[src];mainmenu=1'>Main Menu</A>"
					post_signal("supply")
				else
					temp = "You can not loan the supply shuttle at this time.<BR><BR><A href='?src=\ref[src];mainmenu=1'>Main Menu</A>"
			else
				supply_shuttle.buy()
				temp = "The supply shuttle has been called and will arrive in [round(supply_shuttle.movetime/600,1)] minutes.<BR><BR><A href='?src=\ref[src];mainmenu=1'>Main Menu</A>"
				supply_shuttle.moving = 1
				supply_shuttle.eta_timeofday = (world.timeofday + supply_shuttle.movetime) % 864000
				post_signal("supply")

	else if (href_list["order"])
		if(supply_shuttle.moving) return
		if(href_list["order"] == "categories")
			//all_supply_groups
			//Request what?
			last_viewed_group = "categories"
			temp = "<b>Supply points: [supply_shuttle.points]</b><BR>"
			temp += "<A href='?src=\ref[src];mainmenu=1'>Main Menu</A><HR><BR><BR>"
			temp += "<b>Select a category</b><BR><BR>"
			for(var/cat in all_supply_groups )
				temp += "<A href='?src=\ref[src];order=[cat]'>[get_supply_group_name(cat)]</A><BR>"
		else
			last_viewed_group = href_list["order"]
			var/cat = text2num(last_viewed_group)
			temp = "<b>Supply points: [supply_shuttle.points]</b><BR>"
			temp += "<A href='?src=\ref[src];order=categories'>Back to all categories</A><HR><BR><BR>"
			temp += "<b>Request from: [get_supply_group_name(cat)]</b><BR><BR>"
			for(var/supply_name in supply_shuttle.supply_packs )
				var/datum/supply_packs/N = supply_shuttle.supply_packs[supply_name]
				if((N.hidden && !hacked) || (N.contraband && !can_order_contraband) || N.group != cat) continue		//Have to send the type instead of a reference to
				temp += "<A href='?src=\ref[src];doorder=[supply_name]'>[supply_name]</A> Cost: [N.cost]<BR>"		//the obj because it would get caught by the garbage

		/*temp = "Supply points: [supply_shuttle.points]<BR><HR><BR>Request what?<BR><BR>"

		for(var/supply_name in supply_shuttle.supply_packs )
			var/datum/supply_packs/N = supply_shuttle.supply_packs[supply_name]
			if(N.hidden && !hacked) continue
			if(N.contraband && !can_order_contraband) continue
			temp += "<A href='?src=\ref[src];doorder=[supply_name]'>[supply_name]</A> Cost: [N.cost]<BR>"    //the obj because it would get caught by the garbage
		temp += "<BR><A href='?src=\ref[src];mainmenu=1'>OK</A>"*/

	else if (href_list["doorder"])
		if(world.time < reqtime)
			for(var/mob/V in hearers(src))
				V.show_message("<b>[src]</b>'s monitor flashes, \"[world.time - reqtime] seconds remaining until another requisition form may be printed.\"")
			return

		//Find the correct supply_pack datum
		var/datum/supply_packs/P = supply_shuttle.supply_packs[href_list["doorder"]]
		if(!istype(P))	return

		var/timeout = world.time + 600
		var/reason = copytext(sanitize(input(usr,"Reason:","Why do you require this item?","") as null|text),1,MAX_MESSAGE_LEN)
		if(world.time > timeout)	return
//		if(!reason)	return

		var/idname = "*None Provided*"
		var/idrank = "*None Provided*"
		if(ishuman(usr))
			var/mob/living/carbon/human/H = usr
			idname = H.get_authentification_name()
			idrank = H.get_assignment()
		else if(issilicon(usr))
			idname = usr.real_name

		supply_shuttle.ordernum++
		var/obj/item/weapon/paper/reqform = new /obj/item/weapon/paper(loc)
		reqform.name = "Requisition Form - [P.name]"
		reqform.info += "<h3>[station_name] Supply Requisition Form</h3><hr>"
		reqform.info += "INDEX: #[supply_shuttle.ordernum]<br>"
		reqform.info += "REQUESTED BY: [idname]<br>"
		reqform.info += "RANK: [idrank]<br>"
		reqform.info += "REASON: [reason]<br>"
		reqform.info += "SUPPLY CRATE TYPE: [P.name]<br>"
		reqform.info += "ACCESS RESTRICTION: [replacetext(get_access_desc(P.access))]<br>"
		reqform.info += "CONTENTS:<br>"
		reqform.info += P.manifest
		reqform.info += "<hr>"
		reqform.info += "STAMP BELOW TO APPROVE THIS REQUISITION:<br>"

		reqform.update_icon()	//Fix for appearing blank when printed.
		reqtime = (world.time + 5) % 1e5

		//make our supply_order datum
		var/datum/supply_order/O = new /datum/supply_order()
		O.ordernum = supply_shuttle.ordernum
		O.object = P
		O.orderedby = idname
		supply_shuttle.requestlist += O

		temp = "Order request placed.<BR>"
		temp += "<BR><A href='?src=\ref[src];order=[last_viewed_group]'>Back</A> | <A href='?src=\ref[src];mainmenu=1'>Main Menu</A> | <A href='?src=\ref[src];confirmorder=[O.ordernum]'>Authorize Order</A>"

	else if(href_list["confirmorder"])
		//Find the correct supply_order datum
		var/ordernum = text2num(href_list["confirmorder"])
		var/datum/supply_order/O
		var/datum/supply_packs/P
		temp = "Invalid Request"
		for(var/i=1, i<=supply_shuttle.requestlist.len, i++)
			var/datum/supply_order/SO = supply_shuttle.requestlist[i]
			if(SO.ordernum == ordernum)
				O = SO
				P = O.object
				if(supply_shuttle.points >= P.cost)
					supply_shuttle.requestlist.Cut(i,i+1)
					supply_shuttle.points -= P.cost
					supply_shuttle.shoppinglist += O
					temp = "Thanks for your order.<BR>"
					temp += "<BR><A href='?src=\ref[src];viewrequests=1'>Back</A> <A href='?src=\ref[src];mainmenu=1'>Main Menu</A>"
				else
					temp = "Not enough supply points.<BR>"
					temp += "<BR><A href='?src=\ref[src];viewrequests=1'>Back</A> <A href='?src=\ref[src];mainmenu=1'>Main Menu</A>"
				break

	else if (href_list["vieworders"])
		temp = "<A href='?src=\ref[src];mainmenu=1'>Main Menu</A><BR><BR>Current approved orders: <BR><BR>"
		for(var/S in supply_shuttle.shoppinglist)
			var/datum/supply_order/SO = S
			temp += "#[SO.ordernum] - [SO.object.name] approved by [SO.orderedby][SO.comment ? " ([SO.comment])":""]<BR>"// <A href='?src=\ref[src];cancelorder=[S]'>(Cancel)</A><BR>"
		temp += "<BR><A href='?src=\ref[src];mainmenu=1'>Main Menu</A>"
/*
	else if (href_list["cancelorder"])
		var/datum/supply_order/remove_supply = href_list["cancelorder"]
		supply_shuttle_shoppinglist -= remove_supply
		supply_shuttle_points += remove_supply.object.cost
		temp += "Canceled: [remove_supply.object.name]<BR><BR><BR>"

		for(var/S in supply_shuttle_shoppinglist)
			var/datum/supply_order/SO = S
			temp += "[SO.object.name] approved by [SO.orderedby][SO.comment ? " ([SO.comment])":""] <A href='?src=\ref[src];cancelorder=[S]'>(Cancel)</A><BR>"
		temp += "<BR><A href='?src=\ref[src];mainmenu=1'>Main Menu</A>"
*/
	else if (href_list["viewrequests"])
		temp = "<A href='?src=\ref[src];mainmenu=1'>Main Menu</A><BR><BR>Current requests: <BR><BR>"
		for(var/S in supply_shuttle.requestlist)
			var/datum/supply_order/SO = S
			temp += "#[SO.ordernum] - [SO.object.name] requested by [SO.orderedby]  [supply_shuttle.moving ? "":supply_shuttle.at_station ? "":"<A href='?src=\ref[src];confirmorder=[SO.ordernum]'>Approve</A> <A href='?src=\ref[src];rreq=[SO.ordernum]'>Remove</A>"]<BR>"

		temp += "<BR><A href='?src=\ref[src];clearreq=1'>Clear list</A>"
		temp += "<BR><A href='?src=\ref[src];mainmenu=1'>Main Menu</A>"

	else if (href_list["rreq"])
		var/ordernum = text2num(href_list["rreq"])
		temp = "Invalid Request.<BR>"
		for(var/i=1, i<=supply_shuttle.requestlist.len, i++)
			var/datum/supply_order/SO = supply_shuttle.requestlist[i]
			if(SO.ordernum == ordernum)
				supply_shuttle.requestlist.Cut(i,i+1)
				temp = "Request removed.<BR>"
				break
		temp += "<BR><A href='?src=\ref[src];viewrequests=1'>Back</A> <A href='?src=\ref[src];mainmenu=1'>Main Menu</A>"

	else if (href_list["clearreq"])
		supply_shuttle.requestlist.Cut()
		temp = "List cleared.<BR>"
		temp += "<BR><A href='?src=\ref[src];mainmenu=1'>Main Menu</A>"

	else if (href_list["mainmenu"])
		temp = null

	add_fingerprint(usr)
	updateUsrDialog()
	return

/obj/machinery/computer/supplycomp/proc/post_signal(var/command)

	var/datum/radio_frequency/frequency = radio_controller.return_frequency(1435)

	if(!frequency) return

	var/datum/signal/status_signal = new
	status_signal.source = src
	status_signal.transmission_method = 1
	status_signal.data["command"] = command

	frequency.post_signal(src, status_signal)



>>>>>>> d1332ec8
<|MERGE_RESOLUTION|>--- conflicted
+++ resolved
@@ -1,1558 +1,770 @@
-<<<<<<< HEAD
-//Config stuff
-#define SUPPLY_DOCKZ 2          //Z-level of the Dock.
-#define SUPPLY_STATIONZ 1       //Z-level of the Station.
-#define SUPPLY_STATION_AREATYPE "/area/supply/station" //Type of the supply shuttle area for station
-#define SUPPLY_DOCK_AREATYPE "/area/supply/dock"	//Type of the supply shuttle area for dock
-
-var/global/datum/controller/supply_shuttle/supply_shuttle
-
-/area/supply/station //DO NOT TURN THE lighting_use_dynamic STUFF ON FOR SHUTTLES. IT BREAKS THINGS.
-	name = "supply shuttle"
-	icon_state = "shuttle3"
-	luminosity = 1
-	lighting_use_dynamic = 0
-	requires_power = 0
-
-/area/supply/dock //DO NOT TURN THE lighting_use_dynamic STUFF ON FOR SHUTTLES. IT BREAKS THINGS.
-	name = "supply shuttle"
-	icon_state = "shuttle3"
-	luminosity = 1
-	lighting_use_dynamic = 0
-	requires_power = 0
-
-//SUPPLY PACKS MOVED TO /code/defines/obj/supplypacks.dm
-
-/obj/structure/plasticflaps	//HOW DO YOU CALL THOSE THINGS ANYWAY
-	name = "plastic flaps"
-	desc = "Definitely can't get past those. No way."
-	icon = 'icons/obj/stationobjs.dmi'	//Change this.
-	icon_state = "plasticflaps"
-	density = 0
-	anchored = 1
-	layer = 4
-	explosion_resistance = 5
-
-/obj/structure/plasticflaps/CanPass(atom/A, turf/T)
-	if(istype(A) && A.checkpass(PASSGLASS))
-		return prob(60)
-
-	var/obj/structure/stool/bed/B = A
-	if (istype(A, /obj/structure/stool/bed) && B.buckled_mob)//if it's a bed/chair and someone is buckled, it will not pass
-		return 0
-
-	else if(istype(A, /mob/living)) // You Shall Not Pass!
-		var/mob/living/M = A
-		if(!M.lying && !istype(M, /mob/living/carbon/monkey) && !istype(M, /mob/living/carbon/slime))	//If your not laying down, or a small creature, no pass.
-			return 0
-	return ..()
-
-/obj/structure/plasticflaps/ex_act(severity)
-	switch(severity)
-		if (1)
-			del(src)
-		if (2)
-			if (prob(50))
-				del(src)
-		if (3)
-			if (prob(5))
-				del(src)
-
-/obj/structure/plasticflaps/mining //A specific type for mining that doesn't allow airflow because of them damn crates
-	name = "airtight plastic flaps"
-	desc = "Heavy duty, airtight, plastic flaps."
-
-	New() //set the turf below the flaps to block air
-		var/turf/T = get_turf(loc)
-		if(T)
-			T.blocks_air = 1
-		..()
-
-	Del() //lazy hack to set the turf to allow air to pass if it's a simulated floor
-		var/turf/T = get_turf(loc)
-		if(T)
-			if(istype(T, /turf/simulated/floor))
-				T.blocks_air = 0
-		..()
-
-/obj/machinery/computer/supplycomp
-	name = "supply shuttle console"
-	icon = 'icons/obj/computer.dmi'
-	icon_state = "supply"
-	req_access = list(access_cargo)
-	circuit = /obj/item/weapon/circuitboard/supplycomp
-	var/temp = null
-	var/reqtime = 0 //Cooldown for requisitions - Quarxink
-	var/hacked = 0
-	var/can_order_contraband = 0
-	var/last_viewed_group = "categories"
-
-
-/obj/machinery/computer/ordercomp
-	name = "Supply Ordering Console"
-	icon = 'icons/obj/computer.dmi'
-	icon_state = "request"
-	circuit = /obj/item/weapon/circuitboard/ordercomp
-	var/temp = null
-	var/reqtime = 0 //Cooldown for requisitions - Quarxink
-	var/last_viewed_group = "categories"
-
-/*
-/obj/effect/marker/supplymarker
-	icon_state = "X"
-	icon = 'icons/misc/mark.dmi'
-	name = "X"
-	invisibility = 101
-	anchored = 1
-	opacity = 0
-*/
-
-/datum/supply_order
-	var/ordernum
-	var/datum/supply_packs/object = null
-	var/orderedby = null
-	var/comment = null
-
-/datum/controller/supply_shuttle
-	var/processing = 1
-	var/processing_interval = 300
-	var/iteration = 0
-	//supply points
-	var/points = 50
-	var/points_per_process = 1
-	var/points_per_slip = 2
-	var/points_per_crate = 5
-	var/plasma_per_point = 5 // 2 plasma for 1 point
-	var/centcom_message = "" // Remarks from Centcom on how well you checked the last order.
-	//control
-	var/ordernum
-	var/list/shoppinglist = list()
-	var/list/requestlist = list()
-	var/list/supply_packs = list()
-	//shuttle movement
-	var/at_station = 0
-	var/movetime = 1200
-	var/moving = 0
-	var/eta_timeofday
-	var/eta
-
-	New()
-		ordernum = rand(1,9000)
-		for(var/typepath in (typesof(/datum/supply_packs) - /datum/supply_packs))
-			var/datum/supply_packs/P = new typepath()
-			if(P.name == "HEADER") continue		// To filter out group headers
-			supply_packs[P.name] = P
-
-	//Supply shuttle ticker - handles supply point regenertion and shuttle travelling between centcom and the station
-	proc/process()
-
-		spawn(0)
-			set background = 1
-			while(1)
-				if(processing)
-					iteration++
-					points += points_per_process
-
-					if(moving == 1)
-						var/ticksleft = (eta_timeofday - world.timeofday)
-						if(ticksleft > 0)
-							eta = round(ticksleft/600,1)
-						else
-							eta = 0
-							send()
-
-
-				sleep(processing_interval)
-
-	proc/send()
-		var/area/from
-		var/area/dest
-		var/area/the_shuttles_way
-		switch(at_station)
-			if(1)
-				from = locate(SUPPLY_STATION_AREATYPE)
-				dest = locate(SUPPLY_DOCK_AREATYPE)
-				the_shuttles_way = from
-				at_station = 0
-			if(0)
-				from = locate(SUPPLY_DOCK_AREATYPE)
-				dest = locate(SUPPLY_STATION_AREATYPE)
-				the_shuttles_way = dest
-				at_station = 1
-		moving = 0
-
-		//Do I really need to explain this loop?
-		for(var/mob/living/unlucky_person in the_shuttles_way)
-			unlucky_person.gib()
-
-		from.move_contents_to(dest)
-
-	//Check whether the shuttle is allowed to move
-	proc/can_move()
-		if(moving) return 0
-
-		var/area/shuttle = locate(/area/supply/station)
-		if(!shuttle) return 0
-
-		if(forbidden_atoms_check(shuttle))
-			return 0
-
-		return 1
-
-	//To stop things being sent to centcom which should not be sent to centcom Recursively checks for these types.
-	proc/forbidden_atoms_check(atom/A)
-		if(istype(A,/mob/living))
-			return 1
-		if(istype(A,/obj/item/weapon/disk/nuclear))
-			return 1
-		if(istype(A,/obj/machinery/nuclearbomb))
-			return 1
-		if(istype(A,/obj/item/device/radio/beacon))
-			return 1
-
-		for(var/i=1, i<=A.contents.len, i++)
-			var/atom/B = A.contents[i]
-			if(.(B))
-				return 1
-
-	//Sellin
-	proc/sell()
-		var/shuttle_at
-		if(at_station)	shuttle_at = SUPPLY_STATION_AREATYPE
-		else			shuttle_at = SUPPLY_DOCK_AREATYPE
-
-		var/area/shuttle = locate(shuttle_at)
-		if(!shuttle)	return
-
-		var/plasma_count = 0
-		var/crate_count = 0
-
-		centcom_message = ""
-
-		for(var/atom/movable/MA in shuttle)
-			if(MA.anchored)	continue
-
-
-			// Must be in a crate (or a critter crate)!
-			if(istype(MA,/obj/structure/closet/crate) || istype(MA,/obj/structure/closet/critter))
-				crate_count++
-				var/find_slip = 1
-
-				for(var/atom in MA)
-					// Sell manifests
-					var/atom/A = atom
-					if(find_slip && istype(A,/obj/item/weapon/paper/manifest))
-						var/obj/item/weapon/paper/manifest/slip = A
-						// TODO: Check for a signature, too.
-						if(slip.stamped && slip.stamped.len) //yes, the clown stamp will work. clown is the highest authority on the station, it makes sense
-							// Did they mark it as erroneous?
-							var/denied = 0
-							for(var/i=1,i<=slip.stamped.len,i++)
-								if(slip.stamped[i] == /obj/item/weapon/stamp/denied)
-									denied = 1
-							if(slip.erroneous && denied) // Caught a mistake by Centcom (IDEA: maybe Centcom rarely gets offended by this)
-								points += slip.points-points_per_crate // For now, give a full refund for paying attention (minus the crate cost)
-								centcom_message += "<font color=green>+[slip.points-points_per_crate]</font>: Station correctly denied package [slip.ordernumber]: "
-								if(slip.erroneous & MANIFEST_ERROR_NAME)
-									centcom_message += "Destination station incorrect. "
-								else if(slip.erroneous & MANIFEST_ERROR_COUNT)
-									centcom_message += "Packages incorrectly counted. "
-								else if(slip.erroneous & MANIFEST_ERROR_ITEM)
-									centcom_message += "Package incomplete. "
-								centcom_message += "Points refunded.<BR>"
-							else if(!slip.erroneous && !denied) // Approving a proper order awards the relatively tiny points_per_slip
-								points += points_per_slip
-								centcom_message += "<font color=green>+1</font>: Package [slip.ordernumber] accorded.<BR>"
-							else // You done goofed.
-								if(slip.erroneous)
-									centcom_message += "<font color=red>+0</font>: Station approved package [slip.ordernumber] despite error: "
-									if(slip.erroneous & MANIFEST_ERROR_NAME)
-										centcom_message += "Destination station incorrect."
-									else if(slip.erroneous & MANIFEST_ERROR_COUNT)
-										centcom_message += "Packages incorrectly counted."
-									else if(slip.erroneous & MANIFEST_ERROR_ITEM)
-										centcom_message += "We found unshipped items on our dock."
-									centcom_message += "  Be more vigilant.<BR>"
-								else
-									points -= slip.points-points_per_crate
-									centcom_message += "<font color=red>-[slip.points-points_per_crate]</font>: Station denied package [slip.ordernumber].  Our records show no fault on our part.<BR>"
-							find_slip = 0
-						continue
-
-					// Sell plasma
-					if(istype(A, /obj/item/stack/sheet/mineral/plasma))
-						var/obj/item/stack/sheet/mineral/plasma/P = A
-						plasma_count += P.amount
-			del(MA)
-
-		if(plasma_count)
-			centcom_message += "<font color=green>+[round(plasma_count/plasma_per_point)]</font>: Received [plasma_count] units of exotic material.<BR>"
-			points += round(plasma_count / plasma_per_point)
-
-		if(crate_count)
-			centcom_message += "<font color=green>+[round(crate_count*points_per_crate)]</font>: Received [crate_count] crates.<BR>"
-			points += crate_count * points_per_crate
-
-	//Buyin
-	proc/buy()
-		if(!shoppinglist.len) return
-
-		var/shuttle_at
-		if(at_station)	shuttle_at = SUPPLY_STATION_AREATYPE
-		else			shuttle_at = SUPPLY_DOCK_AREATYPE
-
-		var/area/shuttle = locate(shuttle_at)
-		if(!shuttle)	return
-
-		var/list/clear_turfs = list()
-
-		for(var/turf/T in shuttle)
-			if(T.density || T.contents.len)	continue
-			clear_turfs += T
-
-		for(var/S in shoppinglist)
-			if(!clear_turfs.len)	break
-			var/i = rand(1,clear_turfs.len)
-			var/turf/pickedloc = clear_turfs[i]
-			clear_turfs.Cut(i,i+1)
-
-			var/datum/supply_order/SO = S
-			var/datum/supply_packs/SP = SO.object
-
-			var/atom/A = new SP.containertype(pickedloc)
-			A.name = "[SP.containername] [SO.comment ? "([SO.comment])":"" ]"
-
-			//supply manifest generation begin
-
-			var/obj/item/weapon/paper/manifest/slip = new /obj/item/weapon/paper/manifest(A)
-
-			var printed_station_name = world.name // World name is available in the title bar, station_name can be different based on config.
-			if(prob(5))
-				printed_station_name = new_station_name()
-				slip.erroneous |= MANIFEST_ERROR_NAME // They got our station name wrong.  BASTARDS!
-				// IDEA: Have Centcom accidentally send random low-value crates in large orders, give large bonus for returning them intact.
-			var printed_packages_amount = supply_shuttle.shoppinglist.len
-			if(prob(5))
-				printed_packages_amount += rand(1,2) // I considered rand(-2,2), but that could be zero.  Heh.
-				slip.erroneous |= MANIFEST_ERROR_COUNT // They typoed the number of crates in this shipment.  It won't match the other manifests.
-
-			slip.points = SP.cost
-			slip.ordernumber = SO.ordernum
-			slip.info = "<h3>[command_name()] Shipping Manifest</h3><hr><br>"
-			slip.info +="Order #[SO.ordernum]<br>"
-			slip.info +="Destination: [printed_station_name]<br>"
-			slip.info +="[printed_packages_amount] PACKAGES IN THIS SHIPMENT<br>"
-			slip.info +="CONTENTS:<br><ul>"
-
-			//spawn the stuff, finish generating the manifest while you're at it
-			if(SP.access)
-				A:req_access = list()
-				A:req_access += text2num(SP.access)
-
-			var/list/contains
-			if(istype(SP,/datum/supply_packs/misc/randomised))
-				var/datum/supply_packs/misc/randomised/SPR = SP
-				contains = list()
-				if(SPR.contains.len)
-					for(var/j=1,j<=SPR.num_contained,j++)
-						contains += pick(SPR.contains)
-			else
-				contains = SP.contains
-
-			for(var/typepath in contains)
-				if(!typepath)	continue
-				var/atom/B2 = new typepath(A)
-				if(SP.amount && B2:amount) B2:amount = SP.amount
-				slip.info += "<li>[B2.name]</li>" //add the item to the manifest (even if it was misplaced)
-				// If it has multiple items, there's a 1% of each going missing... Not for secure crates or those large wooden ones, though.
-				if(contains.len > 1 && prob(1) && !findtext(SP.containertype,"/secure/") && !findtext(SP.containertype,"/largecrate/"))
-					slip.erroneous |= MANIFEST_ERROR_ITEM // This item was not included in the shipment!
-					del(B2) // Lost in space... or the loading dock.
-
-			//manifest finalisation
-			slip.info += "</ul><br>"
-			slip.info += "CHECK CONTENTS AND STAMP BELOW THE LINE TO CONFIRM RECEIPT OF GOODS<hr>" // And now this is actually meaningful.
-
-		supply_shuttle.shoppinglist.Cut()
-		return
-
-/obj/item/weapon/paper/manifest
-	name = "Supply Manifest"
-	var/erroneous = 0
-	var/points = 0
-	var/ordernumber = 0
-
-/obj/machinery/computer/ordercomp/attack_hand(var/mob/user as mob)
-	if(..())
-		return
-	user.set_machine(src)
-	var/dat
-	if(temp)
-		dat = temp
-	else
-		dat += {"Shuttle Location: [supply_shuttle.moving ? "Moving to station ([supply_shuttle.eta] Mins.)":supply_shuttle.at_station ? "Station":"Dock"]<BR>
-		<HR>Supply Points: [supply_shuttle.points]<BR>
-
-		<BR>\n<A href='?src=\ref[src];order=categories'>Request items</A><BR><BR>
-		<A href='?src=\ref[src];vieworders=1'>View approved orders</A><BR><BR>
-		<A href='?src=\ref[src];viewrequests=1'>View requests</A><BR><BR>
-		<A href='?src=\ref[user];mach_close=computer'>Close</A>"}
-
-	// Removing the old window method but leaving it here for reference
-	//user << browse(dat, "window=computer;size=575x450")
-	//onclose(user, "computer")
-
-	// Added the new browser window method
-	var/datum/browser/popup = new(user, "computer", "Supply Ordering Console", 575, 450)
-	popup.set_content(dat)
-	popup.set_title_image(user.browse_rsc_icon(src.icon, src.icon_state))
-	popup.open()
-	return
-
-/obj/machinery/computer/ordercomp/Topic(href, href_list)
-	if(..())
-		return
-
-	if( isturf(loc) && (in_range(src, usr) || istype(usr, /mob/living/silicon)) )
-		usr.set_machine(src)
-
-	if(href_list["order"])
-		if(href_list["order"] == "categories")
-			//all_supply_groups
-			//Request what?
-			last_viewed_group = "categories"
-			temp = "<b>Supply points: [supply_shuttle.points]</b><BR>"
-			temp += "<A href='?src=\ref[src];mainmenu=1'>Main Menu</A><HR><BR><BR>"
-			temp += "<b>Select a category</b><BR><BR>"
-			for(var/cat in all_supply_groups )
-				temp += "<A href='?src=\ref[src];order=[cat]'>[get_supply_group_name(cat)]</A><BR>"
-		else
-			last_viewed_group = href_list["order"]
-			var/cat = text2num(last_viewed_group)
-			temp = "<b>Supply points: [supply_shuttle.points]</b><BR>"
-			temp += "<A href='?src=\ref[src];order=categories'>Back to all categories</A><HR><BR><BR>"
-			temp += "<b>Request from: [get_supply_group_name(cat)]</b><BR><BR>"
-			for(var/supply_name in supply_shuttle.supply_packs )
-				var/datum/supply_packs/N = supply_shuttle.supply_packs[supply_name]
-				if(N.hidden || N.contraband || N.group != cat) continue												//Have to send the type instead of a reference to
-				temp += "<A href='?src=\ref[src];doorder=[supply_name]'>[supply_name]</A> Cost: [N.cost]<BR>"		//the obj because it would get caught by the garbage
-
-	else if (href_list["doorder"])
-		if(world.time < reqtime)
-			for(var/mob/V in hearers(src))
-				V.show_message("<b>[src]</b>'s monitor flashes, \"[world.time - reqtime] seconds remaining until another requisition form may be printed.\"")
-			return
-
-		//Find the correct supply_pack datum
-		var/datum/supply_packs/P = supply_shuttle.supply_packs[href_list["doorder"]]
-		if(!istype(P))	return
-
-		var/timeout = world.time + 600
-		var/reason = copytext(sanitize(input(usr,"Reason:","Why do you require this item?","") as null|text),1,MAX_MESSAGE_LEN)
-		if(world.time > timeout)	return
-		if(!reason)	return
-
-		var/idname = "*None Provided*"
-		var/idrank = "*None Provided*"
-		if(ishuman(usr))
-			var/mob/living/carbon/human/H = usr
-			idname = H.get_authentification_name()
-			idrank = H.get_assignment()
-		else if(issilicon(usr))
-			idname = usr.real_name
-
-		supply_shuttle.ordernum++
-		var/obj/item/weapon/paper/reqform = new /obj/item/weapon/paper(loc)
-		reqform.name = "Requisition Form - [P.name]"
-		reqform.info += "<h3>[station_name] Supply Requisition Form</h3><hr>"
-		reqform.info += "INDEX: #[supply_shuttle.ordernum]<br>"
-		reqform.info += "REQUESTED BY: [idname]<br>"
-		reqform.info += "RANK: [idrank]<br>"
-		reqform.info += "REASON: [reason]<br>"
-		reqform.info += "SUPPLY CRATE TYPE: [P.name]<br>"
-		reqform.info += "ACCESS RESTRICTION: [replacetext(get_access_desc(P.access))]<br>"
-		reqform.info += "CONTENTS:<br>"
-		reqform.info += P.manifest
-		reqform.info += "<hr>"
-		reqform.info += "STAMP BELOW TO APPROVE THIS REQUISITION:<br>"
-
-		reqform.update_icon()	//Fix for appearing blank when printed.
-		reqtime = (world.time + 5) % 1e5
-
-		//make our supply_order datum
-		var/datum/supply_order/O = new /datum/supply_order()
-		O.ordernum = supply_shuttle.ordernum
-		O.object = P
-		O.orderedby = idname
-		supply_shuttle.requestlist += O
-
-		temp = "Thanks for your request. The cargo team will process it as soon as possible.<BR>"
-		temp += "<BR><A href='?src=\ref[src];order=[last_viewed_group]'>Back</A> <A href='?src=\ref[src];mainmenu=1'>Main Menu</A>"
-
-	else if (href_list["vieworders"])
-		temp = "<A href='?src=\ref[src];mainmenu=1'>Main Menu</A><BR><BR>Current approved orders: <BR><BR>"
-		for(var/S in supply_shuttle.shoppinglist)
-			var/datum/supply_order/SO = S
-			temp += "[SO.object.name] approved by [SO.orderedby] [SO.comment ? "([SO.comment])":""]<BR>"
-		temp += "<BR><A href='?src=\ref[src];mainmenu=1'>Main Menu</A>"
-
-	else if (href_list["viewrequests"])
-		temp = "<A href='?src=\ref[src];mainmenu=1'>Main Menu</A><BR><BR>Current requests: <BR><BR>"
-		for(var/S in supply_shuttle.requestlist)
-			var/datum/supply_order/SO = S
-			temp += "#[SO.ordernum] - [SO.object.name] requested by [SO.orderedby]<BR>"
-		temp += "<BR><A href='?src=\ref[src];mainmenu=1'>Main Menu</A>"
-
-	else if (href_list["mainmenu"])
-		temp = null
-
-	add_fingerprint(usr)
-	updateUsrDialog()
-	return
-
-/obj/machinery/computer/supplycomp/attack_hand(var/mob/user as mob)
-	if(!allowed(user))
-		user << "\red Access Denied."
-		return
-
-	if(..())
-		return
-	user.set_machine(src)
-	post_signal("supply")
-	var/dat
-	if (temp)
-		dat = temp
-	else
-		dat += {"<BR><B>Supply shuttle</B><HR>
-		\nLocation: [supply_shuttle.moving ? "Moving to station ([supply_shuttle.eta] Mins.)":supply_shuttle.at_station ? "Station":"Away"]<BR>
-		<HR>\nSupply Points: [supply_shuttle.points]<BR>\n<BR>
-		[supply_shuttle.moving ? "\n*Must be away to order items*<BR>\n<BR>":supply_shuttle.at_station ? "\n*Must be away to order items*<BR>\n<BR>":"\n<A href='?src=\ref[src];order=categories'>Order items</A><BR>\n<BR>"]
-		[supply_shuttle.moving ? "\n*Shuttle already called*<BR>\n<BR>":supply_shuttle.at_station ? "\n<A href='?src=\ref[src];send=1'>Send away</A><BR>\n<BR>":"\n<A href='?src=\ref[src];send=1'>Send to station</A><BR>\n<BR>"]
-		\n<A href='?src=\ref[src];viewrequests=1'>View requests</A><BR>\n<BR>
-		\n<A href='?src=\ref[src];vieworders=1'>View orders</A><BR>\n<BR>
-		\n<A href='?src=\ref[user];mach_close=computer'>Close</A><BR>
-		<HR>\n<B>Central Command messages</B><BR> [supply_shuttle.centcom_message ? supply_shuttle.centcom_message : "Glory to Nanotrasen."]"}
-
-	user << browse(dat, "window=computer;size=700x450")
-	onclose(user, "computer")
-	return
-
-/obj/machinery/computer/supplycomp/attackby(I as obj, user as mob)
-	if(istype(I,/obj/item/weapon/card/emag) && !hacked)
-		user << "\blue Special supplies unlocked."
-		hacked = 1
-		return
-	else
-		..()
-	return
-
-/obj/machinery/computer/supplycomp/Topic(href, href_list)
-	if(!supply_shuttle)
-		world.log << "## ERROR: Eek. The supply_shuttle controller datum is missing somehow."
-		return
-	if(..())
-		return
-
-	if(isturf(loc) && ( in_range(src, usr) || istype(usr, /mob/living/silicon) ) )
-		usr.set_machine(src)
-
-	//Calling the shuttle
-	if(href_list["send"])
-		if(!supply_shuttle.can_move())
-			temp = "For safety reasons the automated supply shuttle cannot transport live organisms, classified nuclear weaponry or homing beacons.<BR><BR><A href='?src=\ref[src];mainmenu=1'>Main Menu</A>"
-
-		else if(supply_shuttle.at_station)
-			supply_shuttle.moving = -1
-			supply_shuttle.sell()
-			supply_shuttle.send()
-			temp = "The supply shuttle has departed.<BR><BR><A href='?src=\ref[src];mainmenu=1'>Main Menu</A>"
-		else
-			supply_shuttle.moving = 1
-			supply_shuttle.buy()
-			supply_shuttle.eta_timeofday = (world.timeofday + supply_shuttle.movetime) % 864000
-			temp = "The supply shuttle has been called and will arrive in [round(supply_shuttle.movetime/600,1)] minutes.<BR><BR><A href='?src=\ref[src];mainmenu=1'>Main Menu</A>"
-			post_signal("supply")
-
-	else if (href_list["order"])
-		if(supply_shuttle.moving) return
-		if(href_list["order"] == "categories")
-			//all_supply_groups
-			//Request what?
-			last_viewed_group = "categories"
-			temp = "<b>Supply points: [supply_shuttle.points]</b><BR>"
-			temp += "<A href='?src=\ref[src];mainmenu=1'>Main Menu</A><HR><BR><BR>"
-			temp += "<b>Select a category</b><BR><BR>"
-			for(var/cat in all_supply_groups )
-				temp += "<A href='?src=\ref[src];order=[cat]'>[get_supply_group_name(cat)]</A><BR>"
-		else
-			last_viewed_group = href_list["order"]
-			var/cat = text2num(last_viewed_group)
-			temp = "<b>Supply points: [supply_shuttle.points]</b><BR>"
-			temp += "<A href='?src=\ref[src];order=categories'>Back to all categories</A><HR><BR><BR>"
-			temp += "<b>Request from: [get_supply_group_name(cat)]</b><BR><BR>"
-			for(var/supply_name in supply_shuttle.supply_packs )
-				var/datum/supply_packs/N = supply_shuttle.supply_packs[supply_name]
-				if((N.hidden && !hacked) || (N.contraband && !can_order_contraband) || N.group != cat) continue		//Have to send the type instead of a reference to
-				temp += "<A href='?src=\ref[src];doorder=[supply_name]'>[supply_name]</A> Cost: [N.cost]<BR>"		//the obj because it would get caught by the garbage
-
-		/*temp = "Supply points: [supply_shuttle.points]<BR><HR><BR>Request what?<BR><BR>"
-
-		for(var/supply_name in supply_shuttle.supply_packs )
-			var/datum/supply_packs/N = supply_shuttle.supply_packs[supply_name]
-			if(N.hidden && !hacked) continue
-			if(N.contraband && !can_order_contraband) continue
-			temp += "<A href='?src=\ref[src];doorder=[supply_name]'>[supply_name]</A> Cost: [N.cost]<BR>"    //the obj because it would get caught by the garbage
-		temp += "<BR><A href='?src=\ref[src];mainmenu=1'>OK</A>"*/
-
-	else if (href_list["doorder"])
-		if(world.time < reqtime)
-			for(var/mob/V in hearers(src))
-				V.show_message("<b>[src]</b>'s monitor flashes, \"[world.time - reqtime] seconds remaining until another requisition form may be printed.\"")
-			return
-
-		//Find the correct supply_pack datum
-		var/datum/supply_packs/P = supply_shuttle.supply_packs[href_list["doorder"]]
-		if(!istype(P))	return
-
-		var/timeout = world.time + 600
-		var/reason = copytext(sanitize(input(usr,"Reason:","Why do you require this item?","") as null|text),1,MAX_MESSAGE_LEN)
-		if(world.time > timeout)	return
-//		if(!reason)	return
-
-		var/idname = "*None Provided*"
-		var/idrank = "*None Provided*"
-		if(ishuman(usr))
-			var/mob/living/carbon/human/H = usr
-			idname = H.get_authentification_name()
-			idrank = H.get_assignment()
-		else if(issilicon(usr))
-			idname = usr.real_name
-
-		supply_shuttle.ordernum++
-		var/obj/item/weapon/paper/reqform = new /obj/item/weapon/paper(loc)
-		reqform.name = "Requisition Form - [P.name]"
-		reqform.info += "<h3>[station_name] Supply Requisition Form</h3><hr>"
-		reqform.info += "INDEX: #[supply_shuttle.ordernum]<br>"
-		reqform.info += "REQUESTED BY: [idname]<br>"
-		reqform.info += "RANK: [idrank]<br>"
-		reqform.info += "REASON: [reason]<br>"
-		reqform.info += "SUPPLY CRATE TYPE: [P.name]<br>"
-		reqform.info += "ACCESS RESTRICTION: [replacetext(get_access_desc(P.access))]<br>"
-		reqform.info += "CONTENTS:<br>"
-		reqform.info += P.manifest
-		reqform.info += "<hr>"
-		reqform.info += "STAMP BELOW TO APPROVE THIS REQUISITION:<br>"
-
-		reqform.update_icon()	//Fix for appearing blank when printed.
-		reqtime = (world.time + 5) % 1e5
-
-		//make our supply_order datum
-		var/datum/supply_order/O = new /datum/supply_order()
-		O.ordernum = supply_shuttle.ordernum
-		O.object = P
-		O.orderedby = idname
-		supply_shuttle.requestlist += O
-
-		temp = "Order request placed.<BR>"
-		temp += "<BR><A href='?src=\ref[src];order=[last_viewed_group]'>Back</A> | <A href='?src=\ref[src];mainmenu=1'>Main Menu</A> | <A href='?src=\ref[src];confirmorder=[O.ordernum]'>Authorize Order</A>"
-
-	else if(href_list["confirmorder"])
-		//Find the correct supply_order datum
-		var/ordernum = text2num(href_list["confirmorder"])
-		var/datum/supply_order/O
-		var/datum/supply_packs/P
-		temp = "Invalid Request"
-		for(var/i=1, i<=supply_shuttle.requestlist.len, i++)
-			var/datum/supply_order/SO = supply_shuttle.requestlist[i]
-			if(SO.ordernum == ordernum)
-				O = SO
-				P = O.object
-				if(supply_shuttle.points >= P.cost)
-					supply_shuttle.requestlist.Cut(i,i+1)
-					supply_shuttle.points -= P.cost
-					supply_shuttle.shoppinglist += O
-					temp = "Thanks for your order.<BR>"
-					temp += "<BR><A href='?src=\ref[src];viewrequests=1'>Back</A> <A href='?src=\ref[src];mainmenu=1'>Main Menu</A>"
-				else
-					temp = "Not enough supply points.<BR>"
-					temp += "<BR><A href='?src=\ref[src];viewrequests=1'>Back</A> <A href='?src=\ref[src];mainmenu=1'>Main Menu</A>"
-				break
-
-	else if (href_list["vieworders"])
-		temp = "<A href='?src=\ref[src];mainmenu=1'>Main Menu</A><BR><BR>Current approved orders: <BR><BR>"
-		for(var/S in supply_shuttle.shoppinglist)
-			var/datum/supply_order/SO = S
-			temp += "#[SO.ordernum] - [SO.object.name] approved by [SO.orderedby][SO.comment ? " ([SO.comment])":""]<BR>"// <A href='?src=\ref[src];cancelorder=[S]'>(Cancel)</A><BR>"
-		temp += "<BR><A href='?src=\ref[src];mainmenu=1'>Main Menu</A>"
-/*
-	else if (href_list["cancelorder"])
-		var/datum/supply_order/remove_supply = href_list["cancelorder"]
-		supply_shuttle_shoppinglist -= remove_supply
-		supply_shuttle_points += remove_supply.object.cost
-		temp += "Canceled: [remove_supply.object.name]<BR><BR><BR>"
-
-		for(var/S in supply_shuttle_shoppinglist)
-			var/datum/supply_order/SO = S
-			temp += "[SO.object.name] approved by [SO.orderedby][SO.comment ? " ([SO.comment])":""] <A href='?src=\ref[src];cancelorder=[S]'>(Cancel)</A><BR>"
-		temp += "<BR><A href='?src=\ref[src];mainmenu=1'>Main Menu</A>"
-*/
-	else if (href_list["viewrequests"])
-		temp = "<A href='?src=\ref[src];mainmenu=1'>Main Menu</A><BR><BR>Current requests: <BR><BR>"
-		for(var/S in supply_shuttle.requestlist)
-			var/datum/supply_order/SO = S
-			temp += "#[SO.ordernum] - [SO.object.name] requested by [SO.orderedby]  [supply_shuttle.moving ? "":supply_shuttle.at_station ? "":"<A href='?src=\ref[src];confirmorder=[SO.ordernum]'>Approve</A> <A href='?src=\ref[src];rreq=[SO.ordernum]'>Remove</A>"]<BR>"
-
-		temp += "<BR><A href='?src=\ref[src];clearreq=1'>Clear list</A>"
-		temp += "<BR><A href='?src=\ref[src];mainmenu=1'>Main Menu</A>"
-
-	else if (href_list["rreq"])
-		var/ordernum = text2num(href_list["rreq"])
-		temp = "Invalid Request.<BR>"
-		for(var/i=1, i<=supply_shuttle.requestlist.len, i++)
-			var/datum/supply_order/SO = supply_shuttle.requestlist[i]
-			if(SO.ordernum == ordernum)
-				supply_shuttle.requestlist.Cut(i,i+1)
-				temp = "Request removed.<BR>"
-				break
-		temp += "<BR><A href='?src=\ref[src];viewrequests=1'>Back</A> <A href='?src=\ref[src];mainmenu=1'>Main Menu</A>"
-
-	else if (href_list["clearreq"])
-		supply_shuttle.requestlist.Cut()
-		temp = "List cleared.<BR>"
-		temp += "<BR><A href='?src=\ref[src];mainmenu=1'>Main Menu</A>"
-
-	else if (href_list["mainmenu"])
-		temp = null
-
-	add_fingerprint(usr)
-	updateUsrDialog()
-	return
-
-/obj/machinery/computer/supplycomp/proc/post_signal(var/command)
-
-	var/datum/radio_frequency/frequency = radio_controller.return_frequency(1435)
-
-	if(!frequency) return
-
-	var/datum/signal/status_signal = new
-	status_signal.source = src
-	status_signal.transmission_method = 1
-	status_signal.data["command"] = command
-
-	frequency.post_signal(src, status_signal)
-
-
-
-
-=======
-//Config stuff
-#define SUPPLY_DOCKZ 2          //Z-level of the Dock.
-#define SUPPLY_STATIONZ 1       //Z-level of the Station.
-#define SUPPLY_STATION_AREATYPE "/area/supply/station" //Type of the supply shuttle area for station
-#define SUPPLY_DOCK_AREATYPE "/area/supply/dock"	//Type of the supply shuttle area for dock
-
-var/global/datum/controller/supply_shuttle/supply_shuttle
-
-/area/supply/station //DO NOT TURN THE lighting_use_dynamic STUFF ON FOR SHUTTLES. IT BREAKS THINGS.
-	name = "supply shuttle"
-	icon_state = "shuttle3"
-	luminosity = 1
-	lighting_use_dynamic = 0
-	requires_power = 0
-
-/area/supply/dock //DO NOT TURN THE lighting_use_dynamic STUFF ON FOR SHUTTLES. IT BREAKS THINGS.
-	name = "supply shuttle"
-	icon_state = "shuttle3"
-	luminosity = 1
-	lighting_use_dynamic = 0
-	requires_power = 0
-
-//SUPPLY PACKS MOVED TO /code/defines/obj/supplypacks.dm
-
-/obj/structure/plasticflaps	//HOW DO YOU CALL THOSE THINGS ANYWAY
-	name = "plastic flaps"
-	desc = "Definitely can't get past those. No way."
-	icon = 'icons/obj/stationobjs.dmi'	//Change this.
-	icon_state = "plasticflaps"
-	density = 0
-	anchored = 1
-	layer = 4
-	explosion_resistance = 5
-
-/obj/structure/plasticflaps/CanPass(atom/A, turf/T)
-	if(istype(A) && A.checkpass(PASSGLASS))
-		return prob(60)
-
-	var/obj/structure/stool/bed/B = A
-	if (istype(A, /obj/structure/stool/bed) && B.buckled_mob)//if it's a bed/chair and someone is buckled, it will not pass
-		return 0
-
-	else if(istype(A, /mob/living)) // You Shall Not Pass!
-		var/mob/living/M = A
-		if(!M.lying && !istype(M, /mob/living/carbon/monkey) && !istype(M, /mob/living/carbon/slime))	//If your not laying down, or a small creature, no pass.
-			return 0
-	return ..()
-
-/obj/structure/plasticflaps/ex_act(severity)
-	switch(severity)
-		if (1)
-			del(src)
-		if (2)
-			if (prob(50))
-				del(src)
-		if (3)
-			if (prob(5))
-				del(src)
-
-/obj/structure/plasticflaps/mining //A specific type for mining that doesn't allow airflow because of them damn crates
-	name = "airtight plastic flaps"
-	desc = "Heavy duty, airtight, plastic flaps."
-
-	New() //set the turf below the flaps to block air
-		var/turf/T = get_turf(loc)
-		if(T)
-			T.blocks_air = 1
-		..()
-
-	Del() //lazy hack to set the turf to allow air to pass if it's a simulated floor
-		var/turf/T = get_turf(loc)
-		if(T)
-			if(istype(T, /turf/simulated/floor))
-				T.blocks_air = 0
-		..()
-
-/obj/machinery/computer/supplycomp
-	name = "supply shuttle console"
-	icon = 'icons/obj/computer.dmi'
-	icon_state = "supply"
-	req_access = list(access_cargo)
-	circuit = "/obj/item/weapon/circuitboard/supplycomp"
-	var/temp = null
-	var/reqtime = 0 //Cooldown for requisitions - Quarxink
-	var/hacked = 0
-	var/can_order_contraband = 0
-	var/last_viewed_group = "categories"
-
-
-/obj/machinery/computer/ordercomp
-	name = "Supply Ordering Console"
-	icon = 'icons/obj/computer.dmi'
-	icon_state = "request"
-	circuit = "/obj/item/weapon/circuitboard/ordercomp"
-	var/temp = null
-	var/reqtime = 0 //Cooldown for requisitions - Quarxink
-	var/last_viewed_group = "categories"
-
-/*
-/obj/effect/marker/supplymarker
-	icon_state = "X"
-	icon = 'icons/misc/mark.dmi'
-	name = "X"
-	invisibility = 101
-	anchored = 1
-	opacity = 0
-*/
-
-/datum/supply_order
-	var/ordernum
-	var/datum/supply_packs/object = null
-	var/orderedby = null
-	var/comment = null
-
-/datum/controller/supply_shuttle
-	var/processing = 1
-	var/processing_interval = 300
-	var/iteration = 0
-	//supply points
-	var/points = 50
-	var/points_per_process = 1
-	var/points_per_slip = 2
-	var/points_per_crate = 5
-	var/plasma_per_point = 5 // 2 plasma for 1 point
-	var/centcom_message = "" // Remarks from Centcom on how well you checked the last order.
-	//control
-	var/ordernum
-	var/list/shoppinglist = list()
-	var/list/requestlist = list()
-	var/list/supply_packs = list()
-	//shuttle movement
-	var/at_station = 0
-	var/movetime = 1200
-	var/moving = 0
-	var/eta_timeofday
-	var/eta
-	//shuttle loan
-	var/datum/round_event/shuttle_loan/shuttle_loan
-
-	New()
-		ordernum = rand(1,9000)
-		for(var/typepath in (typesof(/datum/supply_packs) - /datum/supply_packs))
-			var/datum/supply_packs/P = new typepath()
-			if(P.name == "HEADER") continue		// To filter out group headers
-			supply_packs[P.name] = P
-
-	//Supply shuttle ticker - handles supply point regenertion and shuttle travelling between centcom and the station
-	proc/process()
-
-		spawn(0)
-			set background = 1
-			while(1)
-				if(processing)
-					iteration++
-					points += points_per_process
-
-					if(moving == 1)
-						var/ticksleft = (eta_timeofday - world.timeofday)
-						if(ticksleft > 0)
-							eta = round(ticksleft/600,1)
-						else
-							eta = 0
-							send()
-
-
-				sleep(processing_interval)
-
-	proc/send()
-		var/area/from
-		var/area/dest
-		var/area/the_shuttles_way
-		switch(at_station)
-			if(1)
-				from = locate(SUPPLY_STATION_AREATYPE)
-				dest = locate(SUPPLY_DOCK_AREATYPE)
-				the_shuttles_way = from
-				at_station = 0
-			if(0)
-				from = locate(SUPPLY_DOCK_AREATYPE)
-				dest = locate(SUPPLY_STATION_AREATYPE)
-				the_shuttles_way = dest
-				at_station = 1
-		moving = 0
-
-		//Do I really need to explain this loop?
-		for(var/mob/living/unlucky_person in the_shuttles_way)
-			unlucky_person.gib()
-
-		from.move_contents_to(dest)
-
-	//Check whether the shuttle is allowed to move
-	proc/can_move()
-		if(moving) return 0
-
-		var/area/shuttle = locate(/area/supply/station)
-		if(!shuttle) return 0
-
-		if(forbidden_atoms_check(shuttle))
-			return 0
-
-		return 1
-
-	//To stop things being sent to centcom which should not be sent to centcom Recursively checks for these types.
-	proc/forbidden_atoms_check(atom/A)
-		if(istype(A,/mob/living))
-			return 1
-		if(istype(A,/obj/item/weapon/disk/nuclear))
-			return 1
-		if(istype(A,/obj/machinery/nuclearbomb))
-			return 1
-		if(istype(A,/obj/item/device/radio/beacon))
-			return 1
-
-		for(var/i=1, i<=A.contents.len, i++)
-			var/atom/B = A.contents[i]
-			if(.(B))
-				return 1
-
-	//Sellin
-	proc/sell()
-		var/shuttle_at
-		if(at_station)	shuttle_at = SUPPLY_STATION_AREATYPE
-		else			shuttle_at = SUPPLY_DOCK_AREATYPE
-
-		var/area/shuttle = locate(shuttle_at)
-		if(!shuttle)	return
-
-		var/plasma_count = 0
-		var/crate_count = 0
-
-		centcom_message = ""
-
-		for(var/atom/movable/MA in shuttle)
-			if(MA.anchored)	continue
-
-
-			// Must be in a crate (or a critter crate)!
-			if(istype(MA,/obj/structure/closet/crate) || istype(MA,/obj/structure/closet/critter))
-				crate_count++
-				var/find_slip = 1
-
-				for(var/atom in MA)
-					// Sell manifests
-					var/atom/A = atom
-					if(find_slip && istype(A,/obj/item/weapon/paper/manifest))
-						var/obj/item/weapon/paper/manifest/slip = A
-						// TODO: Check for a signature, too.
-						if(slip.stamped && slip.stamped.len) //yes, the clown stamp will work. clown is the highest authority on the station, it makes sense
-							// Did they mark it as erroneous?
-							var/denied = 0
-							for(var/i=1,i<=slip.stamped.len,i++)
-								if(slip.stamped[i] == /obj/item/weapon/stamp/denied)
-									denied = 1
-							if(slip.erroneous && denied) // Caught a mistake by Centcom (IDEA: maybe Centcom rarely gets offended by this)
-								points += slip.points-points_per_crate // For now, give a full refund for paying attention (minus the crate cost)
-								centcom_message += "<font color=green>+[slip.points-points_per_crate]</font>: Station correctly denied package [slip.ordernumber]: "
-								if(slip.erroneous & MANIFEST_ERROR_NAME)
-									centcom_message += "Destination station incorrect. "
-								else if(slip.erroneous & MANIFEST_ERROR_COUNT)
-									centcom_message += "Packages incorrectly counted. "
-								else if(slip.erroneous & MANIFEST_ERROR_ITEM)
-									centcom_message += "Package incomplete. "
-								centcom_message += "Points refunded.<BR>"
-							else if(!slip.erroneous && !denied) // Approving a proper order awards the relatively tiny points_per_slip
-								points += points_per_slip
-								centcom_message += "<font color=green>+1</font>: Package [slip.ordernumber] accorded.<BR>"
-							else // You done goofed.
-								if(slip.erroneous)
-									centcom_message += "<font color=red>+0</font>: Station approved package [slip.ordernumber] despite error: "
-									if(slip.erroneous & MANIFEST_ERROR_NAME)
-										centcom_message += "Destination station incorrect."
-									else if(slip.erroneous & MANIFEST_ERROR_COUNT)
-										centcom_message += "Packages incorrectly counted."
-									else if(slip.erroneous & MANIFEST_ERROR_ITEM)
-										centcom_message += "We found unshipped items on our dock."
-									centcom_message += "  Be more vigilant.<BR>"
-								else
-									points -= slip.points-points_per_crate
-									centcom_message += "<font color=red>-[slip.points-points_per_crate]</font>: Station denied package [slip.ordernumber].  Our records show no fault on our part.<BR>"
-							find_slip = 0
-						continue
-
-					// Sell plasma
-					if(istype(A, /obj/item/stack/sheet/mineral/plasma))
-						var/obj/item/stack/sheet/mineral/plasma/P = A
-						plasma_count += P.amount
-			del(MA)
-
-		if(plasma_count)
-			centcom_message += "<font color=green>+[round(plasma_count/plasma_per_point)]</font>: Received [plasma_count] units of exotic material.<BR>"
-			points += round(plasma_count / plasma_per_point)
-
-		if(crate_count)
-			centcom_message += "<font color=green>+[round(crate_count*points_per_crate)]</font>: Received [crate_count] crates.<BR>"
-			points += crate_count * points_per_crate
-
-	//Buyin
-	proc/buy()
-		if(!shoppinglist.len) return
-
-		var/shuttle_at
-		if(at_station)	shuttle_at = SUPPLY_STATION_AREATYPE
-		else			shuttle_at = SUPPLY_DOCK_AREATYPE
-
-		var/area/shuttle = locate(shuttle_at)
-		if(!shuttle)	return
-
-		var/list/clear_turfs = list()
-
-		for(var/turf/T in shuttle)
-			if(T.density || T.contents.len)	continue
-			clear_turfs += T
-
-		for(var/S in shoppinglist)
-			if(!clear_turfs.len)	break
-			var/i = rand(1,clear_turfs.len)
-			var/turf/pickedloc = clear_turfs[i]
-			clear_turfs.Cut(i,i+1)
-
-			var/datum/supply_order/SO = S
-			var/datum/supply_packs/SP = SO.object
-
-			var/atom/A = new SP.containertype(pickedloc)
-			A.name = "[SP.containername] [SO.comment ? "([SO.comment])":"" ]"
-
-			//supply manifest generation begin
-
-			var/obj/item/weapon/paper/manifest/slip = new /obj/item/weapon/paper/manifest(A)
-
-			var printed_station_name = world.name // World name is available in the title bar, station_name can be different based on config.
-			if(prob(5))
-				printed_station_name = new_station_name()
-				slip.erroneous |= MANIFEST_ERROR_NAME // They got our station name wrong.  BASTARDS!
-				// IDEA: Have Centcom accidentally send random low-value crates in large orders, give large bonus for returning them intact.
-			var printed_packages_amount = supply_shuttle.shoppinglist.len
-			if(prob(5))
-				printed_packages_amount += rand(1,2) // I considered rand(-2,2), but that could be zero.  Heh.
-				slip.erroneous |= MANIFEST_ERROR_COUNT // They typoed the number of crates in this shipment.  It won't match the other manifests.
-
-			slip.points = SP.cost
-			slip.ordernumber = SO.ordernum
-			slip.info = "<h3>[command_name()] Shipping Manifest</h3><hr><br>"
-			slip.info +="Order #[SO.ordernum]<br>"
-			slip.info +="Destination: [printed_station_name]<br>"
-			slip.info +="[printed_packages_amount] PACKAGES IN THIS SHIPMENT<br>"
-			slip.info +="CONTENTS:<br><ul>"
-
-			//spawn the stuff, finish generating the manifest while you're at it
-			if(SP.access)
-				A:req_access = list()
-				A:req_access += text2num(SP.access)
-
-			var/list/contains
-			if(istype(SP,/datum/supply_packs/misc/randomised))
-				var/datum/supply_packs/misc/randomised/SPR = SP
-				contains = list()
-				if(SPR.contains.len)
-					for(var/j=1,j<=SPR.num_contained,j++)
-						contains += pick(SPR.contains)
-			else
-				contains = SP.contains
-
-			for(var/typepath in contains)
-				if(!typepath)	continue
-				var/atom/B2 = new typepath(A)
-				if(SP.amount && B2:amount) B2:amount = SP.amount
-				slip.info += "<li>[B2.name]</li>" //add the item to the manifest (even if it was misplaced)
-				// If it has multiple items, there's a 1% of each going missing... Not for secure crates or those large wooden ones, though.
-				if(contains.len > 1 && prob(1) && !findtext(SP.containertype,"/secure/") && !findtext(SP.containertype,"/largecrate/"))
-					slip.erroneous |= MANIFEST_ERROR_ITEM // This item was not included in the shipment!
-					del(B2) // Lost in space... or the loading dock.
-
-			//manifest finalisation
-			slip.info += "</ul><br>"
-			slip.info += "CHECK CONTENTS AND STAMP BELOW THE LINE TO CONFIRM RECEIPT OF GOODS<hr>" // And now this is actually meaningful.
-
-		supply_shuttle.shoppinglist.Cut()
-		return
-
-/obj/item/weapon/paper/manifest
-	name = "Supply Manifest"
-	var/erroneous = 0
-	var/points = 0
-	var/ordernumber = 0
-
-
-/obj/machinery/computer/ordercomp/attack_ai(var/mob/user as mob)
-	return attack_hand(user)
-
-/obj/machinery/computer/ordercomp/attack_paw(var/mob/user as mob)
-	return attack_hand(user)
-
-/obj/machinery/computer/supplycomp/attack_ai(var/mob/user as mob)
-	return attack_hand(user)
-
-/obj/machinery/computer/supplycomp/attack_paw(var/mob/user as mob)
-	return attack_hand(user)
-
-/obj/machinery/computer/ordercomp/attack_hand(var/mob/user as mob)
-	if(..())
-		return
-	user.set_machine(src)
-	var/dat
-	if(temp)
-		dat = temp
-	else
-		dat += {"Shuttle Location: [supply_shuttle.moving ? "Moving to station ([supply_shuttle.eta] Mins.)":supply_shuttle.at_station ? "Station":"Dock"]<BR>
-		<HR>Supply Points: [supply_shuttle.points]<BR>
-
-		<BR>\n<A href='?src=\ref[src];order=categories'>Request items</A><BR><BR>
-		<A href='?src=\ref[src];vieworders=1'>View approved orders</A><BR><BR>
-		<A href='?src=\ref[src];viewrequests=1'>View requests</A><BR><BR>
-		<A href='?src=\ref[user];mach_close=computer'>Close</A>"}
-
-	// Removing the old window method but leaving it here for reference
-	//user << browse(dat, "window=computer;size=575x450")
-	//onclose(user, "computer")
-
-	// Added the new browser window method
-	var/datum/browser/popup = new(user, "computer", "Supply Ordering Console", 575, 450)
-	popup.set_content(dat)
-	popup.set_title_image(user.browse_rsc_icon(src.icon, src.icon_state))
-	popup.open()
-	return
-
-/obj/machinery/computer/ordercomp/Topic(href, href_list)
-	if(..())
-		return
-
-	if( isturf(loc) && (in_range(src, usr) || istype(usr, /mob/living/silicon)) )
-		usr.set_machine(src)
-
-	if(href_list["order"])
-		if(href_list["order"] == "categories")
-			//all_supply_groups
-			//Request what?
-			last_viewed_group = "categories"
-			temp = "<b>Supply points: [supply_shuttle.points]</b><BR>"
-			temp += "<A href='?src=\ref[src];mainmenu=1'>Main Menu</A><HR><BR><BR>"
-			temp += "<b>Select a category</b><BR><BR>"
-			for(var/cat in all_supply_groups )
-				temp += "<A href='?src=\ref[src];order=[cat]'>[get_supply_group_name(cat)]</A><BR>"
-		else
-			last_viewed_group = href_list["order"]
-			var/cat = text2num(last_viewed_group)
-			temp = "<b>Supply points: [supply_shuttle.points]</b><BR>"
-			temp += "<A href='?src=\ref[src];order=categories'>Back to all categories</A><HR><BR><BR>"
-			temp += "<b>Request from: [get_supply_group_name(cat)]</b><BR><BR>"
-			for(var/supply_name in supply_shuttle.supply_packs )
-				var/datum/supply_packs/N = supply_shuttle.supply_packs[supply_name]
-				if(N.hidden || N.contraband || N.group != cat) continue												//Have to send the type instead of a reference to
-				temp += "<A href='?src=\ref[src];doorder=[supply_name]'>[supply_name]</A> Cost: [N.cost]<BR>"		//the obj because it would get caught by the garbage
-
-	else if (href_list["doorder"])
-		if(world.time < reqtime)
-			for(var/mob/V in hearers(src))
-				V.show_message("<b>[src]</b>'s monitor flashes, \"[world.time - reqtime] seconds remaining until another requisition form may be printed.\"")
-			return
-
-		//Find the correct supply_pack datum
-		var/datum/supply_packs/P = supply_shuttle.supply_packs[href_list["doorder"]]
-		if(!istype(P))	return
-
-		var/timeout = world.time + 600
-		var/reason = copytext(sanitize(input(usr,"Reason:","Why do you require this item?","") as null|text),1,MAX_MESSAGE_LEN)
-		if(world.time > timeout)	return
-		if(!reason)	return
-
-		var/idname = "*None Provided*"
-		var/idrank = "*None Provided*"
-		if(ishuman(usr))
-			var/mob/living/carbon/human/H = usr
-			idname = H.get_authentification_name()
-			idrank = H.get_assignment()
-		else if(issilicon(usr))
-			idname = usr.real_name
-
-		supply_shuttle.ordernum++
-		var/obj/item/weapon/paper/reqform = new /obj/item/weapon/paper(loc)
-		reqform.name = "Requisition Form - [P.name]"
-		reqform.info += "<h3>[station_name] Supply Requisition Form</h3><hr>"
-		reqform.info += "INDEX: #[supply_shuttle.ordernum]<br>"
-		reqform.info += "REQUESTED BY: [idname]<br>"
-		reqform.info += "RANK: [idrank]<br>"
-		reqform.info += "REASON: [reason]<br>"
-		reqform.info += "SUPPLY CRATE TYPE: [P.name]<br>"
-		reqform.info += "ACCESS RESTRICTION: [replacetext(get_access_desc(P.access))]<br>"
-		reqform.info += "CONTENTS:<br>"
-		reqform.info += P.manifest
-		reqform.info += "<hr>"
-		reqform.info += "STAMP BELOW TO APPROVE THIS REQUISITION:<br>"
-
-		reqform.update_icon()	//Fix for appearing blank when printed.
-		reqtime = (world.time + 5) % 1e5
-
-		//make our supply_order datum
-		var/datum/supply_order/O = new /datum/supply_order()
-		O.ordernum = supply_shuttle.ordernum
-		O.object = P
-		O.orderedby = idname
-		supply_shuttle.requestlist += O
-
-		temp = "Thanks for your request. The cargo team will process it as soon as possible.<BR>"
-		temp += "<BR><A href='?src=\ref[src];order=[last_viewed_group]'>Back</A> <A href='?src=\ref[src];mainmenu=1'>Main Menu</A>"
-
-	else if (href_list["vieworders"])
-		temp = "<A href='?src=\ref[src];mainmenu=1'>Main Menu</A><BR><BR>Current approved orders: <BR><BR>"
-		for(var/S in supply_shuttle.shoppinglist)
-			var/datum/supply_order/SO = S
-			temp += "[SO.object.name] approved by [SO.orderedby] [SO.comment ? "([SO.comment])":""]<BR>"
-		temp += "<BR><A href='?src=\ref[src];mainmenu=1'>Main Menu</A>"
-
-	else if (href_list["viewrequests"])
-		temp = "<A href='?src=\ref[src];mainmenu=1'>Main Menu</A><BR><BR>Current requests: <BR><BR>"
-		for(var/S in supply_shuttle.requestlist)
-			var/datum/supply_order/SO = S
-			temp += "#[SO.ordernum] - [SO.object.name] requested by [SO.orderedby]<BR>"
-		temp += "<BR><A href='?src=\ref[src];mainmenu=1'>Main Menu</A>"
-
-	else if (href_list["mainmenu"])
-		temp = null
-
-	add_fingerprint(usr)
-	updateUsrDialog()
-	return
-
-/obj/machinery/computer/supplycomp/attack_hand(var/mob/user as mob)
-	if(!allowed(user))
-		user << "\red Access Denied."
-		return
-
-	if(..())
-		return
-	user.set_machine(src)
-	post_signal("supply")
-	var/dat
-	if (temp)
-		dat = temp
-	else
-		dat += {"<BR><B>Supply shuttle</B><HR>
-		\nLocation: [supply_shuttle.moving ? "Moving to station ([supply_shuttle.eta] Mins.)":supply_shuttle.at_station ? "Station":"Away"]<BR>
-		<HR>\nSupply Points: [supply_shuttle.points]<BR>\n<BR>
-		[supply_shuttle.moving ? "\n*Must be away to order items*<BR>\n<BR>":supply_shuttle.at_station ? "\n*Must be away to order items*<BR>\n<BR>":"\n<A href='?src=\ref[src];order=categories'>Order items</A><BR>\n<BR>"]
-		[supply_shuttle.moving ? "\n*Shuttle already called*<BR>\n<BR>":supply_shuttle.at_station ? "\n<A href='?src=\ref[src];send=1'>Send away</A><BR>\n<BR>":"\n<A href='?src=\ref[src];send=1'>Send to station</A><BR>\n<BR>"]
-		[supply_shuttle.shuttle_loan ? (supply_shuttle.shuttle_loan.dispatched ? "\n*Shuttle loaned to CentComm*<BR>\n<BR>" : "\n<A href='?src=\ref[src];send=1;loan=1'>Loan shuttle to CentComm (5 mins duration)</A><BR>\n<BR>") : "\n*No waiting shuttle requests*<BR>\n<BR>"]
-		\n<A href='?src=\ref[src];viewrequests=1'>View requests</A><BR>\n<BR>
-		\n<A href='?src=\ref[src];vieworders=1'>View orders</A><BR>\n<BR>
-		\n<A href='?src=\ref[user];mach_close=computer'>Close</A><BR>
-		<HR>\n<B>Central Command messages</B><BR> [supply_shuttle.centcom_message ? supply_shuttle.centcom_message : "Glory to Nanotrasen."]"}
-
-	user << browse(dat, "window=computer;size=700x450")
-	onclose(user, "computer")
-	return
-
-/obj/machinery/computer/supplycomp/attackby(I as obj, user as mob)
-	if(istype(I,/obj/item/weapon/card/emag) && !hacked)
-		user << "\blue Special supplies unlocked."
-		hacked = 1
-		return
-	if(istype(I, /obj/item/weapon/screwdriver))
-		playsound(loc, 'sound/items/Screwdriver.ogg', 50, 1)
-		if(do_after(user, 20))
-			if (stat & BROKEN)
-				user << "\blue The broken glass falls out."
-				var/obj/structure/computerframe/A = new /obj/structure/computerframe( loc )
-				new /obj/item/weapon/shard( loc )
-				var/obj/item/weapon/circuitboard/supplycomp/M = new /obj/item/weapon/circuitboard/supplycomp( A )
-				for (var/obj/C in src)
-					C.loc = loc
-				A.circuit = M
-				A.state = 3
-				A.icon_state = "3"
-				A.anchored = 1
-				del(src)
-			else
-				user << "\blue You disconnect the monitor."
-				var/obj/structure/computerframe/A = new /obj/structure/computerframe( loc )
-				var/obj/item/weapon/circuitboard/supplycomp/M = new /obj/item/weapon/circuitboard/supplycomp( A )
-				if(can_order_contraband)
-					M.contraband_enabled = 1
-				for (var/obj/C in src)
-					C.loc = loc
-				A.circuit = M
-				A.state = 4
-				A.icon_state = "4"
-				A.anchored = 1
-				del(src)
-	else
-		attack_hand(user)
-	return
-
-/obj/machinery/computer/supplycomp/Topic(href, href_list)
-	if(!supply_shuttle)
-		world.log << "## ERROR: Eek. The supply_shuttle controller datum is missing somehow."
-		return
-	if(..())
-		return
-
-	if(isturf(loc) && ( in_range(src, usr) || istype(usr, /mob/living/silicon) ) )
-		usr.set_machine(src)
-
-	//Calling the shuttle
-	if(href_list["send"])
-		if(!supply_shuttle.can_move())
-			if(supply_shuttle.shuttle_loan)
-				temp = "The supply shuttle must be docked to send new commands.<BR><BR><A href='?src=\ref[src];mainmenu=1'>Main Menu</A>"
-			else
-				temp = "For safety reasons the automated supply shuttle cannot transport live organisms, classified nuclear weaponry or homing beacons.<BR><BR><A href='?src=\ref[src];mainmenu=1'>Main Menu</A>"
-
-		else if(supply_shuttle.at_station)
-			if(href_list["loan"] && supply_shuttle.shuttle_loan)
-				if(!supply_shuttle.shuttle_loan.dispatched)
-					supply_shuttle.sell()
-					supply_shuttle.send()
-					supply_shuttle.shuttle_loan.loan_shuttle()
-					temp = "The supply shuttle has been loaned to CentComm.<BR><BR><A href='?src=\ref[src];mainmenu=1'>Main Menu</A>"
-					post_signal("supply")
-				else
-					temp = "You can not loan the supply shuttle at this time.<BR><BR><A href='?src=\ref[src];mainmenu=1'>Main Menu</A>"
-			else
-				temp = "The supply shuttle has departed.<BR><BR><A href='?src=\ref[src];mainmenu=1'>Main Menu</A>"
-				supply_shuttle.moving = -1
-				supply_shuttle.sell()
-				supply_shuttle.send()
-
-		else
-			if(href_list["loan"] && supply_shuttle.shuttle_loan)
-				if(!supply_shuttle.shuttle_loan.dispatched)
-					supply_shuttle.shuttle_loan.loan_shuttle()
-					temp = "The supply shuttle has been loaned to CentComm.<BR><BR><A href='?src=\ref[src];mainmenu=1'>Main Menu</A>"
-					post_signal("supply")
-				else
-					temp = "You can not loan the supply shuttle at this time.<BR><BR><A href='?src=\ref[src];mainmenu=1'>Main Menu</A>"
-			else
-				supply_shuttle.buy()
-				temp = "The supply shuttle has been called and will arrive in [round(supply_shuttle.movetime/600,1)] minutes.<BR><BR><A href='?src=\ref[src];mainmenu=1'>Main Menu</A>"
-				supply_shuttle.moving = 1
-				supply_shuttle.eta_timeofday = (world.timeofday + supply_shuttle.movetime) % 864000
-				post_signal("supply")
-
-	else if (href_list["order"])
-		if(supply_shuttle.moving) return
-		if(href_list["order"] == "categories")
-			//all_supply_groups
-			//Request what?
-			last_viewed_group = "categories"
-			temp = "<b>Supply points: [supply_shuttle.points]</b><BR>"
-			temp += "<A href='?src=\ref[src];mainmenu=1'>Main Menu</A><HR><BR><BR>"
-			temp += "<b>Select a category</b><BR><BR>"
-			for(var/cat in all_supply_groups )
-				temp += "<A href='?src=\ref[src];order=[cat]'>[get_supply_group_name(cat)]</A><BR>"
-		else
-			last_viewed_group = href_list["order"]
-			var/cat = text2num(last_viewed_group)
-			temp = "<b>Supply points: [supply_shuttle.points]</b><BR>"
-			temp += "<A href='?src=\ref[src];order=categories'>Back to all categories</A><HR><BR><BR>"
-			temp += "<b>Request from: [get_supply_group_name(cat)]</b><BR><BR>"
-			for(var/supply_name in supply_shuttle.supply_packs )
-				var/datum/supply_packs/N = supply_shuttle.supply_packs[supply_name]
-				if((N.hidden && !hacked) || (N.contraband && !can_order_contraband) || N.group != cat) continue		//Have to send the type instead of a reference to
-				temp += "<A href='?src=\ref[src];doorder=[supply_name]'>[supply_name]</A> Cost: [N.cost]<BR>"		//the obj because it would get caught by the garbage
-
-		/*temp = "Supply points: [supply_shuttle.points]<BR><HR><BR>Request what?<BR><BR>"
-
-		for(var/supply_name in supply_shuttle.supply_packs )
-			var/datum/supply_packs/N = supply_shuttle.supply_packs[supply_name]
-			if(N.hidden && !hacked) continue
-			if(N.contraband && !can_order_contraband) continue
-			temp += "<A href='?src=\ref[src];doorder=[supply_name]'>[supply_name]</A> Cost: [N.cost]<BR>"    //the obj because it would get caught by the garbage
-		temp += "<BR><A href='?src=\ref[src];mainmenu=1'>OK</A>"*/
-
-	else if (href_list["doorder"])
-		if(world.time < reqtime)
-			for(var/mob/V in hearers(src))
-				V.show_message("<b>[src]</b>'s monitor flashes, \"[world.time - reqtime] seconds remaining until another requisition form may be printed.\"")
-			return
-
-		//Find the correct supply_pack datum
-		var/datum/supply_packs/P = supply_shuttle.supply_packs[href_list["doorder"]]
-		if(!istype(P))	return
-
-		var/timeout = world.time + 600
-		var/reason = copytext(sanitize(input(usr,"Reason:","Why do you require this item?","") as null|text),1,MAX_MESSAGE_LEN)
-		if(world.time > timeout)	return
-//		if(!reason)	return
-
-		var/idname = "*None Provided*"
-		var/idrank = "*None Provided*"
-		if(ishuman(usr))
-			var/mob/living/carbon/human/H = usr
-			idname = H.get_authentification_name()
-			idrank = H.get_assignment()
-		else if(issilicon(usr))
-			idname = usr.real_name
-
-		supply_shuttle.ordernum++
-		var/obj/item/weapon/paper/reqform = new /obj/item/weapon/paper(loc)
-		reqform.name = "Requisition Form - [P.name]"
-		reqform.info += "<h3>[station_name] Supply Requisition Form</h3><hr>"
-		reqform.info += "INDEX: #[supply_shuttle.ordernum]<br>"
-		reqform.info += "REQUESTED BY: [idname]<br>"
-		reqform.info += "RANK: [idrank]<br>"
-		reqform.info += "REASON: [reason]<br>"
-		reqform.info += "SUPPLY CRATE TYPE: [P.name]<br>"
-		reqform.info += "ACCESS RESTRICTION: [replacetext(get_access_desc(P.access))]<br>"
-		reqform.info += "CONTENTS:<br>"
-		reqform.info += P.manifest
-		reqform.info += "<hr>"
-		reqform.info += "STAMP BELOW TO APPROVE THIS REQUISITION:<br>"
-
-		reqform.update_icon()	//Fix for appearing blank when printed.
-		reqtime = (world.time + 5) % 1e5
-
-		//make our supply_order datum
-		var/datum/supply_order/O = new /datum/supply_order()
-		O.ordernum = supply_shuttle.ordernum
-		O.object = P
-		O.orderedby = idname
-		supply_shuttle.requestlist += O
-
-		temp = "Order request placed.<BR>"
-		temp += "<BR><A href='?src=\ref[src];order=[last_viewed_group]'>Back</A> | <A href='?src=\ref[src];mainmenu=1'>Main Menu</A> | <A href='?src=\ref[src];confirmorder=[O.ordernum]'>Authorize Order</A>"
-
-	else if(href_list["confirmorder"])
-		//Find the correct supply_order datum
-		var/ordernum = text2num(href_list["confirmorder"])
-		var/datum/supply_order/O
-		var/datum/supply_packs/P
-		temp = "Invalid Request"
-		for(var/i=1, i<=supply_shuttle.requestlist.len, i++)
-			var/datum/supply_order/SO = supply_shuttle.requestlist[i]
-			if(SO.ordernum == ordernum)
-				O = SO
-				P = O.object
-				if(supply_shuttle.points >= P.cost)
-					supply_shuttle.requestlist.Cut(i,i+1)
-					supply_shuttle.points -= P.cost
-					supply_shuttle.shoppinglist += O
-					temp = "Thanks for your order.<BR>"
-					temp += "<BR><A href='?src=\ref[src];viewrequests=1'>Back</A> <A href='?src=\ref[src];mainmenu=1'>Main Menu</A>"
-				else
-					temp = "Not enough supply points.<BR>"
-					temp += "<BR><A href='?src=\ref[src];viewrequests=1'>Back</A> <A href='?src=\ref[src];mainmenu=1'>Main Menu</A>"
-				break
-
-	else if (href_list["vieworders"])
-		temp = "<A href='?src=\ref[src];mainmenu=1'>Main Menu</A><BR><BR>Current approved orders: <BR><BR>"
-		for(var/S in supply_shuttle.shoppinglist)
-			var/datum/supply_order/SO = S
-			temp += "#[SO.ordernum] - [SO.object.name] approved by [SO.orderedby][SO.comment ? " ([SO.comment])":""]<BR>"// <A href='?src=\ref[src];cancelorder=[S]'>(Cancel)</A><BR>"
-		temp += "<BR><A href='?src=\ref[src];mainmenu=1'>Main Menu</A>"
-/*
-	else if (href_list["cancelorder"])
-		var/datum/supply_order/remove_supply = href_list["cancelorder"]
-		supply_shuttle_shoppinglist -= remove_supply
-		supply_shuttle_points += remove_supply.object.cost
-		temp += "Canceled: [remove_supply.object.name]<BR><BR><BR>"
-
-		for(var/S in supply_shuttle_shoppinglist)
-			var/datum/supply_order/SO = S
-			temp += "[SO.object.name] approved by [SO.orderedby][SO.comment ? " ([SO.comment])":""] <A href='?src=\ref[src];cancelorder=[S]'>(Cancel)</A><BR>"
-		temp += "<BR><A href='?src=\ref[src];mainmenu=1'>Main Menu</A>"
-*/
-	else if (href_list["viewrequests"])
-		temp = "<A href='?src=\ref[src];mainmenu=1'>Main Menu</A><BR><BR>Current requests: <BR><BR>"
-		for(var/S in supply_shuttle.requestlist)
-			var/datum/supply_order/SO = S
-			temp += "#[SO.ordernum] - [SO.object.name] requested by [SO.orderedby]  [supply_shuttle.moving ? "":supply_shuttle.at_station ? "":"<A href='?src=\ref[src];confirmorder=[SO.ordernum]'>Approve</A> <A href='?src=\ref[src];rreq=[SO.ordernum]'>Remove</A>"]<BR>"
-
-		temp += "<BR><A href='?src=\ref[src];clearreq=1'>Clear list</A>"
-		temp += "<BR><A href='?src=\ref[src];mainmenu=1'>Main Menu</A>"
-
-	else if (href_list["rreq"])
-		var/ordernum = text2num(href_list["rreq"])
-		temp = "Invalid Request.<BR>"
-		for(var/i=1, i<=supply_shuttle.requestlist.len, i++)
-			var/datum/supply_order/SO = supply_shuttle.requestlist[i]
-			if(SO.ordernum == ordernum)
-				supply_shuttle.requestlist.Cut(i,i+1)
-				temp = "Request removed.<BR>"
-				break
-		temp += "<BR><A href='?src=\ref[src];viewrequests=1'>Back</A> <A href='?src=\ref[src];mainmenu=1'>Main Menu</A>"
-
-	else if (href_list["clearreq"])
-		supply_shuttle.requestlist.Cut()
-		temp = "List cleared.<BR>"
-		temp += "<BR><A href='?src=\ref[src];mainmenu=1'>Main Menu</A>"
-
-	else if (href_list["mainmenu"])
-		temp = null
-
-	add_fingerprint(usr)
-	updateUsrDialog()
-	return
-
-/obj/machinery/computer/supplycomp/proc/post_signal(var/command)
-
-	var/datum/radio_frequency/frequency = radio_controller.return_frequency(1435)
-
-	if(!frequency) return
-
-	var/datum/signal/status_signal = new
-	status_signal.source = src
-	status_signal.transmission_method = 1
-	status_signal.data["command"] = command
-
-	frequency.post_signal(src, status_signal)
-
-
-
->>>>>>> d1332ec8
+//Config stuff
+#define SUPPLY_DOCKZ 2          //Z-level of the Dock.
+#define SUPPLY_STATIONZ 1       //Z-level of the Station.
+#define SUPPLY_STATION_AREATYPE "/area/supply/station" //Type of the supply shuttle area for station
+#define SUPPLY_DOCK_AREATYPE "/area/supply/dock"	//Type of the supply shuttle area for dock
+
+var/global/datum/controller/supply_shuttle/supply_shuttle
+
+/area/supply/station //DO NOT TURN THE lighting_use_dynamic STUFF ON FOR SHUTTLES. IT BREAKS THINGS.
+	name = "supply shuttle"
+	icon_state = "shuttle3"
+	luminosity = 1
+	lighting_use_dynamic = 0
+	requires_power = 0
+
+/area/supply/dock //DO NOT TURN THE lighting_use_dynamic STUFF ON FOR SHUTTLES. IT BREAKS THINGS.
+	name = "supply shuttle"
+	icon_state = "shuttle3"
+	luminosity = 1
+	lighting_use_dynamic = 0
+	requires_power = 0
+
+//SUPPLY PACKS MOVED TO /code/defines/obj/supplypacks.dm
+
+/obj/structure/plasticflaps	//HOW DO YOU CALL THOSE THINGS ANYWAY
+	name = "plastic flaps"
+	desc = "Definitely can't get past those. No way."
+	icon = 'icons/obj/stationobjs.dmi'	//Change this.
+	icon_state = "plasticflaps"
+	density = 0
+	anchored = 1
+	layer = 4
+	explosion_resistance = 5
+
+/obj/structure/plasticflaps/CanPass(atom/A, turf/T)
+	if(istype(A) && A.checkpass(PASSGLASS))
+		return prob(60)
+
+	var/obj/structure/stool/bed/B = A
+	if (istype(A, /obj/structure/stool/bed) && B.buckled_mob)//if it's a bed/chair and someone is buckled, it will not pass
+		return 0
+
+	else if(istype(A, /mob/living)) // You Shall Not Pass!
+		var/mob/living/M = A
+		if(!M.lying && !istype(M, /mob/living/carbon/monkey) && !istype(M, /mob/living/carbon/slime))	//If your not laying down, or a small creature, no pass.
+			return 0
+	return ..()
+
+/obj/structure/plasticflaps/ex_act(severity)
+	switch(severity)
+		if (1)
+			del(src)
+		if (2)
+			if (prob(50))
+				del(src)
+		if (3)
+			if (prob(5))
+				del(src)
+
+/obj/structure/plasticflaps/mining //A specific type for mining that doesn't allow airflow because of them damn crates
+	name = "airtight plastic flaps"
+	desc = "Heavy duty, airtight, plastic flaps."
+
+	New() //set the turf below the flaps to block air
+		var/turf/T = get_turf(loc)
+		if(T)
+			T.blocks_air = 1
+		..()
+
+	Del() //lazy hack to set the turf to allow air to pass if it's a simulated floor
+		var/turf/T = get_turf(loc)
+		if(T)
+			if(istype(T, /turf/simulated/floor))
+				T.blocks_air = 0
+		..()
+
+/obj/machinery/computer/supplycomp
+	name = "supply shuttle console"
+	icon = 'icons/obj/computer.dmi'
+	icon_state = "supply"
+	req_access = list(access_cargo)
+	circuit = /obj/item/weapon/circuitboard/supplycomp
+	var/temp = null
+	var/reqtime = 0 //Cooldown for requisitions - Quarxink
+	var/hacked = 0
+	var/can_order_contraband = 0
+	var/last_viewed_group = "categories"
+
+
+/obj/machinery/computer/ordercomp
+	name = "Supply Ordering Console"
+	icon = 'icons/obj/computer.dmi'
+	icon_state = "request"
+	circuit = /obj/item/weapon/circuitboard/ordercomp
+	var/temp = null
+	var/reqtime = 0 //Cooldown for requisitions - Quarxink
+	var/last_viewed_group = "categories"
+
+/*
+/obj/effect/marker/supplymarker
+	icon_state = "X"
+	icon = 'icons/misc/mark.dmi'
+	name = "X"
+	invisibility = 101
+	anchored = 1
+	opacity = 0
+*/
+
+/datum/supply_order
+	var/ordernum
+	var/datum/supply_packs/object = null
+	var/orderedby = null
+	var/comment = null
+
+/datum/controller/supply_shuttle
+	var/processing = 1
+	var/processing_interval = 300
+	var/iteration = 0
+	//supply points
+	var/points = 50
+	var/points_per_process = 1
+	var/points_per_slip = 2
+	var/points_per_crate = 5
+	var/plasma_per_point = 5 // 2 plasma for 1 point
+	var/centcom_message = "" // Remarks from Centcom on how well you checked the last order.
+	//control
+	var/ordernum
+	var/list/shoppinglist = list()
+	var/list/requestlist = list()
+	var/list/supply_packs = list()
+	//shuttle movement
+	var/at_station = 0
+	var/movetime = 1200
+	var/moving = 0
+	var/eta_timeofday
+	var/eta
+	//shuttle loan
+	var/datum/round_event/shuttle_loan/shuttle_loan
+
+	New()
+		ordernum = rand(1,9000)
+		for(var/typepath in (typesof(/datum/supply_packs) - /datum/supply_packs))
+			var/datum/supply_packs/P = new typepath()
+			if(P.name == "HEADER") continue		// To filter out group headers
+			supply_packs[P.name] = P
+
+	//Supply shuttle ticker - handles supply point regenertion and shuttle travelling between centcom and the station
+	proc/process()
+
+		spawn(0)
+			set background = 1
+			while(1)
+				if(processing)
+					iteration++
+					points += points_per_process
+
+					if(moving == 1)
+						var/ticksleft = (eta_timeofday - world.timeofday)
+						if(ticksleft > 0)
+							eta = round(ticksleft/600,1)
+						else
+							eta = 0
+							send()
+
+
+				sleep(processing_interval)
+
+	proc/send()
+		var/area/from
+		var/area/dest
+		var/area/the_shuttles_way
+		switch(at_station)
+			if(1)
+				from = locate(SUPPLY_STATION_AREATYPE)
+				dest = locate(SUPPLY_DOCK_AREATYPE)
+				the_shuttles_way = from
+				at_station = 0
+			if(0)
+				from = locate(SUPPLY_DOCK_AREATYPE)
+				dest = locate(SUPPLY_STATION_AREATYPE)
+				the_shuttles_way = dest
+				at_station = 1
+		moving = 0
+
+		//Do I really need to explain this loop?
+		for(var/mob/living/unlucky_person in the_shuttles_way)
+			unlucky_person.gib()
+
+		from.move_contents_to(dest)
+
+	//Check whether the shuttle is allowed to move
+	proc/can_move()
+		if(moving) return 0
+
+		var/area/shuttle = locate(/area/supply/station)
+		if(!shuttle) return 0
+
+		if(forbidden_atoms_check(shuttle))
+			return 0
+
+		return 1
+
+	//To stop things being sent to centcom which should not be sent to centcom Recursively checks for these types.
+	proc/forbidden_atoms_check(atom/A)
+		if(istype(A,/mob/living))
+			return 1
+		if(istype(A,/obj/item/weapon/disk/nuclear))
+			return 1
+		if(istype(A,/obj/machinery/nuclearbomb))
+			return 1
+		if(istype(A,/obj/item/device/radio/beacon))
+			return 1
+
+		for(var/i=1, i<=A.contents.len, i++)
+			var/atom/B = A.contents[i]
+			if(.(B))
+				return 1
+
+	//Sellin
+	proc/sell()
+		var/shuttle_at
+		if(at_station)	shuttle_at = SUPPLY_STATION_AREATYPE
+		else			shuttle_at = SUPPLY_DOCK_AREATYPE
+
+		var/area/shuttle = locate(shuttle_at)
+		if(!shuttle)	return
+
+		var/plasma_count = 0
+		var/crate_count = 0
+
+		centcom_message = ""
+
+		for(var/atom/movable/MA in shuttle)
+			if(MA.anchored)	continue
+
+
+			// Must be in a crate (or a critter crate)!
+			if(istype(MA,/obj/structure/closet/crate) || istype(MA,/obj/structure/closet/critter))
+				crate_count++
+				var/find_slip = 1
+
+				for(var/atom in MA)
+					// Sell manifests
+					var/atom/A = atom
+					if(find_slip && istype(A,/obj/item/weapon/paper/manifest))
+						var/obj/item/weapon/paper/manifest/slip = A
+						// TODO: Check for a signature, too.
+						if(slip.stamped && slip.stamped.len) //yes, the clown stamp will work. clown is the highest authority on the station, it makes sense
+							// Did they mark it as erroneous?
+							var/denied = 0
+							for(var/i=1,i<=slip.stamped.len,i++)
+								if(slip.stamped[i] == /obj/item/weapon/stamp/denied)
+									denied = 1
+							if(slip.erroneous && denied) // Caught a mistake by Centcom (IDEA: maybe Centcom rarely gets offended by this)
+								points += slip.points-points_per_crate // For now, give a full refund for paying attention (minus the crate cost)
+								centcom_message += "<font color=green>+[slip.points-points_per_crate]</font>: Station correctly denied package [slip.ordernumber]: "
+								if(slip.erroneous & MANIFEST_ERROR_NAME)
+									centcom_message += "Destination station incorrect. "
+								else if(slip.erroneous & MANIFEST_ERROR_COUNT)
+									centcom_message += "Packages incorrectly counted. "
+								else if(slip.erroneous & MANIFEST_ERROR_ITEM)
+									centcom_message += "Package incomplete. "
+								centcom_message += "Points refunded.<BR>"
+							else if(!slip.erroneous && !denied) // Approving a proper order awards the relatively tiny points_per_slip
+								points += points_per_slip
+								centcom_message += "<font color=green>+1</font>: Package [slip.ordernumber] accorded.<BR>"
+							else // You done goofed.
+								if(slip.erroneous)
+									centcom_message += "<font color=red>+0</font>: Station approved package [slip.ordernumber] despite error: "
+									if(slip.erroneous & MANIFEST_ERROR_NAME)
+										centcom_message += "Destination station incorrect."
+									else if(slip.erroneous & MANIFEST_ERROR_COUNT)
+										centcom_message += "Packages incorrectly counted."
+									else if(slip.erroneous & MANIFEST_ERROR_ITEM)
+										centcom_message += "We found unshipped items on our dock."
+									centcom_message += "  Be more vigilant.<BR>"
+								else
+									points -= slip.points-points_per_crate
+									centcom_message += "<font color=red>-[slip.points-points_per_crate]</font>: Station denied package [slip.ordernumber].  Our records show no fault on our part.<BR>"
+							find_slip = 0
+						continue
+
+					// Sell plasma
+					if(istype(A, /obj/item/stack/sheet/mineral/plasma))
+						var/obj/item/stack/sheet/mineral/plasma/P = A
+						plasma_count += P.amount
+			del(MA)
+
+		if(plasma_count)
+			centcom_message += "<font color=green>+[round(plasma_count/plasma_per_point)]</font>: Received [plasma_count] units of exotic material.<BR>"
+			points += round(plasma_count / plasma_per_point)
+
+		if(crate_count)
+			centcom_message += "<font color=green>+[round(crate_count*points_per_crate)]</font>: Received [crate_count] crates.<BR>"
+			points += crate_count * points_per_crate
+
+	//Buyin
+	proc/buy()
+		if(!shoppinglist.len) return
+
+		var/shuttle_at
+		if(at_station)	shuttle_at = SUPPLY_STATION_AREATYPE
+		else			shuttle_at = SUPPLY_DOCK_AREATYPE
+
+		var/area/shuttle = locate(shuttle_at)
+		if(!shuttle)	return
+
+		var/list/clear_turfs = list()
+
+		for(var/turf/T in shuttle)
+			if(T.density || T.contents.len)	continue
+			clear_turfs += T
+
+		for(var/S in shoppinglist)
+			if(!clear_turfs.len)	break
+			var/i = rand(1,clear_turfs.len)
+			var/turf/pickedloc = clear_turfs[i]
+			clear_turfs.Cut(i,i+1)
+
+			var/datum/supply_order/SO = S
+			var/datum/supply_packs/SP = SO.object
+
+			var/atom/A = new SP.containertype(pickedloc)
+			A.name = "[SP.containername] [SO.comment ? "([SO.comment])":"" ]"
+
+			//supply manifest generation begin
+
+			var/obj/item/weapon/paper/manifest/slip = new /obj/item/weapon/paper/manifest(A)
+
+			var printed_station_name = world.name // World name is available in the title bar, station_name can be different based on config.
+			if(prob(5))
+				printed_station_name = new_station_name()
+				slip.erroneous |= MANIFEST_ERROR_NAME // They got our station name wrong.  BASTARDS!
+				// IDEA: Have Centcom accidentally send random low-value crates in large orders, give large bonus for returning them intact.
+			var printed_packages_amount = supply_shuttle.shoppinglist.len
+			if(prob(5))
+				printed_packages_amount += rand(1,2) // I considered rand(-2,2), but that could be zero.  Heh.
+				slip.erroneous |= MANIFEST_ERROR_COUNT // They typoed the number of crates in this shipment.  It won't match the other manifests.
+
+			slip.points = SP.cost
+			slip.ordernumber = SO.ordernum
+			slip.info = "<h3>[command_name()] Shipping Manifest</h3><hr><br>"
+			slip.info +="Order #[SO.ordernum]<br>"
+			slip.info +="Destination: [printed_station_name]<br>"
+			slip.info +="[printed_packages_amount] PACKAGES IN THIS SHIPMENT<br>"
+			slip.info +="CONTENTS:<br><ul>"
+
+			//spawn the stuff, finish generating the manifest while you're at it
+			if(SP.access)
+				A:req_access = list()
+				A:req_access += text2num(SP.access)
+
+			var/list/contains
+			if(istype(SP,/datum/supply_packs/misc/randomised))
+				var/datum/supply_packs/misc/randomised/SPR = SP
+				contains = list()
+				if(SPR.contains.len)
+					for(var/j=1,j<=SPR.num_contained,j++)
+						contains += pick(SPR.contains)
+			else
+				contains = SP.contains
+
+			for(var/typepath in contains)
+				if(!typepath)	continue
+				var/atom/B2 = new typepath(A)
+				if(SP.amount && B2:amount) B2:amount = SP.amount
+				slip.info += "<li>[B2.name]</li>" //add the item to the manifest (even if it was misplaced)
+				// If it has multiple items, there's a 1% of each going missing... Not for secure crates or those large wooden ones, though.
+				if(contains.len > 1 && prob(1) && !findtext(SP.containertype,"/secure/") && !findtext(SP.containertype,"/largecrate/"))
+					slip.erroneous |= MANIFEST_ERROR_ITEM // This item was not included in the shipment!
+					del(B2) // Lost in space... or the loading dock.
+
+			//manifest finalisation
+			slip.info += "</ul><br>"
+			slip.info += "CHECK CONTENTS AND STAMP BELOW THE LINE TO CONFIRM RECEIPT OF GOODS<hr>" // And now this is actually meaningful.
+
+		supply_shuttle.shoppinglist.Cut()
+		return
+
+/obj/item/weapon/paper/manifest
+	name = "Supply Manifest"
+	var/erroneous = 0
+	var/points = 0
+	var/ordernumber = 0
+
+/obj/machinery/computer/ordercomp/attack_hand(var/mob/user as mob)
+	if(..())
+		return
+	user.set_machine(src)
+	var/dat
+	if(temp)
+		dat = temp
+	else
+		dat += {"Shuttle Location: [supply_shuttle.moving ? "Moving to station ([supply_shuttle.eta] Mins.)":supply_shuttle.at_station ? "Station":"Dock"]<BR>
+		<HR>Supply Points: [supply_shuttle.points]<BR>
+
+		<BR>\n<A href='?src=\ref[src];order=categories'>Request items</A><BR><BR>
+		<A href='?src=\ref[src];vieworders=1'>View approved orders</A><BR><BR>
+		<A href='?src=\ref[src];viewrequests=1'>View requests</A><BR><BR>
+		<A href='?src=\ref[user];mach_close=computer'>Close</A>"}
+
+	// Removing the old window method but leaving it here for reference
+	//user << browse(dat, "window=computer;size=575x450")
+	//onclose(user, "computer")
+
+	// Added the new browser window method
+	var/datum/browser/popup = new(user, "computer", "Supply Ordering Console", 575, 450)
+	popup.set_content(dat)
+	popup.set_title_image(user.browse_rsc_icon(src.icon, src.icon_state))
+	popup.open()
+	return
+
+/obj/machinery/computer/ordercomp/Topic(href, href_list)
+	if(..())
+		return
+
+	if( isturf(loc) && (in_range(src, usr) || istype(usr, /mob/living/silicon)) )
+		usr.set_machine(src)
+
+	if(href_list["order"])
+		if(href_list["order"] == "categories")
+			//all_supply_groups
+			//Request what?
+			last_viewed_group = "categories"
+			temp = "<b>Supply points: [supply_shuttle.points]</b><BR>"
+			temp += "<A href='?src=\ref[src];mainmenu=1'>Main Menu</A><HR><BR><BR>"
+			temp += "<b>Select a category</b><BR><BR>"
+			for(var/cat in all_supply_groups )
+				temp += "<A href='?src=\ref[src];order=[cat]'>[get_supply_group_name(cat)]</A><BR>"
+		else
+			last_viewed_group = href_list["order"]
+			var/cat = text2num(last_viewed_group)
+			temp = "<b>Supply points: [supply_shuttle.points]</b><BR>"
+			temp += "<A href='?src=\ref[src];order=categories'>Back to all categories</A><HR><BR><BR>"
+			temp += "<b>Request from: [get_supply_group_name(cat)]</b><BR><BR>"
+			for(var/supply_name in supply_shuttle.supply_packs )
+				var/datum/supply_packs/N = supply_shuttle.supply_packs[supply_name]
+				if(N.hidden || N.contraband || N.group != cat) continue												//Have to send the type instead of a reference to
+				temp += "<A href='?src=\ref[src];doorder=[supply_name]'>[supply_name]</A> Cost: [N.cost]<BR>"		//the obj because it would get caught by the garbage
+
+	else if (href_list["doorder"])
+		if(world.time < reqtime)
+			for(var/mob/V in hearers(src))
+				V.show_message("<b>[src]</b>'s monitor flashes, \"[world.time - reqtime] seconds remaining until another requisition form may be printed.\"")
+			return
+
+		//Find the correct supply_pack datum
+		var/datum/supply_packs/P = supply_shuttle.supply_packs[href_list["doorder"]]
+		if(!istype(P))	return
+
+		var/timeout = world.time + 600
+		var/reason = copytext(sanitize(input(usr,"Reason:","Why do you require this item?","") as null|text),1,MAX_MESSAGE_LEN)
+		if(world.time > timeout)	return
+		if(!reason)	return
+
+		var/idname = "*None Provided*"
+		var/idrank = "*None Provided*"
+		if(ishuman(usr))
+			var/mob/living/carbon/human/H = usr
+			idname = H.get_authentification_name()
+			idrank = H.get_assignment()
+		else if(issilicon(usr))
+			idname = usr.real_name
+
+		supply_shuttle.ordernum++
+		var/obj/item/weapon/paper/reqform = new /obj/item/weapon/paper(loc)
+		reqform.name = "Requisition Form - [P.name]"
+		reqform.info += "<h3>[station_name] Supply Requisition Form</h3><hr>"
+		reqform.info += "INDEX: #[supply_shuttle.ordernum]<br>"
+		reqform.info += "REQUESTED BY: [idname]<br>"
+		reqform.info += "RANK: [idrank]<br>"
+		reqform.info += "REASON: [reason]<br>"
+		reqform.info += "SUPPLY CRATE TYPE: [P.name]<br>"
+		reqform.info += "ACCESS RESTRICTION: [replacetext(get_access_desc(P.access))]<br>"
+		reqform.info += "CONTENTS:<br>"
+		reqform.info += P.manifest
+		reqform.info += "<hr>"
+		reqform.info += "STAMP BELOW TO APPROVE THIS REQUISITION:<br>"
+
+		reqform.update_icon()	//Fix for appearing blank when printed.
+		reqtime = (world.time + 5) % 1e5
+
+		//make our supply_order datum
+		var/datum/supply_order/O = new /datum/supply_order()
+		O.ordernum = supply_shuttle.ordernum
+		O.object = P
+		O.orderedby = idname
+		supply_shuttle.requestlist += O
+
+		temp = "Thanks for your request. The cargo team will process it as soon as possible.<BR>"
+		temp += "<BR><A href='?src=\ref[src];order=[last_viewed_group]'>Back</A> <A href='?src=\ref[src];mainmenu=1'>Main Menu</A>"
+
+	else if (href_list["vieworders"])
+		temp = "<A href='?src=\ref[src];mainmenu=1'>Main Menu</A><BR><BR>Current approved orders: <BR><BR>"
+		for(var/S in supply_shuttle.shoppinglist)
+			var/datum/supply_order/SO = S
+			temp += "[SO.object.name] approved by [SO.orderedby] [SO.comment ? "([SO.comment])":""]<BR>"
+		temp += "<BR><A href='?src=\ref[src];mainmenu=1'>Main Menu</A>"
+
+	else if (href_list["viewrequests"])
+		temp = "<A href='?src=\ref[src];mainmenu=1'>Main Menu</A><BR><BR>Current requests: <BR><BR>"
+		for(var/S in supply_shuttle.requestlist)
+			var/datum/supply_order/SO = S
+			temp += "#[SO.ordernum] - [SO.object.name] requested by [SO.orderedby]<BR>"
+		temp += "<BR><A href='?src=\ref[src];mainmenu=1'>Main Menu</A>"
+
+	else if (href_list["mainmenu"])
+		temp = null
+
+	add_fingerprint(usr)
+	updateUsrDialog()
+	return
+
+/obj/machinery/computer/supplycomp/attack_hand(var/mob/user as mob)
+	if(!allowed(user))
+		user << "\red Access Denied."
+		return
+
+	if(..())
+		return
+	user.set_machine(src)
+	post_signal("supply")
+	var/dat
+	if (temp)
+		dat = temp
+	else
+		dat += {"<BR><B>Supply shuttle</B><HR>
+		\nLocation: [supply_shuttle.moving ? "Moving to station ([supply_shuttle.eta] Mins.)":supply_shuttle.at_station ? "Station":"Away"]<BR>
+		<HR>\nSupply Points: [supply_shuttle.points]<BR>\n<BR>
+		[supply_shuttle.moving ? "\n*Must be away to order items*<BR>\n<BR>":supply_shuttle.at_station ? "\n*Must be away to order items*<BR>\n<BR>":"\n<A href='?src=\ref[src];order=categories'>Order items</A><BR>\n<BR>"]
+		[supply_shuttle.moving ? "\n*Shuttle already called*<BR>\n<BR>":supply_shuttle.at_station ? "\n<A href='?src=\ref[src];send=1'>Send away</A><BR>\n<BR>":"\n<A href='?src=\ref[src];send=1'>Send to station</A><BR>\n<BR>"]
+		[supply_shuttle.shuttle_loan ? (supply_shuttle.shuttle_loan.dispatched ? "\n*Shuttle loaned to CentComm*<BR>\n<BR>" : "\n<A href='?src=\ref[src];send=1;loan=1'>Loan shuttle to CentComm (5 mins duration)</A><BR>\n<BR>") : "\n*No waiting shuttle requests*<BR>\n<BR>"]
+		\n<A href='?src=\ref[src];viewrequests=1'>View requests</A><BR>\n<BR>
+		\n<A href='?src=\ref[src];vieworders=1'>View orders</A><BR>\n<BR>
+		\n<A href='?src=\ref[user];mach_close=computer'>Close</A><BR>
+		<HR>\n<B>Central Command messages</B><BR> [supply_shuttle.centcom_message ? supply_shuttle.centcom_message : "Glory to Nanotrasen."]"}
+
+	user << browse(dat, "window=computer;size=700x450")
+	onclose(user, "computer")
+	return
+
+/obj/machinery/computer/supplycomp/attackby(I as obj, user as mob)
+	if(istype(I,/obj/item/weapon/card/emag) && !hacked)
+		user << "\blue Special supplies unlocked."
+		hacked = 1
+		return
+	else
+		..()
+	return
+
+/obj/machinery/computer/supplycomp/Topic(href, href_list)
+	if(!supply_shuttle)
+		world.log << "## ERROR: Eek. The supply_shuttle controller datum is missing somehow."
+		return
+	if(..())
+		return
+
+	if(isturf(loc) && ( in_range(src, usr) || istype(usr, /mob/living/silicon) ) )
+		usr.set_machine(src)
+
+	//Calling the shuttle
+	if(href_list["send"])
+		if(!supply_shuttle.can_move())
+			if(supply_shuttle.shuttle_loan)
+				temp = "The supply shuttle must be docked to send new commands.<BR><BR><A href='?src=\ref[src];mainmenu=1'>Main Menu</A>"
+			else
+				temp = "For safety reasons the automated supply shuttle cannot transport live organisms, classified nuclear weaponry or homing beacons.<BR><BR><A href='?src=\ref[src];mainmenu=1'>Main Menu</A>"
+
+		else if(supply_shuttle.at_station)
+			if(href_list["loan"] && supply_shuttle.shuttle_loan)
+				if(!supply_shuttle.shuttle_loan.dispatched)
+					supply_shuttle.sell()
+					supply_shuttle.send()
+					supply_shuttle.shuttle_loan.loan_shuttle()
+					temp = "The supply shuttle has been loaned to CentComm.<BR><BR><A href='?src=\ref[src];mainmenu=1'>Main Menu</A>"
+					post_signal("supply")
+				else
+					temp = "You can not loan the supply shuttle at this time.<BR><BR><A href='?src=\ref[src];mainmenu=1'>Main Menu</A>"
+			else
+				temp = "The supply shuttle has departed.<BR><BR><A href='?src=\ref[src];mainmenu=1'>Main Menu</A>"
+				supply_shuttle.moving = -1
+				supply_shuttle.sell()
+				supply_shuttle.send()
+
+		else
+			if(href_list["loan"] && supply_shuttle.shuttle_loan)
+				if(!supply_shuttle.shuttle_loan.dispatched)
+					supply_shuttle.shuttle_loan.loan_shuttle()
+					temp = "The supply shuttle has been loaned to CentComm.<BR><BR><A href='?src=\ref[src];mainmenu=1'>Main Menu</A>"
+					post_signal("supply")
+				else
+					temp = "You can not loan the supply shuttle at this time.<BR><BR><A href='?src=\ref[src];mainmenu=1'>Main Menu</A>"
+			else
+				supply_shuttle.buy()
+				temp = "The supply shuttle has been called and will arrive in [round(supply_shuttle.movetime/600,1)] minutes.<BR><BR><A href='?src=\ref[src];mainmenu=1'>Main Menu</A>"
+				supply_shuttle.moving = 1
+				supply_shuttle.eta_timeofday = (world.timeofday + supply_shuttle.movetime) % 864000
+				post_signal("supply")
+
+	else if (href_list["order"])
+		if(supply_shuttle.moving) return
+		if(href_list["order"] == "categories")
+			//all_supply_groups
+			//Request what?
+			last_viewed_group = "categories"
+			temp = "<b>Supply points: [supply_shuttle.points]</b><BR>"
+			temp += "<A href='?src=\ref[src];mainmenu=1'>Main Menu</A><HR><BR><BR>"
+			temp += "<b>Select a category</b><BR><BR>"
+			for(var/cat in all_supply_groups )
+				temp += "<A href='?src=\ref[src];order=[cat]'>[get_supply_group_name(cat)]</A><BR>"
+		else
+			last_viewed_group = href_list["order"]
+			var/cat = text2num(last_viewed_group)
+			temp = "<b>Supply points: [supply_shuttle.points]</b><BR>"
+			temp += "<A href='?src=\ref[src];order=categories'>Back to all categories</A><HR><BR><BR>"
+			temp += "<b>Request from: [get_supply_group_name(cat)]</b><BR><BR>"
+			for(var/supply_name in supply_shuttle.supply_packs )
+				var/datum/supply_packs/N = supply_shuttle.supply_packs[supply_name]
+				if((N.hidden && !hacked) || (N.contraband && !can_order_contraband) || N.group != cat) continue		//Have to send the type instead of a reference to
+				temp += "<A href='?src=\ref[src];doorder=[supply_name]'>[supply_name]</A> Cost: [N.cost]<BR>"		//the obj because it would get caught by the garbage
+
+		/*temp = "Supply points: [supply_shuttle.points]<BR><HR><BR>Request what?<BR><BR>"
+
+		for(var/supply_name in supply_shuttle.supply_packs )
+			var/datum/supply_packs/N = supply_shuttle.supply_packs[supply_name]
+			if(N.hidden && !hacked) continue
+			if(N.contraband && !can_order_contraband) continue
+			temp += "<A href='?src=\ref[src];doorder=[supply_name]'>[supply_name]</A> Cost: [N.cost]<BR>"    //the obj because it would get caught by the garbage
+		temp += "<BR><A href='?src=\ref[src];mainmenu=1'>OK</A>"*/
+
+	else if (href_list["doorder"])
+		if(world.time < reqtime)
+			for(var/mob/V in hearers(src))
+				V.show_message("<b>[src]</b>'s monitor flashes, \"[world.time - reqtime] seconds remaining until another requisition form may be printed.\"")
+			return
+
+		//Find the correct supply_pack datum
+		var/datum/supply_packs/P = supply_shuttle.supply_packs[href_list["doorder"]]
+		if(!istype(P))	return
+
+		var/timeout = world.time + 600
+		var/reason = copytext(sanitize(input(usr,"Reason:","Why do you require this item?","") as null|text),1,MAX_MESSAGE_LEN)
+		if(world.time > timeout)	return
+//		if(!reason)	return
+
+		var/idname = "*None Provided*"
+		var/idrank = "*None Provided*"
+		if(ishuman(usr))
+			var/mob/living/carbon/human/H = usr
+			idname = H.get_authentification_name()
+			idrank = H.get_assignment()
+		else if(issilicon(usr))
+			idname = usr.real_name
+
+		supply_shuttle.ordernum++
+		var/obj/item/weapon/paper/reqform = new /obj/item/weapon/paper(loc)
+		reqform.name = "Requisition Form - [P.name]"
+		reqform.info += "<h3>[station_name] Supply Requisition Form</h3><hr>"
+		reqform.info += "INDEX: #[supply_shuttle.ordernum]<br>"
+		reqform.info += "REQUESTED BY: [idname]<br>"
+		reqform.info += "RANK: [idrank]<br>"
+		reqform.info += "REASON: [reason]<br>"
+		reqform.info += "SUPPLY CRATE TYPE: [P.name]<br>"
+		reqform.info += "ACCESS RESTRICTION: [replacetext(get_access_desc(P.access))]<br>"
+		reqform.info += "CONTENTS:<br>"
+		reqform.info += P.manifest
+		reqform.info += "<hr>"
+		reqform.info += "STAMP BELOW TO APPROVE THIS REQUISITION:<br>"
+
+		reqform.update_icon()	//Fix for appearing blank when printed.
+		reqtime = (world.time + 5) % 1e5
+
+		//make our supply_order datum
+		var/datum/supply_order/O = new /datum/supply_order()
+		O.ordernum = supply_shuttle.ordernum
+		O.object = P
+		O.orderedby = idname
+		supply_shuttle.requestlist += O
+
+		temp = "Order request placed.<BR>"
+		temp += "<BR><A href='?src=\ref[src];order=[last_viewed_group]'>Back</A> | <A href='?src=\ref[src];mainmenu=1'>Main Menu</A> | <A href='?src=\ref[src];confirmorder=[O.ordernum]'>Authorize Order</A>"
+
+	else if(href_list["confirmorder"])
+		//Find the correct supply_order datum
+		var/ordernum = text2num(href_list["confirmorder"])
+		var/datum/supply_order/O
+		var/datum/supply_packs/P
+		temp = "Invalid Request"
+		for(var/i=1, i<=supply_shuttle.requestlist.len, i++)
+			var/datum/supply_order/SO = supply_shuttle.requestlist[i]
+			if(SO.ordernum == ordernum)
+				O = SO
+				P = O.object
+				if(supply_shuttle.points >= P.cost)
+					supply_shuttle.requestlist.Cut(i,i+1)
+					supply_shuttle.points -= P.cost
+					supply_shuttle.shoppinglist += O
+					temp = "Thanks for your order.<BR>"
+					temp += "<BR><A href='?src=\ref[src];viewrequests=1'>Back</A> <A href='?src=\ref[src];mainmenu=1'>Main Menu</A>"
+				else
+					temp = "Not enough supply points.<BR>"
+					temp += "<BR><A href='?src=\ref[src];viewrequests=1'>Back</A> <A href='?src=\ref[src];mainmenu=1'>Main Menu</A>"
+				break
+
+	else if (href_list["vieworders"])
+		temp = "<A href='?src=\ref[src];mainmenu=1'>Main Menu</A><BR><BR>Current approved orders: <BR><BR>"
+		for(var/S in supply_shuttle.shoppinglist)
+			var/datum/supply_order/SO = S
+			temp += "#[SO.ordernum] - [SO.object.name] approved by [SO.orderedby][SO.comment ? " ([SO.comment])":""]<BR>"// <A href='?src=\ref[src];cancelorder=[S]'>(Cancel)</A><BR>"
+		temp += "<BR><A href='?src=\ref[src];mainmenu=1'>Main Menu</A>"
+/*
+	else if (href_list["cancelorder"])
+		var/datum/supply_order/remove_supply = href_list["cancelorder"]
+		supply_shuttle_shoppinglist -= remove_supply
+		supply_shuttle_points += remove_supply.object.cost
+		temp += "Canceled: [remove_supply.object.name]<BR><BR><BR>"
+
+		for(var/S in supply_shuttle_shoppinglist)
+			var/datum/supply_order/SO = S
+			temp += "[SO.object.name] approved by [SO.orderedby][SO.comment ? " ([SO.comment])":""] <A href='?src=\ref[src];cancelorder=[S]'>(Cancel)</A><BR>"
+		temp += "<BR><A href='?src=\ref[src];mainmenu=1'>Main Menu</A>"
+*/
+	else if (href_list["viewrequests"])
+		temp = "<A href='?src=\ref[src];mainmenu=1'>Main Menu</A><BR><BR>Current requests: <BR><BR>"
+		for(var/S in supply_shuttle.requestlist)
+			var/datum/supply_order/SO = S
+			temp += "#[SO.ordernum] - [SO.object.name] requested by [SO.orderedby]  [supply_shuttle.moving ? "":supply_shuttle.at_station ? "":"<A href='?src=\ref[src];confirmorder=[SO.ordernum]'>Approve</A> <A href='?src=\ref[src];rreq=[SO.ordernum]'>Remove</A>"]<BR>"
+
+		temp += "<BR><A href='?src=\ref[src];clearreq=1'>Clear list</A>"
+		temp += "<BR><A href='?src=\ref[src];mainmenu=1'>Main Menu</A>"
+
+	else if (href_list["rreq"])
+		var/ordernum = text2num(href_list["rreq"])
+		temp = "Invalid Request.<BR>"
+		for(var/i=1, i<=supply_shuttle.requestlist.len, i++)
+			var/datum/supply_order/SO = supply_shuttle.requestlist[i]
+			if(SO.ordernum == ordernum)
+				supply_shuttle.requestlist.Cut(i,i+1)
+				temp = "Request removed.<BR>"
+				break
+		temp += "<BR><A href='?src=\ref[src];viewrequests=1'>Back</A> <A href='?src=\ref[src];mainmenu=1'>Main Menu</A>"
+
+	else if (href_list["clearreq"])
+		supply_shuttle.requestlist.Cut()
+		temp = "List cleared.<BR>"
+		temp += "<BR><A href='?src=\ref[src];mainmenu=1'>Main Menu</A>"
+
+	else if (href_list["mainmenu"])
+		temp = null
+
+	add_fingerprint(usr)
+	updateUsrDialog()
+	return
+
+/obj/machinery/computer/supplycomp/proc/post_signal(var/command)
+
+	var/datum/radio_frequency/frequency = radio_controller.return_frequency(1435)
+
+	if(!frequency) return
+
+	var/datum/signal/status_signal = new
+	status_signal.source = src
+	status_signal.transmission_method = 1
+	status_signal.data["command"] = command
+
+	frequency.post_signal(src, status_signal)
+
+
+
+