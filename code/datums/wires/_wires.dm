<<<<<<< HEAD
#define MAXIMUM_EMP_WIRES 3

/proc/is_wire_tool(obj/item/I)
	if(!I)
		return

	if(I.tool_behaviour == TOOL_WIRECUTTER || I.tool_behaviour == TOOL_MULTITOOL)
		return TRUE
	if(istype(I, /obj/item/assembly))
		var/obj/item/assembly/A = I
		if(A.attachable)
			return TRUE

/atom/proc/attempt_wire_interaction(mob/user)
	if(!wires)
		return WIRE_INTERACTION_FAIL
	if(!user.CanReach(src))
		return WIRE_INTERACTION_FAIL
	wires.interact(user)
	return WIRE_INTERACTION_BLOCK

/datum/wires
	var/atom/holder = null // The holder (atom that contains these wires).
	var/holder_type = null // The holder's typepath (used to make wire colors common to all holders).
	var/proper_name = "Unknown" // The display name for the wire set shown in station blueprints. Not used if randomize is true or it's an item NT wouldn't know about (Explosives/Nuke)

	var/list/wires = list() // List of wires.
	var/list/cut_wires = list() // List of wires that have been cut.
	var/list/colors = list() // Dictionary of colors to wire.
	var/list/assemblies = list() // List of attached assemblies.
	var/randomize = 0 // If every instance of these wires should be random.
					  // Prevents wires from showing up in station blueprints

/datum/wires/New(atom/holder)
	..()
	if(!istype(holder, holder_type))
		CRASH("Wire holder is not of the expected type!")

	src.holder = holder
	if(randomize)
		randomize()
	else
		if(!GLOB.wire_color_directory[holder_type])
			randomize()
			GLOB.wire_color_directory[holder_type] = colors
			GLOB.wire_name_directory[holder_type] = proper_name
		else
			colors = GLOB.wire_color_directory[holder_type]

/datum/wires/Destroy()
	holder = null
	assemblies = list()
	return ..()

/datum/wires/proc/add_duds(duds)
	while(duds)
		var/dud = WIRE_DUD_PREFIX + "[--duds]"
		if(dud in wires)
			continue
		wires += dud

/datum/wires/proc/randomize()
	var/static/list/possible_colors = list(
	"blue",
	"brown",
	"crimson",
	"cyan",
	"gold",
	"grey",
	"green",
	"magenta",
	"orange",
	"pink",
	"purple",
	"red",
	"silver",
	"violet",
	"white",
	"yellow"
	)

	var/list/my_possible_colors = possible_colors.Copy()

	for(var/wire in shuffle(wires))
		colors[pick_n_take(my_possible_colors)] = wire

/datum/wires/proc/shuffle_wires()
	colors.Cut()
	randomize()

/datum/wires/proc/repair()
	cut_wires.Cut()

/datum/wires/proc/get_wire(color)
	return colors[color]

/datum/wires/proc/get_color_of_wire(wire_type)
	for(var/color in colors)
		var/other_type = colors[color]
		if(wire_type == other_type)
			return color

/datum/wires/proc/get_attached(color)
	if(assemblies[color])
		return assemblies[color]
	return null

/datum/wires/proc/is_attached(color)
	if(assemblies[color])
		return TRUE

/datum/wires/proc/is_cut(wire)
	return (wire in cut_wires)

/datum/wires/proc/is_color_cut(color)
	return is_cut(get_wire(color))

/datum/wires/proc/is_all_cut()
	if(cut_wires.len == wires.len)
		return TRUE

/datum/wires/proc/is_dud(wire)
	return findtext(wire, WIRE_DUD_PREFIX, 1, length(WIRE_DUD_PREFIX) + 1)

/datum/wires/proc/is_dud_color(color)
	return is_dud(get_wire(color))

/datum/wires/proc/cut(wire)
	if(is_cut(wire))
		cut_wires -= wire
		on_cut(wire, mend = TRUE)
	else
		cut_wires += wire
		on_cut(wire, mend = FALSE)

/datum/wires/proc/cut_color(color)
	cut(get_wire(color))

/datum/wires/proc/cut_random()
	cut(wires[rand(1, wires.len)])

/datum/wires/proc/cut_all()
	for(var/wire in wires)
		cut(wire)

/datum/wires/proc/pulse(wire, user)
	if(is_cut(wire))
		return
	on_pulse(wire, user)

/datum/wires/proc/pulse_color(color, mob/living/user)
	pulse(get_wire(color), user)

/datum/wires/proc/pulse_assembly(obj/item/assembly/S)
	for(var/color in assemblies)
		if(S == assemblies[color])
			pulse_color(color)
			return TRUE

/datum/wires/proc/attach_assembly(color, obj/item/assembly/S)
	if(S && istype(S) && S.attachable && !is_attached(color))
		assemblies[color] = S
		S.forceMove(holder)
		S.connected = src
		return S

/datum/wires/proc/detach_assembly(color)
	var/obj/item/assembly/S = get_attached(color)
	if(S && istype(S))
		assemblies -= color
		S.connected = null
		S.forceMove(holder.drop_location())
		return S

/// Called from [/atom/proc/emp_act]
/datum/wires/proc/emp_pulse()
	var/list/possible_wires = shuffle(wires)
	var/remaining_pulses = MAXIMUM_EMP_WIRES

	for(var/wire in possible_wires)
		if(prob(33))
			pulse(wire)
			remaining_pulses--
			if(!remaining_pulses)
				break

// Overridable Procs
/datum/wires/proc/interactable(mob/user)
	return TRUE

/datum/wires/proc/get_status()
	return list()

/datum/wires/proc/on_cut(wire, mend = FALSE)
	return

/datum/wires/proc/on_pulse(wire, user)
	return
// End Overridable Procs

/datum/wires/proc/interact(mob/user)
	if(!interactable(user))
		return
	ui_interact(user)
	for(var/A in assemblies)
		var/obj/item/I = assemblies[A]
		if(istype(I) && I.on_found(user))
			return

/datum/wires/ui_host()
	return holder

/datum/wires/ui_status(mob/user)
	if(interactable(user))
		return ..()
	return UI_CLOSE

/datum/wires/ui_interact(mob/user, ui_key = "wires", datum/tgui/ui = null, force_open = FALSE, \
							datum/tgui/master_ui = null, datum/ui_state/state = GLOB.physical_state)
	ui = SStgui.try_update_ui(user, src, ui_key, ui, force_open)
	if (!ui)
		ui = new(user, src, ui_key, "Wires", "[holder.name] Wires", 350, 150 + wires.len * 30, master_ui, state)
		ui.open()

/datum/wires/ui_data(mob/user)
	var/list/data = list()
	var/list/payload = list()
	var/reveal_wires = FALSE

	// Admin ghost can see a purpose of each wire.
	if(isAdminGhostAI(user))
		reveal_wires = TRUE

	// Same for anyone with an abductor multitool.
	else if(user.is_holding_item_of_type(/obj/item/multitool/abductor))
		reveal_wires = TRUE

	// Station blueprints do that too, but only if the wires are not randomized.
	else if(user.is_holding_item_of_type(/obj/item/areaeditor/blueprints) && !randomize)
		reveal_wires = TRUE

	for(var/color in colors)
		payload.Add(list(list(
			"color" = color,
			"wire" = ((reveal_wires && !is_dud_color(color)) ? get_wire(color) : null),
			"cut" = is_color_cut(color),
			"attached" = is_attached(color)
		)))
	data["wires"] = payload
	data["status"] = get_status()
	return data

/datum/wires/ui_act(action, params)
	if(..() || !interactable(usr))
		return
	var/target_wire = params["wire"]
	var/mob/living/L = usr
	var/obj/item/I
	switch(action)
		if("cut")
			I = L.is_holding_tool_quality(TOOL_WIRECUTTER)
			if(I || isAdminGhostAI(usr))
				if(I && holder)
					I.play_tool_sound(holder, 20)
				cut_color(target_wire)
				. = TRUE
			else
				to_chat(L, "<span class='warning'>You need wirecutters!</span>")
		if("pulse")
			I = L.is_holding_tool_quality(TOOL_MULTITOOL)
			if(I || isAdminGhostAI(usr))
				if(I && holder)
					I.play_tool_sound(holder, 20)
				pulse_color(target_wire, L)
				. = TRUE
			else
				to_chat(L, "<span class='warning'>You need a multitool!</span>")
		if("attach")
			if(is_attached(target_wire))
				I = detach_assembly(target_wire)
				if(I)
					L.put_in_hands(I)
					. = TRUE
			else
				I = L.get_active_held_item()
				if(istype(I, /obj/item/assembly))
					var/obj/item/assembly/A = I
					if(A.attachable)
						if(!L.temporarilyRemoveItemFromInventory(A))
							return
						if(!attach_assembly(target_wire, A))
							A.forceMove(L.drop_location())
						. = TRUE
					else
						to_chat(L, "<span class='warning'>You need an attachable assembly!</span>")

#undef MAXIMUM_EMP_WIRES
=======
#define MAXIMUM_EMP_WIRES 3

/proc/is_wire_tool(obj/item/I)
	if(!I)
		return

	if(I.tool_behaviour == TOOL_WIRECUTTER || I.tool_behaviour == TOOL_MULTITOOL)
		return TRUE
	if(istype(I, /obj/item/assembly))
		var/obj/item/assembly/A = I
		if(A.attachable)
			return TRUE

/atom/proc/attempt_wire_interaction(mob/user)
	if(!wires)
		return WIRE_INTERACTION_FAIL
	if(!user.CanReach(src))
		return WIRE_INTERACTION_FAIL
	wires.interact(user)
	return WIRE_INTERACTION_BLOCK

/datum/wires
	var/atom/holder = null // The holder (atom that contains these wires).
	var/holder_type = null // The holder's typepath (used to make wire colors common to all holders).
	var/proper_name = "Unknown" // The display name for the wire set shown in station blueprints. Not used if randomize is true or it's an item NT wouldn't know about (Explosives/Nuke)

	var/list/wires = list() // List of wires.
	var/list/cut_wires = list() // List of wires that have been cut.
	var/list/colors = list() // Dictionary of colors to wire.
	var/list/assemblies = list() // List of attached assemblies.
	var/randomize = 0 // If every instance of these wires should be random.
					  // Prevents wires from showing up in station blueprints

/datum/wires/New(atom/holder)
	..()
	if(!istype(holder, holder_type))
		CRASH("Wire holder is not of the expected type!")

	src.holder = holder
	if(randomize)
		randomize()
	else
		if(!GLOB.wire_color_directory[holder_type])
			randomize()
			GLOB.wire_color_directory[holder_type] = colors
			GLOB.wire_name_directory[holder_type] = proper_name
		else
			colors = GLOB.wire_color_directory[holder_type]

/datum/wires/Destroy()
	holder = null
	assemblies = list()
	return ..()

/datum/wires/proc/add_duds(duds)
	while(duds)
		var/dud = WIRE_DUD_PREFIX + "[--duds]"
		if(dud in wires)
			continue
		wires += dud

/datum/wires/proc/randomize()
	var/static/list/possible_colors = list(
	"blue",
	"brown",
	"crimson",
	"cyan",
	"gold",
	"grey",
	"green",
	"magenta",
	"orange",
	"pink",
	"purple",
	"red",
	"silver",
	"violet",
	"white",
	"yellow"
	)

	var/list/my_possible_colors = possible_colors.Copy()

	for(var/wire in shuffle(wires))
		colors[pick_n_take(my_possible_colors)] = wire

/datum/wires/proc/shuffle_wires()
	colors.Cut()
	randomize()

/datum/wires/proc/repair()
	cut_wires.Cut()

/datum/wires/proc/get_wire(color)
	return colors[color]

/datum/wires/proc/get_color_of_wire(wire_type)
	for(var/color in colors)
		var/other_type = colors[color]
		if(wire_type == other_type)
			return color

/datum/wires/proc/get_attached(color)
	if(assemblies[color])
		return assemblies[color]
	return null

/datum/wires/proc/is_attached(color)
	if(assemblies[color])
		return TRUE

/datum/wires/proc/is_cut(wire)
	return (wire in cut_wires)

/datum/wires/proc/is_color_cut(color)
	return is_cut(get_wire(color))

/datum/wires/proc/is_all_cut()
	if(cut_wires.len == wires.len)
		return TRUE

/datum/wires/proc/is_dud(wire)
	return findtext(wire, WIRE_DUD_PREFIX, 1, length(WIRE_DUD_PREFIX) + 1)

/datum/wires/proc/is_dud_color(color)
	return is_dud(get_wire(color))

/datum/wires/proc/cut(wire)
	if(is_cut(wire))
		cut_wires -= wire
		on_cut(wire, mend = TRUE)
	else
		cut_wires += wire
		on_cut(wire, mend = FALSE)

/datum/wires/proc/cut_color(color)
	cut(get_wire(color))

/datum/wires/proc/cut_random()
	cut(wires[rand(1, wires.len)])

/datum/wires/proc/cut_all()
	for(var/wire in wires)
		cut(wire)

/datum/wires/proc/pulse(wire, user)
	if(is_cut(wire))
		return
	on_pulse(wire, user)

/datum/wires/proc/pulse_color(color, mob/living/user)
	pulse(get_wire(color), user)

/datum/wires/proc/pulse_assembly(obj/item/assembly/S)
	for(var/color in assemblies)
		if(S == assemblies[color])
			pulse_color(color)
			return TRUE

/datum/wires/proc/attach_assembly(color, obj/item/assembly/S)
	if(S && istype(S) && S.attachable && !is_attached(color))
		assemblies[color] = S
		S.forceMove(holder)
		S.connected = src
		return S

/datum/wires/proc/detach_assembly(color)
	var/obj/item/assembly/S = get_attached(color)
	if(S && istype(S))
		assemblies -= color
		S.connected = null
		S.forceMove(holder.drop_location())
		return S

/// Called from [/atom/proc/emp_act]
/datum/wires/proc/emp_pulse()
	var/list/possible_wires = shuffle(wires)
	var/remaining_pulses = MAXIMUM_EMP_WIRES

	for(var/wire in possible_wires)
		if(prob(33))
			pulse(wire)
			remaining_pulses--
			if(!remaining_pulses)
				break

// Overridable Procs
/datum/wires/proc/interactable(mob/user)
	return TRUE

/datum/wires/proc/get_status()
	return list()

/datum/wires/proc/on_cut(wire, mend = FALSE)
	return

/datum/wires/proc/on_pulse(wire, user)
	return
// End Overridable Procs

/datum/wires/proc/interact(mob/user)
	if(!interactable(user))
		return
	ui_interact(user)
	for(var/A in assemblies)
		var/obj/item/I = assemblies[A]
		if(istype(I) && I.on_found(user))
			return

/datum/wires/ui_host()
	return holder

/datum/wires/ui_status(mob/user)
	if(interactable(user))
		return ..()
	return UI_CLOSE

/datum/wires/ui_state(mob/user)
	return GLOB.physical_state

/datum/wires/ui_interact(mob/user, datum/tgui/ui)
	ui = SStgui.try_update_ui(user, src, ui)
	if (!ui)
		ui = new(user, src, "Wires", "[holder.name] Wires")
		ui.open()

/datum/wires/ui_data(mob/user)
	var/list/data = list()
	var/list/payload = list()
	var/reveal_wires = FALSE

	// Admin ghost can see a purpose of each wire.
	if(IsAdminGhost(user))
		reveal_wires = TRUE

	// Same for anyone with an abductor multitool.
	else if(user.is_holding_item_of_type(/obj/item/multitool/abductor))
		reveal_wires = TRUE

	// Station blueprints do that too, but only if the wires are not randomized.
	else if(user.is_holding_item_of_type(/obj/item/areaeditor/blueprints) && !randomize)
		reveal_wires = TRUE

	for(var/color in colors)
		payload.Add(list(list(
			"color" = color,
			"wire" = ((reveal_wires && !is_dud_color(color)) ? get_wire(color) : null),
			"cut" = is_color_cut(color),
			"attached" = is_attached(color)
		)))
	data["wires"] = payload
	data["status"] = get_status()
	return data

/datum/wires/ui_act(action, params)
	if(..() || !interactable(usr))
		return
	var/target_wire = params["wire"]
	var/mob/living/L = usr
	var/obj/item/I
	switch(action)
		if("cut")
			I = L.is_holding_tool_quality(TOOL_WIRECUTTER)
			if(I || IsAdminGhost(usr))
				if(I && holder)
					I.play_tool_sound(holder, 20)
				cut_color(target_wire)
				. = TRUE
			else
				to_chat(L, "<span class='warning'>You need wirecutters!</span>")
		if("pulse")
			I = L.is_holding_tool_quality(TOOL_MULTITOOL)
			if(I || IsAdminGhost(usr))
				if(I && holder)
					I.play_tool_sound(holder, 20)
				pulse_color(target_wire, L)
				. = TRUE
			else
				to_chat(L, "<span class='warning'>You need a multitool!</span>")
		if("attach")
			if(is_attached(target_wire))
				I = detach_assembly(target_wire)
				if(I)
					L.put_in_hands(I)
					. = TRUE
			else
				I = L.get_active_held_item()
				if(istype(I, /obj/item/assembly))
					var/obj/item/assembly/A = I
					if(A.attachable)
						if(!L.temporarilyRemoveItemFromInventory(A))
							return
						if(!attach_assembly(target_wire, A))
							A.forceMove(L.drop_location())
						. = TRUE
					else
						to_chat(L, "<span class='warning'>You need an attachable assembly!</span>")

#undef MAXIMUM_EMP_WIRES
>>>>>>> 7e9785e4
<|MERGE_RESOLUTION|>--- conflicted
+++ resolved
@@ -1,4 +1,3 @@
-<<<<<<< HEAD
 #define MAXIMUM_EMP_WIRES 3
 
 /proc/is_wire_tool(obj/item/I)
@@ -216,11 +215,13 @@
 		return ..()
 	return UI_CLOSE
 
-/datum/wires/ui_interact(mob/user, ui_key = "wires", datum/tgui/ui = null, force_open = FALSE, \
-							datum/tgui/master_ui = null, datum/ui_state/state = GLOB.physical_state)
-	ui = SStgui.try_update_ui(user, src, ui_key, ui, force_open)
+/datum/wires/ui_state(mob/user)
+	return GLOB.physical_state
+
+/datum/wires/ui_interact(mob/user, datum/tgui/ui)
+	ui = SStgui.try_update_ui(user, src, ui)
 	if (!ui)
-		ui = new(user, src, ui_key, "Wires", "[holder.name] Wires", 350, 150 + wires.len * 30, master_ui, state)
+		ui = new(user, src, "Wires", "[holder.name] Wires")
 		ui.open()
 
 /datum/wires/ui_data(mob/user)
@@ -295,305 +296,4 @@
 					else
 						to_chat(L, "<span class='warning'>You need an attachable assembly!</span>")
 
-#undef MAXIMUM_EMP_WIRES
-=======
-#define MAXIMUM_EMP_WIRES 3
-
-/proc/is_wire_tool(obj/item/I)
-	if(!I)
-		return
-
-	if(I.tool_behaviour == TOOL_WIRECUTTER || I.tool_behaviour == TOOL_MULTITOOL)
-		return TRUE
-	if(istype(I, /obj/item/assembly))
-		var/obj/item/assembly/A = I
-		if(A.attachable)
-			return TRUE
-
-/atom/proc/attempt_wire_interaction(mob/user)
-	if(!wires)
-		return WIRE_INTERACTION_FAIL
-	if(!user.CanReach(src))
-		return WIRE_INTERACTION_FAIL
-	wires.interact(user)
-	return WIRE_INTERACTION_BLOCK
-
-/datum/wires
-	var/atom/holder = null // The holder (atom that contains these wires).
-	var/holder_type = null // The holder's typepath (used to make wire colors common to all holders).
-	var/proper_name = "Unknown" // The display name for the wire set shown in station blueprints. Not used if randomize is true or it's an item NT wouldn't know about (Explosives/Nuke)
-
-	var/list/wires = list() // List of wires.
-	var/list/cut_wires = list() // List of wires that have been cut.
-	var/list/colors = list() // Dictionary of colors to wire.
-	var/list/assemblies = list() // List of attached assemblies.
-	var/randomize = 0 // If every instance of these wires should be random.
-					  // Prevents wires from showing up in station blueprints
-
-/datum/wires/New(atom/holder)
-	..()
-	if(!istype(holder, holder_type))
-		CRASH("Wire holder is not of the expected type!")
-
-	src.holder = holder
-	if(randomize)
-		randomize()
-	else
-		if(!GLOB.wire_color_directory[holder_type])
-			randomize()
-			GLOB.wire_color_directory[holder_type] = colors
-			GLOB.wire_name_directory[holder_type] = proper_name
-		else
-			colors = GLOB.wire_color_directory[holder_type]
-
-/datum/wires/Destroy()
-	holder = null
-	assemblies = list()
-	return ..()
-
-/datum/wires/proc/add_duds(duds)
-	while(duds)
-		var/dud = WIRE_DUD_PREFIX + "[--duds]"
-		if(dud in wires)
-			continue
-		wires += dud
-
-/datum/wires/proc/randomize()
-	var/static/list/possible_colors = list(
-	"blue",
-	"brown",
-	"crimson",
-	"cyan",
-	"gold",
-	"grey",
-	"green",
-	"magenta",
-	"orange",
-	"pink",
-	"purple",
-	"red",
-	"silver",
-	"violet",
-	"white",
-	"yellow"
-	)
-
-	var/list/my_possible_colors = possible_colors.Copy()
-
-	for(var/wire in shuffle(wires))
-		colors[pick_n_take(my_possible_colors)] = wire
-
-/datum/wires/proc/shuffle_wires()
-	colors.Cut()
-	randomize()
-
-/datum/wires/proc/repair()
-	cut_wires.Cut()
-
-/datum/wires/proc/get_wire(color)
-	return colors[color]
-
-/datum/wires/proc/get_color_of_wire(wire_type)
-	for(var/color in colors)
-		var/other_type = colors[color]
-		if(wire_type == other_type)
-			return color
-
-/datum/wires/proc/get_attached(color)
-	if(assemblies[color])
-		return assemblies[color]
-	return null
-
-/datum/wires/proc/is_attached(color)
-	if(assemblies[color])
-		return TRUE
-
-/datum/wires/proc/is_cut(wire)
-	return (wire in cut_wires)
-
-/datum/wires/proc/is_color_cut(color)
-	return is_cut(get_wire(color))
-
-/datum/wires/proc/is_all_cut()
-	if(cut_wires.len == wires.len)
-		return TRUE
-
-/datum/wires/proc/is_dud(wire)
-	return findtext(wire, WIRE_DUD_PREFIX, 1, length(WIRE_DUD_PREFIX) + 1)
-
-/datum/wires/proc/is_dud_color(color)
-	return is_dud(get_wire(color))
-
-/datum/wires/proc/cut(wire)
-	if(is_cut(wire))
-		cut_wires -= wire
-		on_cut(wire, mend = TRUE)
-	else
-		cut_wires += wire
-		on_cut(wire, mend = FALSE)
-
-/datum/wires/proc/cut_color(color)
-	cut(get_wire(color))
-
-/datum/wires/proc/cut_random()
-	cut(wires[rand(1, wires.len)])
-
-/datum/wires/proc/cut_all()
-	for(var/wire in wires)
-		cut(wire)
-
-/datum/wires/proc/pulse(wire, user)
-	if(is_cut(wire))
-		return
-	on_pulse(wire, user)
-
-/datum/wires/proc/pulse_color(color, mob/living/user)
-	pulse(get_wire(color), user)
-
-/datum/wires/proc/pulse_assembly(obj/item/assembly/S)
-	for(var/color in assemblies)
-		if(S == assemblies[color])
-			pulse_color(color)
-			return TRUE
-
-/datum/wires/proc/attach_assembly(color, obj/item/assembly/S)
-	if(S && istype(S) && S.attachable && !is_attached(color))
-		assemblies[color] = S
-		S.forceMove(holder)
-		S.connected = src
-		return S
-
-/datum/wires/proc/detach_assembly(color)
-	var/obj/item/assembly/S = get_attached(color)
-	if(S && istype(S))
-		assemblies -= color
-		S.connected = null
-		S.forceMove(holder.drop_location())
-		return S
-
-/// Called from [/atom/proc/emp_act]
-/datum/wires/proc/emp_pulse()
-	var/list/possible_wires = shuffle(wires)
-	var/remaining_pulses = MAXIMUM_EMP_WIRES
-
-	for(var/wire in possible_wires)
-		if(prob(33))
-			pulse(wire)
-			remaining_pulses--
-			if(!remaining_pulses)
-				break
-
-// Overridable Procs
-/datum/wires/proc/interactable(mob/user)
-	return TRUE
-
-/datum/wires/proc/get_status()
-	return list()
-
-/datum/wires/proc/on_cut(wire, mend = FALSE)
-	return
-
-/datum/wires/proc/on_pulse(wire, user)
-	return
-// End Overridable Procs
-
-/datum/wires/proc/interact(mob/user)
-	if(!interactable(user))
-		return
-	ui_interact(user)
-	for(var/A in assemblies)
-		var/obj/item/I = assemblies[A]
-		if(istype(I) && I.on_found(user))
-			return
-
-/datum/wires/ui_host()
-	return holder
-
-/datum/wires/ui_status(mob/user)
-	if(interactable(user))
-		return ..()
-	return UI_CLOSE
-
-/datum/wires/ui_state(mob/user)
-	return GLOB.physical_state
-
-/datum/wires/ui_interact(mob/user, datum/tgui/ui)
-	ui = SStgui.try_update_ui(user, src, ui)
-	if (!ui)
-		ui = new(user, src, "Wires", "[holder.name] Wires")
-		ui.open()
-
-/datum/wires/ui_data(mob/user)
-	var/list/data = list()
-	var/list/payload = list()
-	var/reveal_wires = FALSE
-
-	// Admin ghost can see a purpose of each wire.
-	if(IsAdminGhost(user))
-		reveal_wires = TRUE
-
-	// Same for anyone with an abductor multitool.
-	else if(user.is_holding_item_of_type(/obj/item/multitool/abductor))
-		reveal_wires = TRUE
-
-	// Station blueprints do that too, but only if the wires are not randomized.
-	else if(user.is_holding_item_of_type(/obj/item/areaeditor/blueprints) && !randomize)
-		reveal_wires = TRUE
-
-	for(var/color in colors)
-		payload.Add(list(list(
-			"color" = color,
-			"wire" = ((reveal_wires && !is_dud_color(color)) ? get_wire(color) : null),
-			"cut" = is_color_cut(color),
-			"attached" = is_attached(color)
-		)))
-	data["wires"] = payload
-	data["status"] = get_status()
-	return data
-
-/datum/wires/ui_act(action, params)
-	if(..() || !interactable(usr))
-		return
-	var/target_wire = params["wire"]
-	var/mob/living/L = usr
-	var/obj/item/I
-	switch(action)
-		if("cut")
-			I = L.is_holding_tool_quality(TOOL_WIRECUTTER)
-			if(I || IsAdminGhost(usr))
-				if(I && holder)
-					I.play_tool_sound(holder, 20)
-				cut_color(target_wire)
-				. = TRUE
-			else
-				to_chat(L, "<span class='warning'>You need wirecutters!</span>")
-		if("pulse")
-			I = L.is_holding_tool_quality(TOOL_MULTITOOL)
-			if(I || IsAdminGhost(usr))
-				if(I && holder)
-					I.play_tool_sound(holder, 20)
-				pulse_color(target_wire, L)
-				. = TRUE
-			else
-				to_chat(L, "<span class='warning'>You need a multitool!</span>")
-		if("attach")
-			if(is_attached(target_wire))
-				I = detach_assembly(target_wire)
-				if(I)
-					L.put_in_hands(I)
-					. = TRUE
-			else
-				I = L.get_active_held_item()
-				if(istype(I, /obj/item/assembly))
-					var/obj/item/assembly/A = I
-					if(A.attachable)
-						if(!L.temporarilyRemoveItemFromInventory(A))
-							return
-						if(!attach_assembly(target_wire, A))
-							A.forceMove(L.drop_location())
-						. = TRUE
-					else
-						to_chat(L, "<span class='warning'>You need an attachable assembly!</span>")
-
-#undef MAXIMUM_EMP_WIRES
->>>>>>> 7e9785e4
+#undef MAXIMUM_EMP_WIRES