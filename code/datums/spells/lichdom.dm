--- conflicted
+++ resolved
@@ -78,7 +78,7 @@
 			lich << "<span class='warning'>Your bones clatter and shutter as they're pulled back into this world!</span>"
 			charge_max += 600
 			var/mob/old_body = current_body
-			var/turf/body_loc = get_turf(old_body)
+			var/turf/body_turf = get_turf(old_body)
 			current_body = lich
 			lich.Weaken(10+10*resurrections)
 			++resurrections
@@ -87,17 +87,10 @@
 					var/mob/living/carbon/C = old_body
 					for(var/obj/item/W in C)
 						C.unEquip(W)
-<<<<<<< HEAD
-				var/wheres_wizdo = dir2text(get_dir(body_loc, item_loc))
-				if(wheres_wizdo)
-					body_loc.visible_message("<span class='warning'>Suddenly [old_body.name]'s corpse falls to pieces! You see a strange energy rise from the remains, and speed off towards the [wheres_wizdo]!</span>")
-					body_loc.Beam(item_loc,icon_state="drain_life",icon='icons/effects/effects.dmi',time=10+10*resurrections,maxdistance=INFINITY)
-=======
-				var/wheres_wizdo = dir2text(get_dir(get_turf(old_body), item_turf))
+				var/wheres_wizdo = dir2text(get_dir(body_turf, item_turf))
 				if(wheres_wizdo)
 					old_body.visible_message("<span class='warning'>Suddenly [old_body.name]'s corpse falls to pieces! You see a strange energy rise from the remains, and speed off towards the [wheres_wizdo]!</span>")
-					old_body.Beam(item_turf,icon_state="drain_life",icon='icons/effects/effects.dmi',time=10+10*resurrections,maxdistance=INFINITY)
->>>>>>> e63f6e0c
+					body_turf.Beam(item_turf,icon_state="drain_life",icon='icons/effects/effects.dmi',time=10+10*resurrections,maxdistance=INFINITY)
 				old_body.dust()
 
 		if(!marked_item) //linking item to the spell
