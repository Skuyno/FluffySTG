/var/global/list/mutations_list = list()

/datum/mutation/

	var/name

/datum/mutation/New()
	mutations_list[name] = src

/datum/mutation/human

	var/dna_block
	var/quality
	var/get_chance = 100
	var/lowest_value = 256 * 8
	var/text_gain_indication = ""
	var/text_lose_indication = ""
	var/list/visual_indicators = list()
	var/layer_used = MUTATIONS_LAYER //which mutation layer to use
	var/list/species_allowed = list() //to restrict mutation to only certain species
	var/health_req //minimum health required to acquire the mutation
	var/time_coeff = 1 //coefficient for timed mutations

/datum/mutation/human/proc/force_give(mob/living/carbon/human/owner)
	set_block(owner)
	. = on_acquiring(owner)

/datum/mutation/human/proc/force_lose(mob/living/carbon/human/owner)
	set_block(owner, 0)
	. = on_losing(owner)

/datum/mutation/human/proc/set_se(se_string, on = 1)
	if(!se_string || lentext(se_string) < DNA_STRUC_ENZYMES_BLOCKS * DNA_BLOCK_SIZE)
		return
	var/before = copytext(se_string, 1, ((dna_block - 1) * DNA_BLOCK_SIZE) + 1)
	var/injection = num2hex(on ? rand(lowest_value, (256 * 16) - 1) : rand(0, lowest_value - 1), DNA_BLOCK_SIZE)
	var/after = copytext(se_string, (dna_block * DNA_BLOCK_SIZE) + 1, 0)
	return before + injection + after

/datum/mutation/human/proc/set_block(mob/living/carbon/owner, on = 1)
	if(owner && owner.has_dna())
		owner.dna.struc_enzymes = set_se(owner.dna.struc_enzymes, on)

/datum/mutation/human/proc/check_block_string(se_string)
	if(!se_string || lentext(se_string) < DNA_STRUC_ENZYMES_BLOCKS * DNA_BLOCK_SIZE)
		return 0
	if(hex2num(getblock(se_string, dna_block)) >= lowest_value)
		return 1

/datum/mutation/human/proc/check_block(mob/living/carbon/human/owner)
	if(check_block_string(owner.dna.struc_enzymes))
		if(prob(get_chance))
			. = on_acquiring(owner)
	else
		. = on_losing(owner)

/datum/mutation/human/proc/on_acquiring(mob/living/carbon/human/owner)
	if(!owner || !istype(owner) || owner.stat == DEAD || (src in owner.dna.mutations))
		return 1
	if(species_allowed.len && !species_allowed.Find(owner.dna.species.id))
		return 1
	if(health_req && owner.health < health_req)
		return 1
	owner.dna.mutations.Add(src)
	if(text_gain_indication)
		owner << text_gain_indication
	if(visual_indicators.len)
		var/list/mut_overlay = list(get_visual_indicator(owner))
		if(owner.overlays_standing[layer_used])
			mut_overlay = owner.overlays_standing[layer_used]
			mut_overlay |= get_visual_indicator(owner)
		owner.remove_overlay(layer_used)
		owner.overlays_standing[layer_used] = mut_overlay
		owner.apply_overlay(layer_used)

/datum/mutation/human/proc/get_visual_indicator(mob/living/carbon/human/owner)
	return

/datum/mutation/human/proc/on_attack_hand(mob/living/carbon/human/owner, atom/target)
	return

/datum/mutation/human/proc/on_ranged_attack(mob/living/carbon/human/owner, atom/target)
	return

/datum/mutation/human/proc/on_move(mob/living/carbon/human/owner, new_loc)
	return

/datum/mutation/human/proc/on_life(mob/living/carbon/human/owner)
	return

/datum/mutation/human/proc/on_losing(mob/living/carbon/human/owner)
	if(owner && istype(owner) && (owner.dna.mutations.Remove(src)))
		if(text_lose_indication && owner.stat != DEAD)
			owner << text_lose_indication
		if(visual_indicators.len)
			var/list/mut_overlay = list()
			if(owner.overlays_standing[layer_used])
				mut_overlay = owner.overlays_standing[layer_used]
			owner.remove_overlay(layer_used)
			mut_overlay.Remove(get_visual_indicator(owner))
			owner.overlays_standing[layer_used] = mut_overlay
			owner.apply_overlay(layer_used)
		return 0
	return 1

/datum/mutation/human/proc/say_mod(message)
	if(message)
		return message

/datum/mutation/human/proc/get_spans()
	return list()

/datum/mutation/human/hulk

	name = "Hulk"
	quality = POSITIVE
	get_chance = 15
	lowest_value = 256 * 12
	text_gain_indication = "<span class='notice'>Your muscles hurt!</span>"
	species_allowed = list("human") //no skeleton/lizard hulk
	health_req = 25

/datum/mutation/human/hulk/New()
	..()
	visual_indicators |= image("icon"='icons/effects/genetics.dmi', "icon_state"="hulk_f_s", "layer"=-MUTATIONS_LAYER)
	visual_indicators |= image("icon"='icons/effects/genetics.dmi', "icon_state"="hulk_m_s", "layer"=-MUTATIONS_LAYER)

/datum/mutation/human/hulk/on_acquiring(mob/living/carbon/human/owner)
	if(..())
		return
	var/status = CANSTUN | CANWEAKEN | CANPARALYSE | CANPUSH
	owner.status_flags &= ~status

/datum/mutation/human/hulk/on_attack_hand(mob/living/carbon/human/owner, atom/target)
	return target.attack_hulk(owner)

/datum/mutation/human/hulk/get_visual_indicator(mob/living/carbon/human/owner)
	var/g = (owner.gender == FEMALE) ? 1 : 2
	return visual_indicators[g]

/datum/mutation/human/hulk/on_life(mob/living/carbon/human/owner)
	if(owner.health < 0)
		on_losing(owner)
		owner << "<span class='danger'>You suddenly feel very weak.</span>"

/datum/mutation/human/hulk/on_losing(mob/living/carbon/human/owner)
	if(..())
		return
	owner.status_flags |= CANSTUN | CANWEAKEN | CANPARALYSE | CANPUSH

/datum/mutation/human/hulk/say_mod(message)
	if(message)
		message = "[uppertext(replacetext(message, ".", "!"))]!!"
	return message

/datum/mutation/human/telekinesis

	name = "Telekinesis"
	quality = POSITIVE
	get_chance = 20
	lowest_value = 256 * 12
	text_gain_indication = "<span class='notice'>You feel smarter!</span>"

/datum/mutation/human/telekinesis/New()
	..()
	visual_indicators |= image("icon"='icons/effects/genetics.dmi', "icon_state"="telekinesishead_s", "layer"=-MUTATIONS_LAYER)

/datum/mutation/human/telekinesis/get_visual_indicator(mob/living/carbon/human/owner)
	return visual_indicators[1]

/datum/mutation/human/telekinesis/on_ranged_attack(mob/living/carbon/human/owner, atom/target)
	target.attack_tk(owner)

/datum/mutation/human/cold_resistance

	name = "Cold Resistance"
	quality = POSITIVE
	get_chance = 25
	lowest_value = 256 * 12
	text_gain_indication = "<span class='notice'>Your body feels warm!</span>"
	time_coeff = 5

/datum/mutation/human/cold_resistance/New()
	..()
	visual_indicators |= image("icon"='icons/effects/genetics.dmi', "icon_state"="fire_s", "layer"=-MUTATIONS_LAYER)

/datum/mutation/human/cold_resistance/get_visual_indicator(mob/living/carbon/human/owner)
	return visual_indicators[1]

/datum/mutation/human/cold_resistance/on_life(mob/living/carbon/human/owner)
	if(owner.getFireLoss())
		if(prob(1))
			owner.heal_organ_damage(0,1)   //Is this really needed?

/datum/mutation/human/x_ray

	name = "X Ray Vision"
	quality = POSITIVE
	get_chance = 25
	lowest_value = 256 * 12
	text_gain_indication = "<span class='notice'>The walls suddenly disappear!</span>"
	time_coeff = 2

/datum/mutation/human/x_ray/on_acquiring(mob/living/carbon/human/owner)
	if(..())
		return

	owner.update_sight()

/datum/mutation/human/x_ray/on_losing(mob/living/carbon/human/owner)
	if(..())
		return
	owner.update_sight()

/datum/mutation/human/nearsight

	name = "Near Sightness"
	quality = MINOR_NEGATIVE
	text_gain_indication = "<span class='danger'>You can't see very well.</span>"

/datum/mutation/human/nearsight/on_acquiring(mob/living/carbon/human/owner)
	if(..())
		return
	owner.become_nearsighted()

/datum/mutation/human/nearsight/on_losing(mob/living/carbon/human/owner)
	if(..())
		return
	owner.cure_nearsighted()

/datum/mutation/human/epilepsy

	name = "Epilepsy"
	quality = NEGATIVE
	text_gain_indication = "<span class='danger'>You get a headache.</span>"

/datum/mutation/human/epilepsy/on_life(mob/living/carbon/human/owner)
	if(prob(1) && !owner.paralysis)
		owner.visible_message("<span class='danger'>[owner] starts having a seizure!</span>", "<span class='userdanger'>You have a seizure!</span>")
		owner.Paralyse(10)
		owner.Jitter(1000)
		spawn(90)
			owner.jitteriness = 10

/datum/mutation/human/bad_dna

	name = "Unstable DNA"
	quality = NEGATIVE
	text_gain_indication = "<span class='danger'>You feel strange.</span>"

/datum/mutation/human/bad_dna/on_acquiring(mob/living/carbon/human/owner)
	owner << text_gain_indication
	var/mob/new_mob
	if(prob(95))
		if(prob(50))
			new_mob = randmutb(owner)
		else
			new_mob = randmuti(owner)
	else
		new_mob = randmutg(owner)
	if(new_mob && ismob(new_mob))
		owner = new_mob
	. = owner
	on_losing(owner)

/datum/mutation/human/cough

	name = "Cough"
	quality = MINOR_NEGATIVE
	text_gain_indication = "<span class='danger'>You start coughing.</span>"

/datum/mutation/human/cough/on_life(mob/living/carbon/human/owner)
	if((prob(5) && owner.paralysis <= 1))
		owner.drop_item()
		owner.emote("cough")

/datum/mutation/human/dwarfism

	name = "Dwarfism"
	quality = POSITIVE
	get_chance = 15
	lowest_value = 256 * 12
	text_gain_indication = "<span class='notice'>Everything around you seems to grow..</span>"
	text_lose_indication = "<span class='notice'>Everything around you seems to shrink..</span>"

/datum/mutation/human/dwarfism/on_acquiring(mob/living/carbon/human/owner)
	if(..())
		return
	owner.resize = 0.8
	owner.pass_flags |= PASSTABLE
	owner.visible_message("<span class='danger'>[owner] suddenly shrinks!</span>")

/datum/mutation/human/dwarfism/on_losing(mob/living/carbon/human/owner)
	if(..())
		return
	owner.resize = 1.25
	owner.pass_flags &= ~PASSTABLE
	owner.visible_message("<span class='danger'>[owner] suddenly grows!</span>")

/datum/mutation/human/clumsy

	name = "Clumsiness"
	quality = MINOR_NEGATIVE
	text_gain_indication = "<span class='danger'>You feel lightheaded.</span>"

/datum/mutation/human/clumsy/on_acquiring(mob/living/carbon/human/owner)
	if(..())
		return
	owner.disabilities |= CLUMSY

/datum/mutation/human/clumsy/on_losing(mob/living/carbon/human/owner)
	if(..())
		return
	owner.disabilities &= ~CLUMSY

/datum/mutation/human/tourettes

	name = "Tourettes Syndrome"
	quality = NEGATIVE
	text_gain_indication = "<span class='danger'>You twitch.</span>"

/datum/mutation/human/tourettes/on_life(mob/living/carbon/human/owner)
	if((prob(10) && owner.paralysis <= 1))
		owner.Stun(10)
		switch(rand(1, 3))
			if(1)
				owner.emote("twitch")
			if(2 to 3)
				owner.say("[prob(50) ? ";" : ""][pick("SHIT", "PISS", "FUCK", "CUNT", "COCKSUCKER", "MOTHERFUCKER", "TITS")]")
		var/x_offset_old = owner.pixel_x
		var/y_offset_old = owner.pixel_y
		var/x_offset = owner.pixel_x + rand(-2,2)
		var/y_offset = owner.pixel_y + rand(-1,1)
		animate(owner, pixel_x = x_offset, pixel_y = y_offset, time = 1)
		animate(owner, pixel_x = x_offset_old, pixel_y = y_offset_old, time = 1)

/datum/mutation/human/nervousness

	name = "Nervousness"
	quality = MINOR_NEGATIVE
	text_gain_indication = "<span class='danger'>You feel nervous.</span>"

/datum/mutation/human/nervousness/on_life(mob/living/carbon/human/owner)
	if(prob(10))
		owner.stuttering = max(10, owner.stuttering)

/datum/mutation/human/deaf

	name = "Deafness"
	quality = NEGATIVE
	text_gain_indication = "<span class='danger'>You can't seem to hear anything.</span>"

/datum/mutation/human/deaf/on_acquiring(mob/living/carbon/human/owner)
	if(..())
		return
	owner.disabilities |= DEAF

/datum/mutation/human/deaf/on_losing(mob/living/carbon/human/owner)
	if(..())
		return
	owner.disabilities &= ~DEAF

/datum/mutation/human/blind

	name = "Blindness"
	quality = NEGATIVE
	text_gain_indication = "<span class='danger'>You can't seem to see anything.</span>"

/datum/mutation/human/blind/on_acquiring(mob/living/carbon/human/owner)
<<<<<<< HEAD
	if(..())	return
	owner.become_blind()
=======
	if(..())
		return
	owner.disabilities |= BLIND
>>>>>>> 213d324d

/datum/mutation/human/blind/on_losing(mob/living/carbon/human/owner)
	if(..())
		return
	owner.cure_blind()


/datum/mutation/human/race
	name = "Monkified"
	quality = NEGATIVE
	time_coeff = 2

/datum/mutation/human/race/on_acquiring(mob/living/carbon/human/owner)
	if(..())
		return
	. = owner.monkeyize(TR_KEEPITEMS | TR_KEEPIMPLANTS | TR_KEEPORGANS | TR_KEEPDAMAGE | TR_KEEPVIRUS | TR_KEEPSE)

/datum/mutation/human/race/on_losing(mob/living/carbon/monkey/owner)
	if(owner && istype(owner) && owner.stat != DEAD && (owner.dna.mutations.Remove(src)))
		. = owner.humanize(TR_KEEPITEMS | TR_KEEPIMPLANTS | TR_KEEPORGANS | TR_KEEPDAMAGE | TR_KEEPVIRUS | TR_KEEPSE)

/datum/mutation/human/chameleon
	name = "Chameleon"
	quality = POSITIVE
	get_chance = 20
	lowest_value = 256 * 12
	text_gain_indication = "<span class='notice'>You feel one with your surroundings.</span>"
	text_lose_indication = "<span class='notice'>You feel oddly exposed.</span>"
	time_coeff = 5

/datum/mutation/human/chameleon/on_acquiring(mob/living/carbon/human/owner)
	if(..())
		return
	owner.alpha = CHAMELEON_MUTATION_DEFAULT_TRANSPARENCY

/datum/mutation/human/chameleon/on_life(mob/living/carbon/human/owner)
	owner.alpha = max(0, owner.alpha - 25)

/datum/mutation/human/chameleon/on_move(mob/living/carbon/human/owner)
	owner.alpha = CHAMELEON_MUTATION_DEFAULT_TRANSPARENCY

/datum/mutation/human/chameleon/on_losing(mob/living/carbon/human/owner)
	if(..())
		return
	owner.alpha = 255

/datum/mutation/human/wacky
	name = "Wacky"
	quality = MINOR_NEGATIVE
	text_gain_indication = "<span class='sans'>You feel an off sensation in your voicebox.</span>"
	text_lose_indication = "<span class='notice'>The off sensation passes.</span>"

/datum/mutation/human/wacky/get_spans()
	return list(SPAN_SANS)

/datum/mutation/human/mute
	name = "Mute"
	quality = NEGATIVE
	text_gain_indication = "<span class='danger'>You feel unable to express yourself at all.</span>"
	text_lose_indication = "<span class='danger'>You feel able to speak freely again.</span>"

/datum/mutation/human/mute/on_acquiring(mob/living/carbon/human/owner)
	if(..())
		return
	owner.disabilities |= MUTE

/datum/mutation/human/mute/on_losing(mob/living/carbon/human/owner)
	if(..())
		return
	owner.disabilities &= ~MUTE

/datum/mutation/human/smile
	name = "Smile"
	quality = MINOR_NEGATIVE
	dna_block = NON_SCANNABLE
	text_gain_indication = "<span class='notice'>You feel so happy. Nothing can be wrong with anything. :)</span>"
	text_lose_indication = "<span class='notice'>Everything is terrible again. :(</span>"

/datum/mutation/human/smile/say_mod(message)
	if(message)
		message = " [message] "
		//Time for a friendly game of SS13
		message = replacetext(message," stupid "," smart ")
		message = replacetext(message," retard "," genius ")
		message = replacetext(message," unrobust "," robust ")
		message = replacetext(message," dumb "," smart ")
		message = replacetext(message," awful "," great ")
		message = replacetext(message," gay ",pick(" nice "," ok "," alright "))
		message = replacetext(message," horrible "," fun ")
		message = replacetext(message," terrible "," terribly fun ")
		message = replacetext(message," terrifying "," wonderful ")
		message = replacetext(message," gross "," cool ")
		message = replacetext(message," disgusting "," amazing ")
		message = replacetext(message," loser "," winner ")
		message = replacetext(message," useless "," useful ")
		message = replacetext(message," oh god "," cheese and crackers ")
		message = replacetext(message," jesus "," gee wiz ")
		message = replacetext(message," weak "," strong ")
		message = replacetext(message," kill "," hug ")
		message = replacetext(message," murder "," tease ")
		message = replacetext(message," ugly "," beautiful ")
		message = replacetext(message," douchbag "," nice guy ")
		message = replacetext(message," whore "," lady ")
		message = replacetext(message," nerd "," smart guy ")
		message = replacetext(message," moron "," fun person ")
		message = replacetext(message," IT'S LOOSE "," EVERYTHING IS FINE ")
		message = replacetext(message," sex "," hug fight ")
		message = replacetext(message," idiot "," genius ")
		message = replacetext(message," fat "," thin ")
		message = replacetext(message," beer "," water with ice ")
		message = replacetext(message," drink "," water ")
		message = replacetext(message," feminist "," empowered woman ")
		message = replacetext(message," i hate you "," you're mean ")
		message = replacetext(message," nigger "," african american ")
		message = replacetext(message," jew "," jewish ")
		message = replacetext(message," shit "," shiz ")
		message = replacetext(message," crap "," poo ")
		message = replacetext(message," slut "," tease ")
		message = replacetext(message," ass "," butt ")
		message = replacetext(message," damn "," dang ")
		message = replacetext(message," fuck ","  ")
		message = replacetext(message," penis "," privates ")
		message = replacetext(message," cunt "," privates ")
		message = replacetext(message," dick "," jerk ")
		message = replacetext(message," vagina "," privates ")
	return trim(message)

/datum/mutation/human/unintelligable
	name = "Unintelligable"
	quality = NEGATIVE
	text_gain_indication = "<span class='danger'>You can't seem to form any coherent thoughts!</span>"
	text_lose_indication = "<span class='danger'>Your mind feels more clear.</span>"

/datum/mutation/human/unintelligable/say_mod(message)
	if(message)
		var/prefix=copytext(message,1,2)
		if(prefix == ";")
			message = copytext(message,2)
		else if(prefix in list(":","#"))
			prefix += copytext(message,2,3)
			message = copytext(message,3)
		else
			prefix=""

		var/list/words = text2list(message," ")
		var/list/rearranged = list()
		for(var/i=1;i<=words.len;i++)
			var/cword = pick(words)
			words.Remove(cword)
			var/suffix = copytext(cword,length(cword)-1,length(cword))
			while(length(cword)>0 && suffix in list(".",",",";","!",":","?"))
				cword  = copytext(cword,1              ,length(cword)-1)
				suffix = copytext(cword,length(cword)-1,length(cword)  )
			if(length(cword))
				rearranged += cword
		message = "[prefix][uppertext(list2text(rearranged," "))]!!"
	return message

/datum/mutation/human/swedish
	name = "Swedish"
	quality = MINOR_NEGATIVE
	dna_block = NON_SCANNABLE
	text_gain_indication = "<span class='notice'>You feel Swedish, however that works.</span>"
	text_lose_indication = "<span class='notice'>The feeling of Swedishness passes.</span>"

/datum/mutation/human/swedish/say_mod(message)
	if(message)
		message = replacetext(message,"w","v")
		if(prob(30))
			message += " Bork[pick("",", bork",", bork, bork")]!"
	return message

/datum/mutation/human/chav
	name = "Chav"
	quality = MINOR_NEGATIVE
	dna_block = NON_SCANNABLE
	text_gain_indication = "<span class='notice'>Ye feel like a reet prat like, innit?</span>"
	text_lose_indication = "<span class='notice'>You no longer feel like being rude and sassy.</span>"

/datum/mutation/human/chav/say_mod(message)
	if(message)
		message = " [message] "
		message = replacetext(message," looking at  ","  gawpin' at ")
		message = replacetext(message," great "," bangin' ")
		message = replacetext(message," man "," mate ")
		message = replacetext(message," friend ",pick(" mate "," bruv "," bledrin "))
		message = replacetext(message," what "," wot ")
		message = replacetext(message," drink "," wet ")
		message = replacetext(message," get "," giz ")
		message = replacetext(message," what "," wot ")
		message = replacetext(message," no thanks "," wuddent fukken do one ")
		message = replacetext(message," i don't know "," wot mate ")
		message = replacetext(message," no "," naw ")
		message = replacetext(message," robust "," chin ")
		message = replacetext(message,"  hi  "," how what how ")
		message = replacetext(message," hello "," sup bruv ")
		message = replacetext(message," kill "," bang ")
		message = replacetext(message," murder "," bang ")
		message = replacetext(message," windows "," windies ")
		message = replacetext(message," window "," windy ")
		message = replacetext(message," break "," do ")
		message = replacetext(message," your "," yer ")
		message = replacetext(message," security "," coppers ")
	return trim(message)

/datum/mutation/human/elvis
	name = "Elvis"
	quality = MINOR_NEGATIVE
	dna_block = NON_SCANNABLE
	text_gain_indication = "<span class='notice'>You feel pretty good, honeydoll.</span>"
	text_lose_indication = "<span class='notice'>You feel a little less conversation would be great.</span>"

/datum/mutation/human/elvis/on_life(mob/living/carbon/human/owner)
	switch(pick(1,2))
		if(1)
			if(prob(15))
				var/list/dancetypes = list("swinging", "fancy", "stylish", "20'th century", "jivin'", "rock and roller", "cool", "salacious", "bashing", "smashing")
				var/dancemoves = pick(dancetypes)
				owner.visible_message("<b>[owner]</b> busts out some [dancemoves] moves!")
		if(2)
			if(prob(15))
				owner.visible_message("<b>[owner]</b> [pick("jiggles their hips", "rotates their hips", "gyrates their hips", "taps their foot", "dances to an imaginary song", "jiggles their legs", "snaps their fingers")]!")

/datum/mutation/human/elvis/say_mod(message)
	if(message)
		message = " [message] "
		message = replacetext(message," i'm not "," I aint ")
		message = replacetext(message," girl ",pick(" honey "," baby "," baby doll "))
		message = replacetext(message," man ",pick(" son "," buddy "," brother"," pal "," friendo "))
		message = replacetext(message," out of "," outta ")
		message = replacetext(message," thank you "," thank you, thank you very much ")
		message = replacetext(message," what are you "," whatcha ")
		message = replacetext(message," yes ",pick(" sure", "yea "))
		message = replacetext(message," faggot "," square ")
		message = replacetext(message," muh valids "," getting my kicks ")
	return trim(message)

/datum/mutation/human/laser_eyes
	name = "Laser Eyes"
	quality = POSITIVE
	dna_block = NON_SCANNABLE
	text_gain_indication = "<span class='notice'>You feel pressure building up behind your eyes.</span>"
	layer_used = FRONT_MUTATIONS_LAYER

/datum/mutation/human/laser_eyes/New()
	..()
	visual_indicators |= image("icon"='icons/effects/genetics.dmi', "icon_state"="lasereyes_s", "layer"=-FRONT_MUTATIONS_LAYER)

/datum/mutation/human/laser_eyes/get_visual_indicator(mob/living/carbon/human/owner)
	return visual_indicators[1]

/datum/mutation/human/laser_eyes/on_ranged_attack(mob/living/carbon/human/owner, atom/target)
	if(owner.a_intent == "harm")
		owner.LaserEyes(target)


/mob/living/carbon/proc/update_mutations_overlay()
	return

/mob/living/carbon/human/update_mutations_overlay()
	for(var/datum/mutation/human/CM in dna.mutations)
		if(CM.species_allowed.len && !CM.species_allowed.Find(dna.species.id))
			CM.force_lose(src) //shouldn't have that mutation at all
			continue
		if(CM.visual_indicators.len)
			var/list/mut_overlay = list()
			if(overlays_standing[CM.layer_used])
				mut_overlay = overlays_standing[CM.layer_used]
			var/image/V = CM.get_visual_indicator(src)
			if(!mut_overlay.Find(V)) //either we lack the visual indicator or we have the wrong one
				remove_overlay(CM.layer_used)
				for(var/image/I in CM.visual_indicators)
					mut_overlay.Remove(I)
				mut_overlay |= V
				overlays_standing[CM.layer_used] = mut_overlay
				apply_overlay(CM.layer_used)<|MERGE_RESOLUTION|>--- conflicted
+++ resolved
@@ -367,14 +367,9 @@
 	text_gain_indication = "<span class='danger'>You can't seem to see anything.</span>"
 
 /datum/mutation/human/blind/on_acquiring(mob/living/carbon/human/owner)
-<<<<<<< HEAD
-	if(..())	return
+	if(..())
+		return
 	owner.become_blind()
-=======
-	if(..())
-		return
-	owner.disabilities |= BLIND
->>>>>>> 213d324d
 
 /datum/mutation/human/blind/on_losing(mob/living/carbon/human/owner)
 	if(..())
