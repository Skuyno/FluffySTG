--- conflicted
+++ resolved
@@ -1,3383 +1,1692 @@
-<<<<<<< HEAD
-/*	Note from Carnie:
-		The way datum/mind stuff works has been changed a lot.
-		Minds now represent IC characters rather than following a client around constantly.
-
-	Guidelines for using minds properly:
-
-	-	Never mind.transfer_to(ghost). The var/current and var/original of a mind must always be of type mob/living!
-		ghost.mind is however used as a reference to the ghost's corpse
-
-	-	When creating a new mob for an existing IC character (e.g. cloning a dead guy or borging a brain of a human)
-		the existing mind of the old mob should be transfered to the new mob like so:
-
-			mind.transfer_to(new_mob)
-
-	-	You must not assign key= or ckey= after transfer_to() since the transfer_to transfers the client for you.
-		By setting key or ckey explicitly after transfering the mind with transfer_to you will cause bugs like DCing
-		the player.
-
-	-	IMPORTANT NOTE 2, if you want a player to become a ghost, use mob.ghostize() It does all the hard work for you.
-
-	-	When creating a new mob which will be a new IC character (e.g. putting a shade in a construct or randomly selecting
-		a ghost to become a xeno during an event). Simply assign the key or ckey like you've always done.
-
-			new_mob.key = key
-
-		The Login proc will handle making a new mob for that mobtype (including setting up stuff like mind.name). Simple!
-		However if you want that mind to have any special properties like being a traitor etc you will have to do that
-		yourself.
-
-*/
-
-/datum/mind
-	var/key
-	var/name				//replaces mob/var/original_name
-	var/mob/living/current
-	var/active = 0
-
-	var/memory
-	var/attack_log
-
-	var/assigned_role
-	var/special_role
-	var/list/restricted_roles = list()
-
-	var/datum/job/assigned_job
-
-	var/list/datum/objective/objectives = list()
-	var/list/datum/objective/special_verbs = list()
-
-	var/list/spell_list = list() // Wizard mode & "Give Spell" badmin button.
-
-	var/datum/faction/faction 			//associated faction
-	var/datum/changeling/changeling		//changeling holder
-
-	var/miming = 0 // Mime's vow of silence
-	var/antag_hud_icon_state = null //this mind's ANTAG_HUD should have this icon_state
-	var/datum/atom_hud/antag/antag_hud = null //this mind's antag HUD
-	var/datum/gang/gang_datum //Which gang this mind belongs to, if any
-
-/datum/mind/New(var/key)
-	src.key = key
-
-
-/datum/mind/proc/transfer_to(mob/new_character)
-	if(current)	// remove ourself from our old body's mind variable
-		current.mind = null
-		SStgui.on_transfer(current, new_character)
-
-	if(key)
-		if(new_character.key != key)					//if we're transfering into a body with a key associated which is not ours
-			new_character.ghostize(1)						//we'll need to ghostize so that key isn't mobless.
-	else
-		key = new_character.key
-
-	if(new_character.mind)								//disassociate any mind currently in our new body's mind variable
-		new_character.mind.current = null
-
-	var/datum/atom_hud/antag/hud_to_transfer = antag_hud//we need this because leave_hud() will clear this list
-	leave_all_huds()									//leave all the huds in the old body, so it won't get huds if somebody else enters it
-	current = new_character								//associate ourself with our new body
-	new_character.mind = src							//and associate our new body with ourself
-	transfer_antag_huds(hud_to_transfer)				//inherit the antag HUD
-	transfer_actions(new_character)
-
-	if(active)
-		new_character.key = key		//now transfer the key to link the client to our new body
-
-/datum/mind/proc/store_memory(new_text)
-	memory += "[new_text]<BR>"
-
-/datum/mind/proc/wipe_memory()
-	memory = null
-
-
-/*
-	Removes antag type's references from a mind.
-	objectives, uplinks, powers etc are all handled.
-*/
-
-/datum/mind/proc/remove_objectives()
-	if(objectives.len)
-		for(var/datum/objective/O in objectives)
-			objectives -= O
-			qdel(O)
-
-/datum/mind/proc/remove_changeling()
-	if(src in ticker.mode.changelings)
-		ticker.mode.changelings -= src
-		current.remove_changeling_powers()
-		if(changeling)
-			qdel(changeling)
-			changeling = null
-	special_role = null
-	remove_antag_equip()
-
-/datum/mind/proc/remove_traitor()
-	if(src in ticker.mode.traitors)
-		ticker.mode.traitors -= src
-		if(isAI(current))
-			var/mob/living/silicon/ai/A = current
-			A.set_zeroth_law("")
-			A.show_laws()
-			A.verbs -= /mob/living/silicon/ai/proc/choose_modules
-			A.malf_picker.remove_verbs(A)
-			qdel(A.malf_picker)
-	special_role = null
-	remove_antag_equip()
-
-/datum/mind/proc/remove_nukeop()
-	if(src in ticker.mode.syndicates)
-		ticker.mode.syndicates -= src
-		ticker.mode.update_synd_icons_removed(src)
-	special_role = null
-	remove_objectives()
-	remove_antag_equip()
-
-/datum/mind/proc/remove_wizard()
-	if(src in ticker.mode.wizards)
-		ticker.mode.wizards -= src
-		current.spellremove(current)
-	special_role = null
-	remove_antag_equip()
-
-/datum/mind/proc/remove_cultist()
-	if(src in ticker.mode.cult)
-		ticker.mode.cult -= src
-		ticker.mode.update_cult_icons_removed(src)
-	special_role = null
-
-/datum/mind/proc/remove_rev()
-	if(src in ticker.mode.revolutionaries)
-		ticker.mode.revolutionaries -= src
-		ticker.mode.update_rev_icons_removed(src)
-	if(src in ticker.mode.head_revolutionaries)
-		ticker.mode.head_revolutionaries -= src
-		ticker.mode.update_rev_icons_removed(src)
-	special_role = null
-	remove_objectives()
-	remove_antag_equip()
-
-
-/datum/mind/proc/remove_gang()
-		ticker.mode.remove_gangster(src,0,1,1)
-		remove_objectives()
-
-/datum/mind/proc/remove_hog_follower_prophet()
-	ticker.mode.red_deity_followers -= src
-	ticker.mode.red_deity_prophets -= src
-	ticker.mode.blue_deity_prophets -= src
-	ticker.mode.blue_deity_followers -= src
-	ticker.mode.update_hog_icons_removed(src, "red")
-	ticker.mode.update_hog_icons_removed(src, "blue")
-
-
-
-/datum/mind/proc/remove_antag_equip()
-	var/list/Mob_Contents = current.get_contents()
-	for(var/obj/item/I in Mob_Contents)
-		if(istype(I, /obj/item/device/pda))
-			var/obj/item/device/pda/P = I
-			P.lock_code = ""
-
-		else if(istype(I, /obj/item/device/radio))
-			var/obj/item/device/radio/R = I
-			R.traitor_frequency = 0
-
-/datum/mind/proc/remove_all_antag() //For the Lazy amongst us.
-	remove_changeling()
-	remove_traitor()
-	remove_nukeop()
-	remove_wizard()
-	remove_cultist()
-	remove_rev()
-	remove_gang()
-
-/datum/mind/proc/show_memory(mob/recipient, window=1)
-	if(!recipient)
-		recipient = current
-	var/output = "<B>[current.real_name]'s Memories:</B><br>"
-	output += memory
-
-	if(objectives.len)
-		output += "<B>Objectives:</B>"
-		var/obj_count = 1
-		for(var/datum/objective/objective in objectives)
-			output += "<br><B>Objective #[obj_count++]</B>: [objective.explanation_text]"
-
-	if(window)
-		recipient << browse(output,"window=memory")
-	else
-		recipient << "<i>[output]</i>"
-
-/datum/mind/proc/edit_memory()
-	if(!ticker || !ticker.mode)
-		alert("Not before round-start!", "Alert")
-		return
-
-	var/out = "<B>[name]</B>[(current&&(current.real_name!=name))?" (as [current.real_name])":""]<br>"
-	out += "Mind currently owned by key: [key] [active?"(synced)":"(not synced)"]<br>"
-	out += "Assigned role: [assigned_role]. <a href='?src=\ref[src];role_edit=1'>Edit</a><br>"
-	out += "Faction and special role: <b><font color='red'>[special_role]</font></b><br>"
-
-	var/list/sections = list(
-		"revolution",
-		"gang",
-		"cult",
-		"wizard",
-		"changeling",
-		"nuclear",
-		"traitor", // "traitorchan",
-		"monkey",
-	)
-	var/text = ""
-
-	if (istype(current, /mob/living/carbon/human) || istype(current, /mob/living/carbon/monkey))
-		/** REVOLUTION ***/
-		text = "revolution"
-		if (ticker.mode.config_tag=="revolution")
-			text = uppertext(text)
-		text = "<i><b>[text]</b></i>: "
-		if (assigned_role in command_positions)
-			text += "<b>HEAD</b>|loyal|employee|headrev|rev"
-		else if (src in ticker.mode.head_revolutionaries)
-			text += "head|loyal|<a href='?src=\ref[src];revolution=clear'>employee</a>|<b>HEADREV</b>|<a href='?src=\ref[src];revolution=rev'>rev</a>"
-			text += "<br>Flash: <a href='?src=\ref[src];revolution=flash'>give</a>"
-
-			var/list/L = current.get_contents()
-			var/obj/item/device/assembly/flash/flash = locate() in L
-			if (flash)
-				if(!flash.crit_fail)
-					text += "|<a href='?src=\ref[src];revolution=takeflash'>take</a>."
-				else
-					text += "|<a href='?src=\ref[src];revolution=takeflash'>take</a>|<a href='?src=\ref[src];revolution=repairflash'>repair</a>."
-			else
-				text += "."
-
-			text += " <a href='?src=\ref[src];revolution=reequip'>Reequip</a> (gives traitor uplink)."
-			if (objectives.len==0)
-				text += "<br>Objectives are empty! <a href='?src=\ref[src];revolution=autoobjectives'>Set to kill all heads</a>."
-		else if(isloyal(current))
-			text += "head|<b>LOYAL</b>|employee|<a href='?src=\ref[src];revolution=headrev'>headrev</a>|rev"
-		else if (src in ticker.mode.revolutionaries)
-			text += "head|loyal|<a href='?src=\ref[src];revolution=clear'>employee</a>|<a href='?src=\ref[src];revolution=headrev'>headrev</a>|<b>REV</b>"
-		else
-			text += "head|loyal|<b>EMPLOYEE</b>|<a href='?src=\ref[src];revolution=headrev'>headrev</a>|<a href='?src=\ref[src];revolution=rev'>rev</a>"
-
-		if(current && current.client && (ROLE_REV in current.client.prefs.be_special))
-			text += "|Enabled in Prefs"
-		else
-			text += "|Disabled in Prefs"
-
-		sections["revolution"] = text
-
-		/** GANG ***/
-		text = "gang"
-		if (ticker.mode.config_tag=="gang")
-			text = uppertext(text)
-		text = "<i><b>[text]</b></i>: "
-		text += "[isloyal(current) ? "<B>LOYAL</B>" : "loyal"]|"
-		if(src in ticker.mode.get_all_gangsters())
-			text += "<a href='?src=\ref[src];gang=clear'>none</a>"
-		else
-			text += "<B>NONE</B>"
-
-		if(current && current.client && (ROLE_GANG in current.client.prefs.be_special))
-			text += "|Enabled in Prefs<BR>"
-		else
-			text += "|Disabled in Prefs<BR>"
-
-		for(var/datum/gang/G in ticker.mode.gangs)
-			text += "<i>[G.name]</i>: "
-			if(src in (G.gangsters))
-				text += "<B>GANGSTER</B>"
-			else
-				text += "<a href='?src=\ref[src];gangster=\ref[G]'>gangster</a>"
-			text += "|"
-			if(src in (G.bosses))
-				text += "<B>GANG LEADER</B>"
-				text += "|Equipment: <a href='?src=\ref[src];gang=equip'>give</a>"
-				var/list/L = current.get_contents()
-				var/obj/item/device/gangtool/gangtool = locate() in L
-				if (gangtool)
-					text += "|<a href='?src=\ref[src];gang=takeequip'>take</a>"
-
-			else
-				text += "<a href='?src=\ref[src];gangboss=\ref[G]'>gang leader</a>"
-			text += "<BR>"
-
-		if(gang_colors_pool.len)
-			text += "<a href='?src=\ref[src];gang=new'>Create New Gang</a>"
-
-		sections["gang"] = text
-
-
-		/** CULT ***/
-		text = "cult"
-		if (ticker.mode.config_tag=="cult")
-			text = uppertext(text)
-		text = "<i><b>[text]</b></i>: "
-		if (src in ticker.mode.cult)
-			text += "loyal|<a href='?src=\ref[src];cult=clear'>employee</a>|<b>CULTIST</b>"
-			text += "<br><a href='?src=\ref[src];cult=equip'>Equip</a>"
-
-		else if(isloyal(current))
-			text += "<b>LOYAL</b>|employee|<a href='?src=\ref[src];cult=cultist'>cultist</a>"
-		else
-			text += "loyal|<b>EMPLOYEE</b>|<a href='?src=\ref[src];cult=cultist'>cultist</a>"
-
-		if(current && current.client && (ROLE_CULTIST in current.client.prefs.be_special))
-			text += "|Enabled in Prefs"
-		else
-			text += "|Disabled in Prefs"
-
-		sections["cult"] = text
-
-		/** WIZARD ***/
-		text = "wizard"
-		if (ticker.mode.config_tag=="wizard")
-			text = uppertext(text)
-		text = "<i><b>[text]</b></i>: "
-		if ((src in ticker.mode.wizards) || (src in ticker.mode.apprentices))
-			text += "<b>YES</b>|<a href='?src=\ref[src];wizard=clear'>no</a>"
-			text += "<br><a href='?src=\ref[src];wizard=lair'>To lair</a>, <a href='?src=\ref[src];common=undress'>undress</a>, <a href='?src=\ref[src];wizard=dressup'>dress up</a>, <a href='?src=\ref[src];wizard=name'>let choose name</a>."
-			if (objectives.len==0)
-				text += "<br>Objectives are empty! <a href='?src=\ref[src];wizard=autoobjectives'>Randomize!</a>"
-		else
-			text += "<a href='?src=\ref[src];wizard=wizard'>yes</a>|<b>NO</b>"
-
-		if(current && current.client && (ROLE_WIZARD in current.client.prefs.be_special))
-			text += "|Enabled in Prefs"
-		else
-			text += "|Disabled in Prefs"
-
-		sections["wizard"] = text
-
-		/** CHANGELING ***/
-		text = "changeling"
-		if (ticker.mode.config_tag=="changeling" || ticker.mode.config_tag=="traitorchan")
-			text = uppertext(text)
-		text = "<i><b>[text]</b></i>: "
-		if ((src in ticker.mode.changelings) && special_role)
-			text += "<b>YES</b>|<a href='?src=\ref[src];changeling=clear'>no</a>"
-			if (objectives.len==0)
-				text += "<br>Objectives are empty! <a href='?src=\ref[src];changeling=autoobjectives'>Randomize!</a>"
-			if(changeling && changeling.stored_profiles.len && (current.real_name != changeling.first_prof.name) )
-				text += "<br><a href='?src=\ref[src];changeling=initialdna'>Transform to initial appearance.</a>"
-		else if(src in ticker.mode.changelings) //Station Aligned Changeling
-			text += "<b>YES (but not an antag)</b>|<a href='?src=\ref[src];changeling=clear'>no</a>"
-			if (objectives.len==0)
-				text += "<br>Objectives are empty! <a href='?src=\ref[src];changeling=autoobjectives'>Randomize!</a>"
-			if(changeling && changeling.stored_profiles.len && (current.real_name != changeling.first_prof.name) )
-				text += "<br><a href='?src=\ref[src];changeling=initialdna'>Transform to initial appearance.</a>"
-		else
-			text += "<a href='?src=\ref[src];changeling=changeling'>yes</a>|<b>NO</b>"
-//			var/datum/game_mode/changeling/changeling = ticker.mode
-//			if (istype(changeling) && changeling.changelingdeath)
-//				text += "<br>All the changelings are dead! Restart in [round((changeling.TIME_TO_GET_REVIVED-(world.time-changeling.changelingdeathtime))/10)] seconds."
-
-		if(current && current.client && (ROLE_CHANGELING in current.client.prefs.be_special))
-			text += "|Enabled in Prefs"
-		else
-			text += "|Disabled in Prefs"
-
-		sections["changeling"] = text
-
-		/** NUCLEAR ***/
-		text = "nuclear"
-		if (ticker.mode.config_tag=="nuclear")
-			text = uppertext(text)
-		text = "<i><b>[text]</b></i>: "
-		if (src in ticker.mode.syndicates)
-			text += "<b>OPERATIVE</b>|<a href='?src=\ref[src];nuclear=clear'>nanotrasen</a>"
-			text += "<br><a href='?src=\ref[src];nuclear=lair'>To shuttle</a>, <a href='?src=\ref[src];common=undress'>undress</a>, <a href='?src=\ref[src];nuclear=dressup'>dress up</a>."
-			var/code
-			for (var/obj/machinery/nuclearbomb/bombue in machines)
-				if (length(bombue.r_code) <= 5 && bombue.r_code != "LOLNO" && bombue.r_code != "ADMIN")
-					code = bombue.r_code
-					break
-			if (code)
-				text += " Code is [code]. <a href='?src=\ref[src];nuclear=tellcode'>tell the code.</a>"
-		else
-			text += "<a href='?src=\ref[src];nuclear=nuclear'>operative</a>|<b>NANOTRASEN</b>"
-
-		if(current && current.client && (ROLE_OPERATIVE in current.client.prefs.be_special))
-			text += "|Enabled in Prefs"
-		else
-			text += "|Disabled in Prefs"
-
-		sections["nuclear"] = text
-
-	/** TRAITOR ***/
-	text = "traitor"
-	if (ticker.mode.config_tag=="traitor" || ticker.mode.config_tag=="traitorchan")
-		text = uppertext(text)
-	text = "<i><b>[text]</b></i>: "
-	if (src in ticker.mode.traitors)
-		text += "<b>TRAITOR</b>|<a href='?src=\ref[src];traitor=clear'>loyal</a>"
-		if (objectives.len==0)
-			text += "<br>Objectives are empty! <a href='?src=\ref[src];traitor=autoobjectives'>Randomize</a>!"
-	else
-		text += "<a href='?src=\ref[src];traitor=traitor'>traitor</a>|<b>LOYAL</b>"
-
-	if(current && current.client && (ROLE_TRAITOR in current.client.prefs.be_special))
-		text += "|Enabled in Prefs"
-	else
-		text += "|Disabled in Prefs"
-
-	sections["traitor"] = text
-
-	/** SHADOWLING **/
-	text = "shadowling"
-	if(ticker.mode.config_tag == "shadowling")
-		text = uppertext(text)
-	text = "<i><b>[text]</b></i>: "
-	if(src in ticker.mode.shadows)
-		text += "<b>SHADOWLING</b>|thrall|<a href='?src=\ref[src];shadowling=clear'>human</a>"
-	else if(src in ticker.mode.thralls)
-		text += "shadowling|<b>THRALL</b>|<a href='?src=\ref[src];shadowling=clear'>human</a>"
-	else
-		text += "<a href='?src=\ref[src];shadowling=shadowling'>shadowling</a>|<a href='?src=\ref[src];shadowling=thrall'>thrall</a>|<b>HUMAN</b>"
-
-	if(current && current.client && (ROLE_SHADOWLING in current.client.prefs.be_special))
-		text += "|Enabled in Prefs"
-	else
-		text += "|Disabled in Prefs"
-
-	sections["shadowling"] = text
-
-	/** Abductors **/
-
-	text = "Abductor"
-	if(ticker.mode.config_tag == "abductor")
-		text = uppertext(text)
-	text = "<i><b>[text]</b></i>: "
-	if(src in ticker.mode.abductors)
-		text += "<b>Abductor</b>|<a href='?src=\ref[src];abductor=clear'>human</a>"
-		text += "|<a href='?src=\ref[src];common=undress'>undress</a>|<a href='?src=\ref[src];abductor=equip'>equip</a>"
-	else
-		text += "<a href='?src=\ref[src];abductor=abductor'>Abductor</a>|<b>human</b>"
-
-	if(current && current.client && (ROLE_ABDUCTOR in current.client.prefs.be_special))
-		text += "|Enabled in Prefs"
-	else
-		text += "|Disabled in Prefs"
-
-	sections["abductor"] = text
-
-	/** HAND OF GOD **/
-	text = "hand of god"
-	if(ticker.mode.config_tag == "handofgod")
-		text = uppertext(text)
-	text = "<i><b>[text]</b></i>: "
-	if(src in ticker.mode.red_deity_prophets)
-		text += "<b>RED PROPHET</b>|<a href='?src=\ref[src];handofgod=red follower'>red follower</a>|<a href='?src=\ref[src];handofgod=clear'>employee</a>|<a href='?src=\ref[src];handofgod=blue follower'>blue follower</a>|<a href='?src=\ref[src];handofgod=blue prophet'>blue prophet</a>|<a href='?src=\ref[src];handofgod=red god'>red god</a>|<a href='?src=\ref[src];handofgod=blue god'>blue god</a>"
-	else if (src in ticker.mode.red_deity_followers)
-		text += "<a href='?src=\ref[src];handofgod=red prophet'>red prophet</a>|<b>RED FOLLOWER</b>|<a href='?src=\ref[src];handofgod=clear'>employee</a>|<a href='?src=\ref[src];handofgod=blue follower'>blue follower</a>|<a href='?src=\ref[src];handofgod=blue prophet'>blue prophet</a>|<a href='?src=\ref[src];handofgod=red god'>red god</a>|<a href='?src=\ref[src];handofgod=blue god'>blue god</a>"
-	else if (src in ticker.mode.blue_deity_followers)
-		text += "<a href='?src=\ref[src];handofgod=red prophet'>red prophet</a>|<a href='?src=\ref[src];handofgod=red follower'>red follower</a>|<a href='?src=\ref[src];handofgod=clear'>employee</a>|BLUE FOLLOWER|<a href='?src=\ref[src];handofgod=blue prophet'>blue prophet|<a href='?src=\ref[src];handofgod=red god'>red god</a>|<a href='?src=\ref[src];handofgod=blue god'>blue god</a></a>"
-	else if (src in ticker.mode.blue_deity_prophets)
-		text += "<a href='?src=\ref[src];handofgod=red prophet'>red prophet</a>|<a href='?src=\ref[src];handofgod=red follower'>red follower</a>|<a href='?src=\ref[src];handofgod=clear'>employee</a>|<a href='?src=\ref[src];handofgod=blue follower'>blue follower</a>|BLUE PROPHET|<a href='?src=\ref[src];handofgod=red god'>red god</a>|<a href='?src=\ref[src];handofgod=blue god'>blue god</a>"
-	else if (src in ticker.mode.red_deities)
-		text += "<a href='?src=\ref[src];handofgod=red prophet'>red prophet</a>|<a href='?src=\ref[src];handofgod=red follower'>red follower</a>|<a href='?src=\ref[src];handofgod=clear'>employee</a>|<a href='?src=\ref[src];handofgod=blue follower'>blue follower</a>|<a href='?src=\ref[src];handofgod=blue prophet'>blue prophet</a>|RED GOD|<a href='?src=\ref[src];handofgod=blue god'>blue god</a>"
-	else if (src in ticker.mode.blue_deities)
-		text += "<a href='?src=\ref[src];handofgod=red prophet'>red prophet</a>|<a href='?src=\ref[src];handofgod=red follower'>red follower</a>|<a href='?src=\ref[src];handofgod=clear'>employee</a>|<a href='?src=\ref[src];handofgod=blue follower'>blue follower</a>|<a href='?src=\ref[src];handofgod=blue prophet'>blue prophet</a>|<a href='?src=\ref[src];handofgod=red god'>red god</a>|BLUE GOD"
-	else
-		text += "<a href='?src=\ref[src];handofgod=red prophet'>red prophet</a>|<a href='?src=\ref[src];handofgod=red follower'>red follower</a>|<b>EMPLOYEE</b>|<a href='?src=\ref[src];handofgod=blue follower'>blue follower</a>|<a href='?src=\ref[src];handofgod=blue prophet'>blue prophet</a>|<a href='?src=\ref[src];handofgod=red god'>red god</a>|<a href='?src=\ref[src];handofgod=blue god'>blue god</a>"
-
-	if(current && current.client && (ROLE_HOG_GOD in current.client.prefs.be_special))
-		text += "|HOG God Enabled in Prefs"
-	else
-		text += "|HOG God Disabled in Prefs"
-
-	if(current && current.client && (ROLE_HOG_CULTIST in current.client.prefs.be_special))
-		text += "|HOG Cultist Enabled in Prefs"
-	else
-		text += "|HOG Disabled in Prefs"
-
-	sections["follower"] = text
-
-	/** MONKEY ***/
-	if (istype(current, /mob/living/carbon))
-		text = "monkey"
-		if (ticker.mode.config_tag=="monkey")
-			text = uppertext(text)
-		text = "<i><b>[text]</b></i>: "
-		if (istype(current, /mob/living/carbon/human))
-			text += "<a href='?src=\ref[src];monkey=healthy'>healthy</a>|<a href='?src=\ref[src];monkey=infected'>infected</a>|<b>HUMAN</b>|other"
-		else if (istype(current, /mob/living/carbon/monkey))
-			var/found = 0
-			for(var/datum/disease/D in current.viruses)
-				if(istype(D, /datum/disease/transformation/jungle_fever)) found = 1
-
-			if(found)
-				text += "<a href='?src=\ref[src];monkey=healthy'>healthy</a>|<b>INFECTED</b>|<a href='?src=\ref[src];monkey=human'>human</a>|other"
-			else
-				text += "<b>HEALTHY</b>|<a href='?src=\ref[src];monkey=infected'>infected</a>|<a href='?src=\ref[src];monkey=human'>human</a>|other"
-
-		else
-			text += "healthy|infected|human|<b>OTHER</b>"
-
-		if(current && current.client && (ROLE_MONKEY in current.client.prefs.be_special))
-			text += "|Enabled in Prefs"
-		else
-			text += "|Disabled in Prefs"
-
-		sections["monkey"] = text
-
-
-	/** SILICON ***/
-
-	if (istype(current, /mob/living/silicon))
-		text = "silicon"
-		var/mob/living/silicon/robot/robot = current
-		if (istype(robot) && robot.emagged)
-			text += "<br>Cyborg: Is emagged! <a href='?src=\ref[src];silicon=unemag'>Unemag!</a><br>0th law: [robot.laws.zeroth]"
-		var/mob/living/silicon/ai/ai = current
-		if (istype(ai) && ai.connected_robots.len)
-			var/n_e_robots = 0
-			for (var/mob/living/silicon/robot/R in ai.connected_robots)
-				if (R.emagged)
-					n_e_robots++
-			text += "<br>[n_e_robots] of [ai.connected_robots.len] slaved cyborgs are emagged. <a href='?src=\ref[src];silicon=unemagcyborgs'>Unemag</a>"
-	if (ticker.mode.config_tag == "traitorchan")
-		if (sections["traitor"])
-			out += sections["traitor"]+"<br>"
-		if (sections["changeling"])
-			out += sections["changeling"]+"<br><br>"
-		sections -= "traitor"
-		sections -= "changeling"
-	else
-		if (sections[ticker.mode.config_tag])
-			out += sections[ticker.mode.config_tag]+"<br><br>"
-		sections -= ticker.mode.config_tag
-	for (var/i in sections)
-		if (sections[i])
-			out += sections[i]+"<br>"
-
-
-	if (((src in ticker.mode.head_revolutionaries) || \
-		(src in ticker.mode.traitors)              || \
-		(src in ticker.mode.syndicates))           && \
-		istype(current,/mob/living/carbon/human)      )
-
-		text = "Uplink: <a href='?src=\ref[src];common=uplink'>give</a>"
-		var/obj/item/device/uplink/suplink = find_syndicate_uplink()
-		var/crystals
-		if (suplink)
-			crystals = suplink.uses
-		if (suplink)
-			text += "|<a href='?src=\ref[src];common=takeuplink'>take</a>"
-			if (check_rights(R_FUN, 0))
-				text += ", <a href='?src=\ref[src];common=crystals'>[crystals]</a> crystals"
-			else
-				text += ", [crystals] crystals"
-		text += "." //hiel grammar
-		out += text
-
-	out += "<br><br>"
-
-	out += "<b>Memory:</b><br>"
-	out += memory
-	out += "<br><a href='?src=\ref[src];memory_edit=1'>Edit memory</a><br>"
-	out += "Objectives:<br>"
-	if (objectives.len == 0)
-		out += "EMPTY<br>"
-	else
-		var/obj_count = 1
-		for(var/datum/objective/objective in objectives)
-			out += "<B>[obj_count]</B>: [objective.explanation_text] <a href='?src=\ref[src];obj_edit=\ref[objective]'>Edit</a> <a href='?src=\ref[src];obj_delete=\ref[objective]'>Delete</a> <a href='?src=\ref[src];obj_completed=\ref[objective]'><font color=[objective.completed ? "green" : "red"]>Toggle Completion</font></a><br>"
-			obj_count++
-	out += "<a href='?src=\ref[src];obj_add=1'>Add objective</a><br><br>"
-
-	out += "<a href='?src=\ref[src];obj_announce=1'>Announce objectives</a><br><br>"
-
-	usr << browse(out, "window=edit_memory[src];size=500x600")
-
-
-/datum/mind/Topic(href, href_list)
-	if(!check_rights(R_ADMIN))
-		return
-
-	if (href_list["role_edit"])
-		var/new_role = input("Select new role", "Assigned role", assigned_role) as null|anything in get_all_jobs()
-		if (!new_role)
-			return
-		assigned_role = new_role
-
-	else if (href_list["memory_edit"])
-		var/new_memo = copytext(sanitize(input("Write new memory", "Memory", memory) as null|message),1,MAX_MESSAGE_LEN)
-		if (isnull(new_memo))
-			return
-		memory = new_memo
-
-	else if (href_list["obj_edit"] || href_list["obj_add"])
-		var/datum/objective/objective
-		var/objective_pos
-		var/def_value
-
-		if (href_list["obj_edit"])
-			objective = locate(href_list["obj_edit"])
-			if (!objective)
-				return
-			objective_pos = objectives.Find(objective)
-
-			//Text strings are easy to manipulate. Revised for simplicity.
-			var/temp_obj_type = "[objective.type]"//Convert path into a text string.
-			def_value = copytext(temp_obj_type, 19)//Convert last part of path into an objective keyword.
-			if(!def_value)//If it's a custom objective, it will be an empty string.
-				def_value = "custom"
-
-		var/new_obj_type = input("Select objective type:", "Objective type", def_value) as null|anything in list("assassinate", "maroon", "debrain", "protect", "destroy", "prevent", "hijack", "escape", "survive", "martyr", "steal", "download", "nuclear", "capture", "absorb", "custom","follower block (HOG)","build (HOG)","deicide (HOG)", "follower escape (HOG)", "sacrifice prophet (HOG)")
-		if (!new_obj_type)
-			return
-
-		var/datum/objective/new_objective = null
-
-		switch (new_obj_type)
-			if ("assassinate","protect","debrain","maroon")
-				var/list/possible_targets = list("Free objective")
-				for(var/datum/mind/possible_target in ticker.minds)
-					if ((possible_target != src) && istype(possible_target.current, /mob/living/carbon/human))
-						possible_targets += possible_target.current
-
-				var/mob/def_target = null
-				var/objective_list[] = list(/datum/objective/assassinate, /datum/objective/protect, /datum/objective/debrain, /datum/objective/maroon)
-				if (objective&&(objective.type in objective_list) && objective:target)
-					def_target = objective:target.current
-
-				var/new_target = input("Select target:", "Objective target", def_target) as null|anything in possible_targets
-				if (!new_target)
-					return
-
-				var/objective_path = text2path("/datum/objective/[new_obj_type]")
-				if (new_target == "Free objective")
-					new_objective = new objective_path
-					new_objective.owner = src
-					new_objective:target = null
-					new_objective.explanation_text = "Free objective"
-				else
-					new_objective = new objective_path
-					new_objective.owner = src
-					new_objective:target = new_target:mind
-					//Will display as special role if the target is set as MODE. Ninjas/commandos/nuke ops.
-					new_objective.update_explanation_text()
-
-			if ("destroy")
-				var/list/possible_targets = active_ais(1)
-				if(possible_targets.len)
-					var/mob/new_target = input("Select target:", "Objective target") as null|anything in possible_targets
-					new_objective = new /datum/objective/destroy
-					new_objective.target = new_target.mind
-					new_objective.owner = src
-					new_objective.update_explanation_text()
-				else
-					usr << "No active AIs with minds"
-
-			if ("prevent")
-				new_objective = new /datum/objective/block
-				new_objective.owner = src
-
-			if ("hijack")
-				new_objective = new /datum/objective/hijack
-				new_objective.owner = src
-
-			if ("escape")
-				new_objective = new /datum/objective/escape
-				new_objective.owner = src
-
-			if ("survive")
-				new_objective = new /datum/objective/survive
-				new_objective.owner = src
-
-			if("martyr")
-				new_objective = new /datum/objective/martyr
-				new_objective.owner = src
-
-			if ("nuclear")
-				new_objective = new /datum/objective/nuclear
-				new_objective.owner = src
-
-			if ("steal")
-				if (!istype(objective, /datum/objective/steal))
-					new_objective = new /datum/objective/steal
-					new_objective.owner = src
-				else
-					new_objective = objective
-				var/datum/objective/steal/steal = new_objective
-				if (!steal.select_target())
-					return
-
-			if("download","capture","absorb")
-				var/def_num
-				if(objective&&objective.type==text2path("/datum/objective/[new_obj_type]"))
-					def_num = objective.target_amount
-
-				var/target_number = input("Input target number:", "Objective", def_num) as num|null
-				if (isnull(target_number))//Ordinarily, you wouldn't need isnull. In this case, the value may already exist.
-					return
-
-				switch(new_obj_type)
-					if("download")
-						new_objective = new /datum/objective/download
-						new_objective.explanation_text = "Download [target_number] research levels."
-					if("capture")
-						new_objective = new /datum/objective/capture
-						new_objective.explanation_text = "Capture [target_number] lifeforms with an energy net. Live, rare specimens are worth more."
-					if("absorb")
-						new_objective = new /datum/objective/absorb
-						new_objective.explanation_text = "Absorb [target_number] compatible genomes."
-				new_objective.owner = src
-				new_objective.target_amount = target_number
-
-			if("follower block (HOG)")
-				new_objective = new /datum/objective/follower_block
-				new_objective.owner = src
-			if("build (HOG)")
-				new_objective = new /datum/objective/build
-				new_objective.owner = src
-			if("deicide (HOG)")
-				new_objective = new /datum/objective/deicide
-				new_objective.owner = src
-			if("follower escape (HOG)")
-				new_objective = new /datum/objective/escape_followers
-				new_objective.owner = src
-			if("sacrifice prophet (HOG)")
-				new_objective = new /datum/objective/sacrifice_prophet
-				new_objective.owner = src
-
-			if ("custom")
-				var/expl = stripped_input(usr, "Custom objective:", "Objective", objective ? objective.explanation_text : "")
-				if (!expl)
-					return
-				new_objective = new /datum/objective
-				new_objective.owner = src
-				new_objective.explanation_text = expl
-
-		if (!new_objective)
-			return
-
-		if (objective)
-			objectives -= objective
-			objectives.Insert(objective_pos, new_objective)
-			message_admins("[key_name_admin(usr)] edited [current]'s objective to [new_objective.explanation_text]")
-			log_admin("[key_name(usr)] edited [current]'s objective to [new_objective.explanation_text]")
-		else
-			objectives += new_objective
-			message_admins("[key_name_admin(usr)] added a new objective for [current]: [new_objective.explanation_text]")
-			log_admin("[key_name(usr)] added a new objective for [current]: [new_objective.explanation_text]")
-
-	else if (href_list["obj_delete"])
-		var/datum/objective/objective = locate(href_list["obj_delete"])
-		if(!istype(objective))
-			return
-		objectives -= objective
-		message_admins("[key_name_admin(usr)] removed an objective for [current]: [objective.explanation_text]")
-		log_admin("[key_name(usr)] removed an objective for [current]: [objective.explanation_text]")
-
-	else if(href_list["obj_completed"])
-		var/datum/objective/objective = locate(href_list["obj_completed"])
-		if(!istype(objective))
-			return
-		objective.completed = !objective.completed
-		log_admin("[key_name(usr)] toggled the win state for [current]'s objective: [objective.explanation_text]")
-
-	else if (href_list["handofgod"])
-		switch(href_list["handofgod"])
-			if("clear") //wipe handofgod status
-				if((src in ticker.mode.red_deity_followers) || (src in ticker.mode.blue_deity_followers) || (src in ticker.mode.red_deity_prophets) || (src in ticker.mode.blue_deity_prophets))
-					remove_hog_follower_prophet()
-					current << "<span class='danger'><B>You have been brainwashed... again! Your faith is no more!</B></span>"
-					message_admins("[key_name_admin(usr)] has de-hand of god'ed [current].")
-					log_admin("[key_name(usr)] has de-hand of god'ed [current].")
-
-			if("red follower")
-				make_Handofgod_follower("red")
-				message_admins("[key_name_admin(usr)] has red follower'ed [current].")
-				log_admin("[key_name(usr)] has red follower'ed [current].")
-
-			if("red prophet")
-				make_Handofgod_prophet("red")
-				message_admins("[key_name_admin(usr)] has red prophet'ed [current].")
-				log_admin("[key_name(usr)] has red prophet'ed [current].")
-
-			if("blue follower")
-				make_Handofgod_follower("blue")
-				message_admins("[key_name_admin(usr)] has blue follower'ed [current].")
-				log_admin("[key_name(usr)] has blue follower'ed [current].")
-
-			if("blue prophet")
-				make_Handofgod_prophet("blue")
-				message_admins("[key_name_admin(usr)] has blue prophet'ed [current].")
-				log_admin("[key_name(usr)] has blue prophet'ed [current].")
-
-			if("red god")
-				make_Handofgod_god("red")
-				message_admins("[key_name_admin(usr)] has red god'ed [current].")
-				log_admin("[key_name(usr)] has red god'ed [current].")
-
-			if("blue god")
-				make_Handofgod_god("blue")
-				message_admins("[key_name_admin(usr)] has blue god'ed [current].")
-				log_admin("[key_name(usr)] has blue god'ed [current].")
-
-
-	else if (href_list["revolution"])
-		switch(href_list["revolution"])
-			if("clear")
-				remove_rev()
-				current << "<span class='userdanger'>You have been brainwashed! You are no longer a revolutionary!</span>"
-				message_admins("[key_name_admin(usr)] has de-rev'ed [current].")
-				log_admin("[key_name(usr)] has de-rev'ed [current].")
-			if("rev")
-				if(src in ticker.mode.head_revolutionaries)
-					ticker.mode.head_revolutionaries -= src
-					ticker.mode.update_rev_icons_removed(src)
-					current << "<span class='userdanger'>Revolution has been disappointed of your leader traits! You are a regular revolutionary now!</span>"
-				else if(!(src in ticker.mode.revolutionaries))
-					current << "<span class='danger'><FONT size = 3> You are now a revolutionary! Help your cause. Do not harm your fellow freedom fighters. You can identify your comrades by the red \"R\" icons, and your leaders by the blue \"R\" icons. Help them kill the heads to win the revolution!</FONT></span>"
-				else
-					return
-				ticker.mode.revolutionaries += src
-				ticker.mode.update_rev_icons_added(src)
-				special_role = "Revolutionary"
-				message_admins("[key_name_admin(usr)] has rev'ed [current].")
-				log_admin("[key_name(usr)] has rev'ed [current].")
-
-			if("headrev")
-				if(src in ticker.mode.revolutionaries)
-					ticker.mode.revolutionaries -= src
-					ticker.mode.update_rev_icons_removed(src)
-					current << "<span class='userdanger'>You have proved your devotion to revoltion! Yea are a head revolutionary now!</span>"
-				else if(!(src in ticker.mode.head_revolutionaries))
-					current << "<span class='userdanger'>You are a member of the revolutionaries' leadership now!</span>"
-				else
-					return
-				if (ticker.mode.head_revolutionaries.len>0)
-					// copy targets
-					var/datum/mind/valid_head = locate() in ticker.mode.head_revolutionaries
-					if (valid_head)
-						for (var/datum/objective/mutiny/O in valid_head.objectives)
-							var/datum/objective/mutiny/rev_obj = new
-							rev_obj.owner = src
-							rev_obj.target = O.target
-							rev_obj.explanation_text = "Assassinate [O.target.name], the [O.target.assigned_role]."
-							objectives += rev_obj
-						ticker.mode.greet_revolutionary(src,0)
-				ticker.mode.head_revolutionaries += src
-				ticker.mode.update_rev_icons_added(src)
-				special_role = "Head Revolutionary"
-				message_admins("[key_name_admin(usr)] has head-rev'ed [current].")
-				log_admin("[key_name(usr)] has head-rev'ed [current].")
-
-			if("autoobjectives")
-				ticker.mode.forge_revolutionary_objectives(src)
-				ticker.mode.greet_revolutionary(src,0)
-				usr << "<span class='notice'>The objectives for revolution have been generated and shown to [key]</span>"
-
-			if("flash")
-				if (!ticker.mode.equip_revolutionary(current))
-					usr << "<span class='danger'>Spawning flash failed!</span>"
-
-			if("takeflash")
-				var/list/L = current.get_contents()
-				var/obj/item/device/assembly/flash/flash = locate() in L
-				if (!flash)
-					usr << "<span class='danger'>Deleting flash failed!</span>"
-				qdel(flash)
-
-			if("repairflash")
-				var/list/L = current.get_contents()
-				var/obj/item/device/assembly/flash/flash = locate() in L
-				if (!flash)
-					usr << "<span class='danger'>Repairing flash failed!</span>"
-				else
-					flash.crit_fail = 0
-					flash.update_icon()
-
-
-
-//////////////////// GANG MODE
-
-	else if (href_list["gang"])
-		switch(href_list["gang"])
-			if("clear")
-				remove_gang()
-				message_admins("[key_name_admin(usr)] has de-gang'ed [current].")
-				log_admin("[key_name(usr)] has de-gang'ed [current].")
-
-			if("equip")
-				switch(ticker.mode.equip_gang(current,gang_datum))
-					if(1)
-						usr << "<span class='warning'>Unable to equip territory spraycan!</span>"
-					if(2)
-						usr << "<span class='warning'>Unable to equip recruitment pen and spraycan!</span>"
-					if(3)
-						usr << "<span class='warning'>Unable to equip gangtool, pen, and spraycan!</span>"
-
-			if("takeequip")
-				var/list/L = current.get_contents()
-				for(var/obj/item/weapon/pen/gang/pen in L)
-					qdel(pen)
-				for(var/obj/item/device/gangtool/gangtool in L)
-					qdel(gangtool)
-				for(var/obj/item/toy/crayon/spraycan/gang/SC in L)
-					qdel(SC)
-
-			if("new")
-				if(gang_colors_pool.len)
-					var/list/names = list("Random") + gang_name_pool
-					var/gangname = input("Pick a gang name.","Select Name") as null|anything in names
-					if(gangname && gang_colors_pool.len) //Check again just in case another admin made max gangs at the same time
-						if(!(gangname in gang_name_pool))
-							gangname = null
-						var/datum/gang/newgang = new(null,gangname)
-						ticker.mode.gangs += newgang
-						message_admins("[key_name_admin(usr)] has created the [newgang.name] Gang.")
-						log_admin("[key_name(usr)] has created the [newgang.name] Gang.")
-
-	else if (href_list["gangboss"])
-		var/datum/gang/G = locate(href_list["gangboss"]) in ticker.mode.gangs
-		if(!G || (src in G.bosses))
-			return
-		ticker.mode.remove_gangster(src,0,2,1)
-		G.bosses += src
-		gang_datum = G
-		special_role = "[G.name] Gang Boss"
-		G.add_gang_hud(src)
-		current << "<FONT size=3 color=red><B>You are a [G.name] Gang Boss!</B></FONT>"
-		message_admins("[key_name_admin(usr)] has added [current] to the [G.name] Gang leadership.")
-		log_admin("[key_name(usr)] has added [current] to the [G.name] Gang leadership.")
-		ticker.mode.forge_gang_objectives(src)
-		ticker.mode.greet_gang(src,0)
-
-	else if (href_list["gangster"])
-		var/datum/gang/G = locate(href_list["gangster"]) in ticker.mode.gangs
-		if(!G || (src in G.gangsters))
-			return
-		ticker.mode.remove_gangster(src,0,2,1)
-		ticker.mode.add_gangster(src,G,0)
-		message_admins("[key_name_admin(usr)] has added [current] to the [G.name] Gang (A).")
-		log_admin("[key_name(usr)] has added [current] to the [G.name] Gang (A).")
-
-/////////////////////////////////
-
-
-
-	else if (href_list["cult"])
-		switch(href_list["cult"])
-			if("clear")
-				remove_cultist()
-				current << "<span class='userdanger'>You have been brainwashed! You are no longer a cultist!</span>"
-				message_admins("[key_name_admin(usr)] has de-cult'ed [current].")
-				log_admin("[key_name(usr)] has de-cult'ed [current].")
-			if("cultist")
-				if(!(src in ticker.mode.cult))
-					ticker.mode.add_cultist(src)
-					message_admins("[key_name_admin(usr)] has cult'ed [current].")
-					log_admin("[key_name(usr)] has cult'ed [current].")
-			if("equip")
-				if (!ticker.mode.equip_cultist(current))
-					usr << "<span class='danger'>equip_cultist() failed! [current]'s starting equipment will be incomplete.</span>"
-
-	else if (href_list["wizard"])
-		switch(href_list["wizard"])
-			if("clear")
-				remove_wizard()
-				current << "<span class='userdanger'>You have been brainwashed! You are no longer a wizard!</span>"
-				log_admin("[key_name(usr)] has de-wizard'ed [current].")
-			if("wizard")
-				if(!(src in ticker.mode.wizards))
-					ticker.mode.wizards += src
-					special_role = "Wizard"
-					//ticker.mode.learn_basic_spells(current)
-					current << "<span class='boldannounce'>You are the Space Wizard!</span>"
-					message_admins("[key_name_admin(usr)] has wizard'ed [current].")
-					log_admin("[key_name(usr)] has wizard'ed [current].")
-			if("lair")
-				current.loc = pick(wizardstart)
-			if("dressup")
-				ticker.mode.equip_wizard(current)
-			if("name")
-				ticker.mode.name_wizard(current)
-			if("autoobjectives")
-				ticker.mode.forge_wizard_objectives(src)
-				usr << "<span class='notice'>The objectives for wizard [key] have been generated. You can edit them and anounce manually.</span>"
-
-	else if (href_list["changeling"])
-		switch(href_list["changeling"])
-			if("clear")
-				remove_changeling()
-				current << "<span class='userdanger'>You grow weak and lose your powers! You are no longer a changeling and are stuck in your current form!</span>"
-				message_admins("[key_name_admin(usr)] has de-changeling'ed [current].")
-				log_admin("[key_name(usr)] has de-changeling'ed [current].")
-			if("changeling")
-				if(!(src in ticker.mode.changelings))
-					ticker.mode.changelings += src
-					current.make_changeling()
-					special_role = "Changeling"
-					current << "<span class='boldannounce'>Your powers are awoken. A flash of memory returns to us...we are [changeling.changelingID], a changeling!</span>"
-					message_admins("[key_name_admin(usr)] has changeling'ed [current].")
-					log_admin("[key_name(usr)] has changeling'ed [current].")
-			if("autoobjectives")
-				ticker.mode.forge_changeling_objectives(src)
-				usr << "<span class='notice'>The objectives for changeling [key] have been generated. You can edit them and anounce manually.</span>"
-
-			if("initialdna")
-				if( !changeling || !changeling.stored_profiles.len || !istype(current, /mob/living/carbon))
-					usr << "<span class='danger'>Resetting DNA failed!</span>"
-				else
-					var/mob/living/carbon/C = current
-					changeling.first_prof.dna.transfer_identity(C, transfer_SE=1)
-					C.real_name = changeling.first_prof.name
-					C.updateappearance(mutcolor_update=1)
-					C.domutcheck()
-
-	else if (href_list["nuclear"])
-		switch(href_list["nuclear"])
-			if("clear")
-				remove_nukeop()
-				current << "<span class='userdanger'>You have been brainwashed! You are no longer a syndicate operative!</span>"
-				message_admins("[key_name_admin(usr)] has de-nuke op'ed [current].")
-				log_admin("[key_name(usr)] has de-nuke op'ed [current].")
-			if("nuclear")
-				if(!(src in ticker.mode.syndicates))
-					ticker.mode.syndicates += src
-					ticker.mode.update_synd_icons_added(src)
-					if (ticker.mode.syndicates.len==1)
-						ticker.mode.prepare_syndicate_leader(src)
-					else
-						current.real_name = "[syndicate_name()] Operative #[ticker.mode.syndicates.len-1]"
-					special_role = "Syndicate"
-					assigned_role = "Syndicate"
-					current << "<span class='notice'>You are a [syndicate_name()] agent!</span>"
-					ticker.mode.forge_syndicate_objectives(src)
-					ticker.mode.greet_syndicate(src)
-					message_admins("[key_name_admin(usr)] has nuke op'ed [current].")
-					log_admin("[key_name(usr)] has nuke op'ed [current].")
-			if("lair")
-				current.loc = get_turf(locate("landmark*Syndicate-Spawn"))
-			if("dressup")
-				var/mob/living/carbon/human/H = current
-				qdel(H.belt)
-				qdel(H.back)
-				qdel(H.ears)
-				qdel(H.gloves)
-				qdel(H.head)
-				qdel(H.shoes)
-				qdel(H.wear_id)
-				qdel(H.wear_suit)
-				qdel(H.w_uniform)
-
-				if (!ticker.mode.equip_syndicate(current))
-					usr << "<span class='danger'>Equipping a syndicate failed!</span>"
-			if("tellcode")
-				var/code
-				for (var/obj/machinery/nuclearbomb/bombue in machines)
-					if (length(bombue.r_code) <= 5 && bombue.r_code != "LOLNO" && bombue.r_code != "ADMIN")
-						code = bombue.r_code
-						break
-				if (code)
-					store_memory("<B>Syndicate Nuclear Bomb Code</B>: [code]", 0, 0)
-					current << "The nuclear authorization code is: <B>[code]</B>"
-				else
-					usr << "<span class='danger'>No valid nuke found!</span>"
-
-	else if (href_list["traitor"])
-		switch(href_list["traitor"])
-			if("clear")
-				remove_traitor()
-				current << "<span class='userdanger'>You have been brainwashed! You are no longer a traitor!</span>"
-				message_admins("[key_name_admin(usr)] has de-traitor'ed [current].")
-				log_admin("[key_name(usr)] has de-traitor'ed [current].")
-
-			if("traitor")
-				if(!(src in ticker.mode.traitors))
-					ticker.mode.traitors += src
-					special_role = "traitor"
-					current << "<span class='boldannounce'>You are a traitor!</span>"
-					message_admins("[key_name_admin(usr)] has traitor'ed [current].")
-					log_admin("[key_name(usr)] has traitor'ed [current].")
-					if(isAI(current))
-						var/mob/living/silicon/ai/A = current
-						ticker.mode.add_law_zero(A)
-						A.show_laws()
-
-			if("autoobjectives")
-				ticker.mode.forge_traitor_objectives(src)
-				usr << "<span class='notice'>The objectives for traitor [key] have been generated. You can edit them and anounce manually.</span>"
-
-	else if(href_list["shadowling"])
-		switch(href_list["shadowling"])
-			if("clear")
-				ticker.mode.update_shadow_icons_removed(src)
-				if(src in ticker.mode.shadows)
-					ticker.mode.shadows -= src
-					special_role = null
-					current << "<span class='userdanger'>Your powers have been quenched! You are no longer a shadowling!</span>"
-					remove_spell(/obj/effect/proc_holder/spell/self/shadowling_hatch)
-					remove_spell(/obj/effect/proc_holder/spell/self/shadowling_ascend)
-					remove_spell(/obj/effect/proc_holder/spell/targeted/enthrall)
-					remove_spell(/obj/effect/proc_holder/spell/self/shadowling_hivemind)
-					message_admins("[key_name_admin(usr)] has de-shadowling'ed [current].")
-					log_admin("[key_name(usr)] has de-shadowling'ed [current].")
-				else if(src in ticker.mode.thralls)
-					ticker.mode.remove_thrall(src,0)
-					message_admins("[key_name_admin(usr)] has de-thrall'ed [current].")
-					log_admin("[key_name(usr)] has de-thrall'ed [current].")
-			if("shadowling")
-				if(!ishuman(current))
-					usr << "<span class='warning'>This only works on humans!</span>"
-					return
-				ticker.mode.shadows += src
-				special_role = "shadowling"
-				current << "<span class='shadowling'><b>Something stirs deep in your mind. A red light floods your vision, and slowly you remember. Though your human disguise has served you well, the \
-				time is nigh to cast it off and enter your true form. You have disguised yourself amongst the humans, but you are not one of them. You are a shadowling, and you are to ascend at all costs.\
-				</b></span>"
-				ticker.mode.finalize_shadowling(src)
-				ticker.mode.update_shadow_icons_added(src)
-			if("thrall")
-				if(!ishuman(current))
-					usr << "<span class='warning'>This only works on humans!</span>"
-					return
-				ticker.mode.add_thrall(src)
-				message_admins("[key_name_admin(usr)] has thrall'ed [current].")
-				log_admin("[key_name(usr)] has thrall'ed [current].")
-
-	else if(href_list["abductor"])
-		switch(href_list["abductor"])
-			if("clear")
-				usr << "Not implemented yet. Sorry!"
-			if("abductor")
-				if(!ishuman(current))
-					usr << "<span class='warning'>This only works on humans!</span>"
-					return
-				make_Abductor()
-				log_admin("[key_name(usr)] turned [current] into abductor.")
-			if("equip")
-				var/gear = alert("Agent or Scientist Gear","Gear","Agent","Scientist")
-				if(gear)
-					var/datum/game_mode/abduction/temp = new
-					temp.equip_common(current)
-					if(gear=="Agent")
-						temp.equip_agent(current)
-					else
-						temp.equip_scientist(current)
-
-	else if (href_list["monkey"])
-		var/mob/living/L = current
-		if (L.notransform)
-			return
-		switch(href_list["monkey"])
-			if("healthy")
-				if (check_rights(R_ADMIN))
-					var/mob/living/carbon/human/H = current
-					var/mob/living/carbon/monkey/M = current
-					if (istype(H))
-						log_admin("[key_name(usr)] attempting to monkeyize [key_name(current)]")
-						message_admins("<span class='notice'>[key_name_admin(usr)] attempting to monkeyize [key_name_admin(current)]</span>")
-						src = null
-						M = H.monkeyize()
-						src = M.mind
-						//world << "DEBUG: \"healthy\": M=[M], M.mind=[M.mind], src=[src]!"
-					else if (istype(M) && length(M.viruses))
-						for(var/datum/disease/D in M.viruses)
-							D.cure(0)
-						sleep(0) //because deleting of virus is done through spawn(0)
-			if("infected")
-				if (check_rights(R_ADMIN, 0))
-					var/mob/living/carbon/human/H = current
-					var/mob/living/carbon/monkey/M = current
-					if (istype(H))
-						log_admin("[key_name(usr)] attempting to monkeyize and infect [key_name(current)]")
-						message_admins("<span class='notice'>[key_name_admin(usr)] attempting to monkeyize and infect [key_name_admin(current)]</span>")
-						src = null
-						M = H.monkeyize()
-						src = M.mind
-						current.ForceContractDisease(new /datum/disease/transformation/jungle_fever)
-					else if (istype(M))
-						current.ForceContractDisease(new /datum/disease/transformation/jungle_fever)
-			if("human")
-				if (check_rights(R_ADMIN, 0))
-					var/mob/living/carbon/human/H = current
-					var/mob/living/carbon/monkey/M = current
-					if (istype(M))
-						for(var/datum/disease/D in M.viruses)
-							if (istype(D,/datum/disease/transformation/jungle_fever))
-								D.cure(0)
-								sleep(0) //because deleting of virus is doing throught spawn(0)
-						log_admin("[key_name(usr)] attempting to humanize [key_name(current)]")
-						message_admins("<span class='notice'>[key_name_admin(usr)] attempting to humanize [key_name_admin(current)]</span>")
-						H = M.humanize(TR_KEEPITEMS | TR_KEEPIMPLANTS | TR_KEEPORGANS | TR_KEEPDAMAGE | TR_KEEPVIRUS | TR_DEFAULTMSG)
-						if(H)
-							src = H.mind
-
-	else if (href_list["silicon"])
-		switch(href_list["silicon"])
-			if("unemag")
-				var/mob/living/silicon/robot/R = current
-				if (istype(R))
-					R.SetEmagged(0)
-					message_admins("[key_name_admin(usr)] has unemag'ed [R].")
-					log_admin("[key_name(usr)] has unemag'ed [R].")
-
-			if("unemagcyborgs")
-				if (istype(current, /mob/living/silicon/ai))
-					var/mob/living/silicon/ai/ai = current
-					for (var/mob/living/silicon/robot/R in ai.connected_robots)
-						R.SetEmagged(0)
-					message_admins("[key_name_admin(usr)] has unemag'ed [ai]'s Cyborgs.")
-					log_admin("[key_name(usr)] has unemag'ed [ai]'s Cyborgs.")
-
-	else if (href_list["common"])
-		switch(href_list["common"])
-			if("undress")
-				for(var/obj/item/W in current)
-					current.unEquip(W, 1) //The 1 forces all items to drop, since this is an admin undress.
-			if("takeuplink")
-				take_uplink()
-				memory = null//Remove any memory they may have had.
-				log_admin("[key_name(usr)] removed [current]'s uplink.")
-			if("crystals")
-				if (check_rights(R_FUN, 0))
-					var/obj/item/device/uplink/suplink = find_syndicate_uplink()
-					var/crystals
-					if (suplink)
-						crystals = suplink.uses
-					crystals = input("Amount of telecrystals for [key]","Syndicate uplink", crystals) as null|num
-					if (!isnull(crystals))
-						if (suplink)
-							suplink.uses = crystals
-							message_admins("[key_name_admin(usr)] changed [current]'s telecrystal count to [crystals].")
-							log_admin("[key_name(usr)] changed [current]'s telecrystal count to [crystals].")
-			if("uplink")
-				if (!ticker.mode.equip_traitor(current, !(src in ticker.mode.traitors)))
-					usr << "<span class='danger'>Equipping a syndicate failed!</span>"
-				log_admin("[key_name(usr)] attempted to give [current] an uplink.")
-
-	else if (href_list["obj_announce"])
-		var/obj_count = 1
-		current << "<span class='notice'>Your current objectives:</span>"
-		for(var/datum/objective/objective in objectives)
-			current << "<B>Objective #[obj_count]</B>: [objective.explanation_text]"
-			obj_count++
-
-	edit_memory()
-
-/datum/mind/proc/find_syndicate_uplink()
-	var/list/L = current.get_contents()
-	for (var/obj/item/I in L)
-		if (I.hidden_uplink)
-			return I.hidden_uplink
-	return null
-
-/datum/mind/proc/take_uplink()
-	var/obj/item/device/uplink/H = find_syndicate_uplink()
-	if(H)
-		qdel(H)
-
-/datum/mind/proc/make_Traitor()
-	if(!(src in ticker.mode.traitors))
-		ticker.mode.traitors += src
-		special_role = "traitor"
-		ticker.mode.forge_traitor_objectives(src)
-		ticker.mode.finalize_traitor(src)
-		ticker.mode.greet_traitor(src)
-
-/datum/mind/proc/make_Nuke(turf/spawnloc,nuke_code,leader=0, telecrystals = TRUE)
-	if(!(src in ticker.mode.syndicates))
-		ticker.mode.syndicates += src
-		ticker.mode.update_synd_icons_added(src)
-		special_role = "Syndicate"
-		ticker.mode.forge_syndicate_objectives(src)
-		ticker.mode.greet_syndicate(src)
-
-		current.loc = spawnloc
-
-		var/mob/living/carbon/human/H = current
-		qdel(H.belt)
-		qdel(H.back)
-		qdel(H.ears)
-		qdel(H.gloves)
-		qdel(H.head)
-		qdel(H.shoes)
-		qdel(H.wear_id)
-		qdel(H.wear_suit)
-		qdel(H.w_uniform)
-
-		ticker.mode.equip_syndicate(current, telecrystals)
-
-		if (nuke_code)
-			store_memory("<B>Syndicate Nuclear Bomb Code</B>: [nuke_code]", 0, 0)
-			current << "The nuclear authorization code is: <B>[nuke_code]</B>"
-
-		if (leader)
-			ticker.mode.prepare_syndicate_leader(src,nuke_code)
-		else
-			current.real_name = "[syndicate_name()] Operative #[ticker.mode.syndicates.len-1]"
-
-/datum/mind/proc/make_Changling()
-	if(!(src in ticker.mode.changelings))
-		ticker.mode.changelings += src
-		current.make_changeling()
-		special_role = "Changeling"
-		ticker.mode.forge_changeling_objectives(src)
-		ticker.mode.greet_changeling(src)
-
-/datum/mind/proc/make_Wizard()
-	if(!(src in ticker.mode.wizards))
-		ticker.mode.wizards += src
-		special_role = "Wizard"
-		assigned_role = "Wizard"
-		//ticker.mode.learn_basic_spells(current)
-		if(!wizardstart.len)
-			current.loc = pick(latejoin)
-			current << "HOT INSERTION, GO GO GO"
-		else
-			current.loc = pick(wizardstart)
-
-		ticker.mode.equip_wizard(current)
-		for(var/obj/item/weapon/spellbook/S in current.contents)
-			S.op = 0
-		ticker.mode.name_wizard(current)
-		ticker.mode.forge_wizard_objectives(src)
-		ticker.mode.greet_wizard(src)
-
-
-/datum/mind/proc/make_Cultist()
-	if(!(src in ticker.mode.cult))
-		ticker.mode.cult += src
-		ticker.mode.update_cult_icons_added(src)
-		special_role = "Cultist"
-		current << "<font color=\"purple\"><b><i>You catch a glimpse of the Realm of Nar-Sie, The Geometer of Blood. You now see how flimsy the world is, you see that it should be open to the knowledge of Nar-Sie.</b></i></font>"
-		current << "<font color=\"purple\"><b><i>Assist your new compatriots in their dark dealings. Their goal is yours, and yours is theirs. You serve the Dark One above all else. Bring It back.</b></i></font>"
-		current << "Your objective is to summon Nar-Sie by building and defending a suitable shell for the Geometer. Adequate supplies can be procured through human sacrifices."
-		ticker.mode.equip_cultist(current)
-
-/datum/mind/proc/make_Rev()
-	if (ticker.mode.head_revolutionaries.len>0)
-		// copy targets
-		var/datum/mind/valid_head = locate() in ticker.mode.head_revolutionaries
-		if (valid_head)
-			for (var/datum/objective/mutiny/O in valid_head.objectives)
-				var/datum/objective/mutiny/rev_obj = new
-				rev_obj.owner = src
-				rev_obj.target = O.target
-				rev_obj.explanation_text = "Assassinate [O.target.current.real_name], the [O.target.assigned_role]."
-				objectives += rev_obj
-			ticker.mode.greet_revolutionary(src,0)
-	ticker.mode.head_revolutionaries += src
-	ticker.mode.update_rev_icons_added(src)
-	special_role = "Head Revolutionary"
-
-	ticker.mode.forge_revolutionary_objectives(src)
-	ticker.mode.greet_revolutionary(src,0)
-
-	var/list/L = current.get_contents()
-	var/obj/item/device/assembly/flash/flash = locate() in L
-	qdel(flash)
-	take_uplink()
-	var/fail = 0
-//	fail |= !ticker.mode.equip_traitor(current, 1)
-	fail |= !ticker.mode.equip_revolutionary(current)
-
-
-/datum/mind/proc/make_Gang(datum/gang/G)
-	special_role = "[G.name] Gang Boss"
-	G.bosses += src
-	gang_datum = G
-	G.add_gang_hud(src)
-	ticker.mode.forge_gang_objectives(src)
-	ticker.mode.greet_gang(src)
-	ticker.mode.equip_gang(current,G)
-
-/datum/mind/proc/make_Abductor()
-	var/role = alert("Abductor Role ?","Role","Agent","Scientist")
-	var/team = input("Abductor Team ?","Team ?") in list(1,2,3,4)
-	var/teleport = alert("Teleport to ship ?","Teleport","Yes","No")
-
-	if(!role || !team || !teleport)
-		return
-
-	if(!ishuman(current))
-		return
-
-	ticker.mode.abductors |= src
-
-	var/datum/objective/experiment/O = new
-	O.owner = src
-	objectives += O
-
-	var/mob/living/carbon/human/H = current
-
-	H.set_species(/datum/species/abductor)
-	var/datum/species/abductor/S = H.dna.species
-
-	switch(role)
-		if("Agent")
-			S.agent = 1
-		if("Scientist")
-			S.scientist = 1
-	S.team = team
-
-	var/list/obj/effect/landmark/abductor/agent_landmarks = new
-	var/list/obj/effect/landmark/abductor/scientist_landmarks = new
-	agent_landmarks.len = 4
-	scientist_landmarks.len = 4
-	for(var/obj/effect/landmark/abductor/A in landmarks_list)
-		if(istype(A,/obj/effect/landmark/abductor/agent))
-			agent_landmarks[text2num(A.team)] = A
-		else if(istype(A,/obj/effect/landmark/abductor/scientist))
-			scientist_landmarks[text2num(A.team)] = A
-
-	var/obj/effect/landmark/L
-	if(teleport=="Yes")
-		switch(role)
-			if("Agent")
-				S.agent = 1
-				L = agent_landmarks[team]
-				H.loc = L.loc
-			if("Scientist")
-				S.scientist = 1
-				L = agent_landmarks[team]
-				H.loc = L.loc
-
-
-/datum/mind/proc/make_Handofgod_follower(colour)
-	. = 0
-	switch(colour)
-		if("red")
-			//Remove old allegiances
-			if(src in ticker.mode.blue_deity_followers || src in ticker.mode.blue_deity_prophets)
-				current << "<span class='danger'><B>You are no longer a member of the Blue cult!<B></span>"
-
-			ticker.mode.blue_deity_followers -= src
-			ticker.mode.blue_deity_prophets -= src
-			current.faction |= "red god"
-			current.faction -= "blue god"
-
-			if(src in ticker.mode.red_deity_prophets)
-				current << "<span class='danger'><B>You have lost the connection with your deity, but you still believe in their grand design, You are no longer a prophet!</b></span>"
-				ticker.mode.red_deity_prophets -= src
-
-			ticker.mode.red_deity_followers |= src
-			current << "<span class='danger'><B>You are now a follower of the red cult's god!</b></span>"
-
-			special_role = "Hand of God: Red Follower"
-			. = 1
-		if("blue")
-			//Remove old allegiances
-			if(src in ticker.mode.red_deity_followers || src in ticker.mode.red_deity_prophets)
-				current << "<span class='danger'><B>You are no longer a member of the Red cult!<B></span>"
-
-			ticker.mode.red_deity_followers -= src
-			ticker.mode.red_deity_prophets -= src
-			current.faction -= "red god"
-			current.faction |= "blue god"
-
-			if(src in ticker.mode.blue_deity_prophets)
-				current << "<span class='danger'><B>You have lost the connection with your deity, but you still believe in their grand design, You are no longer a prophet!</b></span>"
-				ticker.mode.blue_deity_prophets -= src
-
-			ticker.mode.blue_deity_followers |= src
-			current << "<span class='danger'><B>You are now a follower of the blue cult's god!</b></span>"
-
-			special_role = "Hand of God: Blue Follower"
-			. = 1
-		else
-			return 0
-
-	ticker.mode.update_hog_icons_removed(src,"red")
-	ticker.mode.update_hog_icons_removed(src,"blue")
-	//ticker.mode.greet_hog_follower(src,colour)
-	ticker.mode.update_hog_icons_added(src, colour)
-
-/datum/mind/proc/make_Handofgod_prophet(colour)
-	. = 0
-	switch(colour)
-		if("red")
-			//Remove old allegiances
-
-			if(src in ticker.mode.blue_deity_followers || src in ticker.mode.blue_deity_prophets)
-				current << "<span class='danger'><B>You are no longer a member of the Blue cult!<B></span>"
-				current.faction -= "blue god"
-			current.faction |= "red god"
-
-			ticker.mode.blue_deity_followers -= src
-			ticker.mode.blue_deity_prophets -= src
-			ticker.mode.red_deity_followers -= src
-
-			ticker.mode.red_deity_prophets |= src
-			current << "<span class='danger'><B>You are now a prophet of the red cult's god!</b></span>"
-
-			special_role = "Hand of God: Red Prophet"
-			. = 1
-		if("blue")
-			//Remove old allegiances
-
-			if(src in ticker.mode.red_deity_followers || src in ticker.mode.red_deity_prophets)
-				current << "<span class='danger'><B>You are no longer a member of the Red cult!<B></span>"
-				current.faction -= "red god"
-			current.faction |= "blue god"
-
-			ticker.mode.red_deity_followers -= src
-			ticker.mode.red_deity_prophets -= src
-			ticker.mode.blue_deity_followers -= src
-
-			ticker.mode.blue_deity_prophets |= src
-			current << "<span class='danger'><B>You are now a prophet of the blue cult's god!</b></span>"
-
-			special_role = "Hand of God: Blue Prophet"
-			. = 1
-
-		else
-			return 0
-
-	ticker.mode.update_hog_icons_removed(src,"red")
-	ticker.mode.update_hog_icons_removed(src,"blue")
-	ticker.mode.greet_hog_follower(src,colour)
-	ticker.mode.update_hog_icons_added(src, colour)
-
-
-/datum/mind/proc/make_Handofgod_god(colour)
-	switch(colour)
-		if("red")
-			current.become_god("red")
-			ticker.mode.add_god(src,"red")
-		if("blue")
-			current.become_god("blue")
-			ticker.mode.add_god(src,"blue")
-		else
-			return 0
-	ticker.mode.forge_deity_objectives(src)
-	ticker.mode.remove_hog_follower(src,0)
-	ticker.mode.update_hog_icons_added(src, colour)
-//	ticker.mode.greet_hog_follower(src,colour)
-	return 1
-
-
-/datum/mind/proc/AddSpell(obj/effect/proc_holder/spell/spell)
-	spell_list += spell
-	if(!spell.action)
-		spell.action = new/datum/action/spell_action
-		spell.action.target = spell
-		spell.action.name = spell.name
-		spell.action.button_icon = spell.action_icon
-		spell.action.button_icon_state = spell.action_icon_state
-		spell.action.background_icon_state = spell.action_background_icon_state
-	spell.action.Grant(current)
-	return
-/datum/mind/proc/transfer_actions(mob/living/new_character)
-	if(current && current.actions)
-		for(var/datum/action/A in current.actions)
-			A.Grant(new_character)
-	transfer_mindbound_actions(new_character)
-
-/datum/mind/proc/transfer_mindbound_actions(var/mob/living/new_character)
-	for(var/obj/effect/proc_holder/spell/spell in spell_list)
-		if(!spell.action) // Unlikely but whatever
-			spell.action = new/datum/action/spell_action
-			spell.action.target = spell
-			spell.action.name = spell.name
-			spell.action.button_icon = spell.action_icon
-			spell.action.button_icon_state = spell.action_icon_state
-			spell.action.background_icon_state = spell.action_background_icon_state
-		spell.action.Grant(new_character)
-	return
-
-/mob/proc/sync_mind()
-	mind_initialize()	//updates the mind (or creates and initializes one if one doesn't exist)
-	mind.active = 1		//indicates that the mind is currently synced with a client
-
-/mob/new_player/sync_mind()
-	return
-
-/mob/dead/observer/sync_mind()
-	return
-
-//Initialisation procs
-/mob/proc/mind_initialize()
-	if(mind)
-		mind.key = key
-
-	else
-		mind = new /datum/mind(key)
-		if(ticker)
-			ticker.minds += mind
-		else
-			spawn(0)
-				throw EXCEPTION("mind_initialize(): No ticker ready")
-	if(!mind.name)
-		mind.name = real_name
-	mind.current = src
-
-//HUMAN
-/mob/living/carbon/human/mind_initialize()
-	..()
-	if(!mind.assigned_role)
-		mind.assigned_role = "Assistant"	//defualt
-
-//MONKEY
-/mob/living/carbon/monkey/mind_initialize()
-	..()
-
-//slime
-/mob/living/simple_animal/slime/mind_initialize()
-	..()
-	mind.special_role = "slime"
-	mind.assigned_role = "slime"
-
-//XENO
-/mob/living/carbon/alien/mind_initialize()
-	..()
-	mind.special_role = "Alien"
-	mind.assigned_role = "Alien"
-	//XENO HUMANOID
-/mob/living/carbon/alien/humanoid/royal/queen/mind_initialize()
-	..()
-	mind.special_role = "Queen"
-
-/mob/living/carbon/alien/humanoid/royal/praetorian/mind_initialize()
-	..()
-	mind.special_role = "Praetorian"
-
-/mob/living/carbon/alien/humanoid/hunter/mind_initialize()
-	..()
-	mind.special_role = "Hunter"
-
-/mob/living/carbon/alien/humanoid/drone/mind_initialize()
-	..()
-	mind.special_role = "Drone"
-
-/mob/living/carbon/alien/humanoid/sentinel/mind_initialize()
-	..()
-	mind.special_role = "Sentinel"
-	//XENO LARVA
-/mob/living/carbon/alien/larva/mind_initialize()
-	..()
-	mind.special_role = "Larva"
-
-//AI
-/mob/living/silicon/ai/mind_initialize()
-	..()
-	mind.assigned_role = "AI"
-
-//BORG
-/mob/living/silicon/robot/mind_initialize()
-	..()
-	mind.assigned_role = "Cyborg"
-
-//PAI
-/mob/living/silicon/pai/mind_initialize()
-	..()
-	mind.assigned_role = "pAI"
-	mind.special_role = ""
-
-//BLOB
-/mob/camera/blob/mind_initialize()
-	..()
-	mind.special_role = "Blob"
-
-//Animals
-/mob/living/simple_animal/mind_initialize()
-	..()
-	mind.assigned_role = "Animal"
-	mind.special_role = "Animal"
-
-/mob/living/simple_animal/pet/dog/corgi/mind_initialize()
-	..()
-	mind.assigned_role = "Corgi"
-	mind.special_role = "Corgi"
-
-/mob/living/simple_animal/shade/mind_initialize()
-	..()
-	mind.assigned_role = "Shade"
-	mind.special_role = "Shade"
-
-/mob/living/simple_animal/hostile/construct/mind_initialize()
-	..()
-	mind.assigned_role = "[initial(name)]"
-	mind.special_role = "Cultist"
-
-=======
-/*	Note from Carnie:
-		The way datum/mind stuff works has been changed a lot.
-		Minds now represent IC characters rather than following a client around constantly.
-
-	Guidelines for using minds properly:
-
-	-	Never mind.transfer_to(ghost). The var/current and var/original of a mind must always be of type mob/living!
-		ghost.mind is however used as a reference to the ghost's corpse
-
-	-	When creating a new mob for an existing IC character (e.g. cloning a dead guy or borging a brain of a human)
-		the existing mind of the old mob should be transfered to the new mob like so:
-
-			mind.transfer_to(new_mob)
-
-	-	You must not assign key= or ckey= after transfer_to() since the transfer_to transfers the client for you.
-		By setting key or ckey explicitly after transfering the mind with transfer_to you will cause bugs like DCing
-		the player.
-
-	-	IMPORTANT NOTE 2, if you want a player to become a ghost, use mob.ghostize() It does all the hard work for you.
-
-	-	When creating a new mob which will be a new IC character (e.g. putting a shade in a construct or randomly selecting
-		a ghost to become a xeno during an event). Simply assign the key or ckey like you've always done.
-
-			new_mob.key = key
-
-		The Login proc will handle making a new mob for that mobtype (including setting up stuff like mind.name). Simple!
-		However if you want that mind to have any special properties like being a traitor etc you will have to do that
-		yourself.
-
-*/
-
-/datum/mind
-	var/key
-	var/name				//replaces mob/var/original_name
-	var/mob/living/current
-	var/active = 0
-
-	var/memory
-	var/attack_log
-
-	var/assigned_role
-	var/special_role
-	var/list/restricted_roles = list()
-
-	var/datum/job/assigned_job
-
-	var/list/datum/objective/objectives = list()
-	var/list/datum/objective/special_verbs = list()
-
-	var/list/spell_list = list() // Wizard mode & "Give Spell" badmin button.
-
-	var/datum/faction/faction 			//associated faction
-	var/datum/changeling/changeling		//changeling holder
-
-	var/miming = 0 // Mime's vow of silence
-	var/antag_hud_icon_state = null //this mind's ANTAG_HUD should have this icon_state
-	var/datum/atom_hud/antag/antag_hud = null //this mind's antag HUD
-	var/datum/gang/gang_datum //Which gang this mind belongs to, if any
-
-/datum/mind/New(var/key)
-	src.key = key
-
-
-/datum/mind/proc/transfer_to(mob/new_character)
-	if(current)	// remove ourself from our old body's mind variable
-		current.mind = null
-		SStgui.on_transfer(current, new_character)
-
-	if(key)
-		if(new_character.key != key)					//if we're transfering into a body with a key associated which is not ours
-			new_character.ghostize(1)						//we'll need to ghostize so that key isn't mobless.
-	else
-		key = new_character.key
-
-	if(new_character.mind)								//disassociate any mind currently in our new body's mind variable
-		new_character.mind.current = null
-
-	var/datum/atom_hud/antag/hud_to_transfer = antag_hud//we need this because leave_hud() will clear this list
-	leave_all_huds()									//leave all the huds in the old body, so it won't get huds if somebody else enters it
-	current = new_character								//associate ourself with our new body
-	new_character.mind = src							//and associate our new body with ourself
-	transfer_antag_huds(hud_to_transfer)				//inherit the antag HUD
-	transfer_actions(new_character)
-
-	if(active)
-		new_character.key = key		//now transfer the key to link the client to our new body
-
-/datum/mind/proc/store_memory(new_text)
-	memory += "[new_text]<BR>"
-
-/datum/mind/proc/wipe_memory()
-	memory = null
-
-
-/*
-	Removes antag type's references from a mind.
-	objectives, uplinks, powers etc are all handled.
-*/
-
-/datum/mind/proc/remove_objectives()
-	if(objectives.len)
-		for(var/datum/objective/O in objectives)
-			objectives -= O
-			qdel(O)
-
-/datum/mind/proc/remove_changeling()
-	if(src in ticker.mode.changelings)
-		ticker.mode.changelings -= src
-		current.remove_changeling_powers()
-		if(changeling)
-			qdel(changeling)
-			changeling = null
-	special_role = null
-	remove_antag_equip()
-
-/datum/mind/proc/remove_traitor()
-	if(src in ticker.mode.traitors)
-		ticker.mode.traitors -= src
-		if(isAI(current))
-			var/mob/living/silicon/ai/A = current
-			A.set_zeroth_law("")
-			A.show_laws()
-			A.verbs -= /mob/living/silicon/ai/proc/choose_modules
-			A.malf_picker.remove_verbs(A)
-			qdel(A.malf_picker)
-	special_role = null
-	remove_antag_equip()
-
-/datum/mind/proc/remove_nukeop()
-	if(src in ticker.mode.syndicates)
-		ticker.mode.syndicates -= src
-		ticker.mode.update_synd_icons_removed(src)
-	special_role = null
-	remove_objectives()
-	remove_antag_equip()
-
-/datum/mind/proc/remove_wizard()
-	if(src in ticker.mode.wizards)
-		ticker.mode.wizards -= src
-		current.spellremove(current)
-	special_role = null
-	remove_antag_equip()
-
-/datum/mind/proc/remove_cultist()
-	if(src in ticker.mode.cult)
-		ticker.mode.cult -= src
-		ticker.mode.update_cult_icons_removed(src)
-	special_role = null
-
-/datum/mind/proc/remove_rev()
-	if(src in ticker.mode.revolutionaries)
-		ticker.mode.revolutionaries -= src
-		ticker.mode.update_rev_icons_removed(src)
-	if(src in ticker.mode.head_revolutionaries)
-		ticker.mode.head_revolutionaries -= src
-		ticker.mode.update_rev_icons_removed(src)
-	special_role = null
-	remove_objectives()
-	remove_antag_equip()
-
-
-/datum/mind/proc/remove_gang()
-		ticker.mode.remove_gangster(src,0,1,1)
-		remove_objectives()
-
-/datum/mind/proc/remove_hog_follower_prophet()
-	ticker.mode.red_deity_followers -= src
-	ticker.mode.red_deity_prophets -= src
-	ticker.mode.blue_deity_prophets -= src
-	ticker.mode.blue_deity_followers -= src
-	ticker.mode.update_hog_icons_removed(src, "red")
-	ticker.mode.update_hog_icons_removed(src, "blue")
-
-
-
-/datum/mind/proc/remove_antag_equip()
-	var/list/Mob_Contents = current.get_contents()
-	for(var/obj/item/I in Mob_Contents)
-		if(istype(I, /obj/item/device/pda))
-			var/obj/item/device/pda/P = I
-			P.lock_code = ""
-
-		else if(istype(I, /obj/item/device/radio))
-			var/obj/item/device/radio/R = I
-			R.traitor_frequency = 0
-
-/datum/mind/proc/remove_all_antag() //For the Lazy amongst us.
-	remove_changeling()
-	remove_traitor()
-	remove_nukeop()
-	remove_wizard()
-	remove_cultist()
-	remove_rev()
-	remove_gang()
-
-/datum/mind/proc/show_memory(mob/recipient, window=1)
-	if(!recipient)
-		recipient = current
-	var/output = "<B>[current.real_name]'s Memories:</B><br>"
-	output += memory
-
-	if(objectives.len)
-		output += "<B>Objectives:</B>"
-		var/obj_count = 1
-		for(var/datum/objective/objective in objectives)
-			output += "<br><B>Objective #[obj_count++]</B>: [objective.explanation_text]"
-
-	if(window)	recipient << browse(output,"window=memory")
-	else		recipient << "<i>[output]</i>"
-
-/datum/mind/proc/edit_memory()
-	if(!ticker || !ticker.mode)
-		alert("Not before round-start!", "Alert")
-		return
-
-	var/out = "<B>[name]</B>[(current&&(current.real_name!=name))?" (as [current.real_name])":""]<br>"
-	out += "Mind currently owned by key: [key] [active?"(synced)":"(not synced)"]<br>"
-	out += "Assigned role: [assigned_role]. <a href='?src=\ref[src];role_edit=1'>Edit</a><br>"
-	out += "Faction and special role: <b><font color='red'>[special_role]</font></b><br>"
-
-	var/list/sections = list(
-		"revolution",
-		"gang",
-		"cult",
-		"wizard",
-		"changeling",
-		"nuclear",
-		"traitor", // "traitorchan",
-		"monkey",
-	)
-	var/text = ""
-
-	if (istype(current, /mob/living/carbon/human) || istype(current, /mob/living/carbon/monkey))
-		/** REVOLUTION ***/
-		text = "revolution"
-		if (ticker.mode.config_tag=="revolution")
-			text = uppertext(text)
-		text = "<i><b>[text]</b></i>: "
-		if (assigned_role in command_positions)
-			text += "<b>HEAD</b>|loyal|employee|headrev|rev"
-		else if (src in ticker.mode.head_revolutionaries)
-			text += "head|loyal|<a href='?src=\ref[src];revolution=clear'>employee</a>|<b>HEADREV</b>|<a href='?src=\ref[src];revolution=rev'>rev</a>"
-			text += "<br>Flash: <a href='?src=\ref[src];revolution=flash'>give</a>"
-
-			var/list/L = current.get_contents()
-			var/obj/item/device/assembly/flash/flash = locate() in L
-			if (flash)
-				if(!flash.crit_fail)
-					text += "|<a href='?src=\ref[src];revolution=takeflash'>take</a>."
-				else
-					text += "|<a href='?src=\ref[src];revolution=takeflash'>take</a>|<a href='?src=\ref[src];revolution=repairflash'>repair</a>."
-			else
-				text += "."
-
-			text += " <a href='?src=\ref[src];revolution=reequip'>Reequip</a> (gives traitor uplink)."
-			if (objectives.len==0)
-				text += "<br>Objectives are empty! <a href='?src=\ref[src];revolution=autoobjectives'>Set to kill all heads</a>."
-		else if(isloyal(current))
-			text += "head|<b>LOYAL</b>|employee|<a href='?src=\ref[src];revolution=headrev'>headrev</a>|rev"
-		else if (src in ticker.mode.revolutionaries)
-			text += "head|loyal|<a href='?src=\ref[src];revolution=clear'>employee</a>|<a href='?src=\ref[src];revolution=headrev'>headrev</a>|<b>REV</b>"
-		else
-			text += "head|loyal|<b>EMPLOYEE</b>|<a href='?src=\ref[src];revolution=headrev'>headrev</a>|<a href='?src=\ref[src];revolution=rev'>rev</a>"
-
-		if(current && current.client && (ROLE_REV in current.client.prefs.be_special))
-			text += "|Enabled in Prefs"
-		else
-			text += "|Disabled in Prefs"
-
-		sections["revolution"] = text
-
-		/** GANG ***/
-		text = "gang"
-		if (ticker.mode.config_tag=="gang")
-			text = uppertext(text)
-		text = "<i><b>[text]</b></i>: "
-		text += "[isloyal(current) ? "<B>LOYAL</B>" : "loyal"]|"
-		if(src in ticker.mode.get_all_gangsters())
-			text += "<a href='?src=\ref[src];gang=clear'>none</a>"
-		else
-			text += "<B>NONE</B>"
-
-		if(current && current.client && (ROLE_GANG in current.client.prefs.be_special))
-			text += "|Enabled in Prefs<BR>"
-		else
-			text += "|Disabled in Prefs<BR>"
-
-		for(var/datum/gang/G in ticker.mode.gangs)
-			text += "<i>[G.name]</i>: "
-			if(src in (G.gangsters))
-				text += "<B>GANGSTER</B>"
-			else
-				text += "<a href='?src=\ref[src];gangster=\ref[G]'>gangster</a>"
-			text += "|"
-			if(src in (G.bosses))
-				text += "<B>GANG LEADER</B>"
-				text += "|Equipment: <a href='?src=\ref[src];gang=equip'>give</a>"
-				var/list/L = current.get_contents()
-				var/obj/item/device/gangtool/gangtool = locate() in L
-				if (gangtool)
-					text += "|<a href='?src=\ref[src];gang=takeequip'>take</a>"
-
-			else
-				text += "<a href='?src=\ref[src];gangboss=\ref[G]'>gang leader</a>"
-			text += "<BR>"
-
-		if(gang_colors_pool.len)
-			text += "<a href='?src=\ref[src];gang=new'>Create New Gang</a>"
-
-		sections["gang"] = text
-
-
-		/** CULT ***/
-		text = "cult"
-		if (ticker.mode.config_tag=="cult")
-			text = uppertext(text)
-		text = "<i><b>[text]</b></i>: "
-		if (src in ticker.mode.cult)
-			text += "loyal|<a href='?src=\ref[src];cult=clear'>employee</a>|<b>CULTIST</b>"
-			text += "<br><a href='?src=\ref[src];cult=equip'>Equip</a>"
-
-		else if(isloyal(current))
-			text += "<b>LOYAL</b>|employee|<a href='?src=\ref[src];cult=cultist'>cultist</a>"
-		else
-			text += "loyal|<b>EMPLOYEE</b>|<a href='?src=\ref[src];cult=cultist'>cultist</a>"
-
-		if(current && current.client && (ROLE_CULTIST in current.client.prefs.be_special))
-			text += "|Enabled in Prefs"
-		else
-			text += "|Disabled in Prefs"
-
-		sections["cult"] = text
-
-		/** WIZARD ***/
-		text = "wizard"
-		if (ticker.mode.config_tag=="wizard")
-			text = uppertext(text)
-		text = "<i><b>[text]</b></i>: "
-		if ((src in ticker.mode.wizards) || (src in ticker.mode.apprentices))
-			text += "<b>YES</b>|<a href='?src=\ref[src];wizard=clear'>no</a>"
-			text += "<br><a href='?src=\ref[src];wizard=lair'>To lair</a>, <a href='?src=\ref[src];common=undress'>undress</a>, <a href='?src=\ref[src];wizard=dressup'>dress up</a>, <a href='?src=\ref[src];wizard=name'>let choose name</a>."
-			if (objectives.len==0)
-				text += "<br>Objectives are empty! <a href='?src=\ref[src];wizard=autoobjectives'>Randomize!</a>"
-		else
-			text += "<a href='?src=\ref[src];wizard=wizard'>yes</a>|<b>NO</b>"
-
-		if(current && current.client && (ROLE_WIZARD in current.client.prefs.be_special))
-			text += "|Enabled in Prefs"
-		else
-			text += "|Disabled in Prefs"
-
-		sections["wizard"] = text
-
-		/** CHANGELING ***/
-		text = "changeling"
-		if (ticker.mode.config_tag=="changeling" || ticker.mode.config_tag=="traitorchan")
-			text = uppertext(text)
-		text = "<i><b>[text]</b></i>: "
-		if ((src in ticker.mode.changelings) && special_role)
-			text += "<b>YES</b>|<a href='?src=\ref[src];changeling=clear'>no</a>"
-			if (objectives.len==0)
-				text += "<br>Objectives are empty! <a href='?src=\ref[src];changeling=autoobjectives'>Randomize!</a>"
-			if(changeling && changeling.stored_profiles.len && (current.real_name != changeling.first_prof.name) )
-				text += "<br><a href='?src=\ref[src];changeling=initialdna'>Transform to initial appearance.</a>"
-		else if(src in ticker.mode.changelings) //Station Aligned Changeling
-			text += "<b>YES (but not an antag)</b>|<a href='?src=\ref[src];changeling=clear'>no</a>"
-			if (objectives.len==0)
-				text += "<br>Objectives are empty! <a href='?src=\ref[src];changeling=autoobjectives'>Randomize!</a>"
-			if(changeling && changeling.stored_profiles.len && (current.real_name != changeling.first_prof.name) )
-				text += "<br><a href='?src=\ref[src];changeling=initialdna'>Transform to initial appearance.</a>"
-		else
-			text += "<a href='?src=\ref[src];changeling=changeling'>yes</a>|<b>NO</b>"
-//			var/datum/game_mode/changeling/changeling = ticker.mode
-//			if (istype(changeling) && changeling.changelingdeath)
-//				text += "<br>All the changelings are dead! Restart in [round((changeling.TIME_TO_GET_REVIVED-(world.time-changeling.changelingdeathtime))/10)] seconds."
-
-		if(current && current.client && (ROLE_CHANGELING in current.client.prefs.be_special))
-			text += "|Enabled in Prefs"
-		else
-			text += "|Disabled in Prefs"
-
-		sections["changeling"] = text
-
-		/** NUCLEAR ***/
-		text = "nuclear"
-		if (ticker.mode.config_tag=="nuclear")
-			text = uppertext(text)
-		text = "<i><b>[text]</b></i>: "
-		if (src in ticker.mode.syndicates)
-			text += "<b>OPERATIVE</b>|<a href='?src=\ref[src];nuclear=clear'>nanotrasen</a>"
-			text += "<br><a href='?src=\ref[src];nuclear=lair'>To shuttle</a>, <a href='?src=\ref[src];common=undress'>undress</a>, <a href='?src=\ref[src];nuclear=dressup'>dress up</a>."
-			var/code
-			for (var/obj/machinery/nuclearbomb/bombue in machines)
-				if (length(bombue.r_code) <= 5 && bombue.r_code != "LOLNO" && bombue.r_code != "ADMIN")
-					code = bombue.r_code
-					break
-			if (code)
-				text += " Code is [code]. <a href='?src=\ref[src];nuclear=tellcode'>tell the code.</a>"
-		else
-			text += "<a href='?src=\ref[src];nuclear=nuclear'>operative</a>|<b>NANOTRASEN</b>"
-
-		if(current && current.client && (ROLE_OPERATIVE in current.client.prefs.be_special))
-			text += "|Enabled in Prefs"
-		else
-			text += "|Disabled in Prefs"
-
-		sections["nuclear"] = text
-
-	/** TRAITOR ***/
-	text = "traitor"
-	if (ticker.mode.config_tag=="traitor" || ticker.mode.config_tag=="traitorchan")
-		text = uppertext(text)
-	text = "<i><b>[text]</b></i>: "
-	if (src in ticker.mode.traitors)
-		text += "<b>TRAITOR</b>|<a href='?src=\ref[src];traitor=clear'>loyal</a>"
-		if (objectives.len==0)
-			text += "<br>Objectives are empty! <a href='?src=\ref[src];traitor=autoobjectives'>Randomize</a>!"
-	else
-		text += "<a href='?src=\ref[src];traitor=traitor'>traitor</a>|<b>LOYAL</b>"
-
-	if(current && current.client && (ROLE_TRAITOR in current.client.prefs.be_special))
-		text += "|Enabled in Prefs"
-	else
-		text += "|Disabled in Prefs"
-
-	sections["traitor"] = text
-
-	/** SHADOWLING **/
-	text = "shadowling"
-	if(ticker.mode.config_tag == "shadowling")
-		text = uppertext(text)
-	text = "<i><b>[text]</b></i>: "
-	if(src in ticker.mode.shadows)
-		text += "<b>SHADOWLING</b>|thrall|<a href='?src=\ref[src];shadowling=clear'>human</a>"
-	else if(src in ticker.mode.thralls)
-		text += "shadowling|<b>THRALL</b>|<a href='?src=\ref[src];shadowling=clear'>human</a>"
-	else
-		text += "<a href='?src=\ref[src];shadowling=shadowling'>shadowling</a>|<a href='?src=\ref[src];shadowling=thrall'>thrall</a>|<b>HUMAN</b>"
-
-	if(current && current.client && (ROLE_SHADOWLING in current.client.prefs.be_special))
-		text += "|Enabled in Prefs"
-	else
-		text += "|Disabled in Prefs"
-
-	sections["shadowling"] = text
-
-	/** Abductors **/
-
-	text = "Abductor"
-	if(ticker.mode.config_tag == "abductor")
-		text = uppertext(text)
-	text = "<i><b>[text]</b></i>: "
-	if(src in ticker.mode.abductors)
-		text += "<b>Abductor</b>|<a href='?src=\ref[src];abductor=clear'>human</a>"
-		text += "|<a href='?src=\ref[src];common=undress'>undress</a>|<a href='?src=\ref[src];abductor=equip'>equip</a>"
-	else
-		text += "<a href='?src=\ref[src];abductor=abductor'>Abductor</a>|<b>human</b>"
-
-	if(current && current.client && (ROLE_ABDUCTOR in current.client.prefs.be_special))
-		text += "|Enabled in Prefs"
-	else
-		text += "|Disabled in Prefs"
-
-	sections["abductor"] = text
-
-	/** HAND OF GOD **/
-	text = "hand of god"
-	if(ticker.mode.config_tag == "handofgod")
-		text = uppertext(text)
-	text = "<i><b>[text]</b></i>: "
-	if(src in ticker.mode.red_deity_prophets)
-		text += "<b>RED PROPHET</b>|<a href='?src=\ref[src];handofgod=red follower'>red follower</a>|<a href='?src=\ref[src];handofgod=clear'>employee</a>|<a href='?src=\ref[src];handofgod=blue follower'>blue follower</a>|<a href='?src=\ref[src];handofgod=blue prophet'>blue prophet</a>|<a href='?src=\ref[src];handofgod=red god'>red god</a>|<a href='?src=\ref[src];handofgod=blue god'>blue god</a>"
-	else if (src in ticker.mode.red_deity_followers)
-		text += "<a href='?src=\ref[src];handofgod=red prophet'>red prophet</a>|<b>RED FOLLOWER</b>|<a href='?src=\ref[src];handofgod=clear'>employee</a>|<a href='?src=\ref[src];handofgod=blue follower'>blue follower</a>|<a href='?src=\ref[src];handofgod=blue prophet'>blue prophet</a>|<a href='?src=\ref[src];handofgod=red god'>red god</a>|<a href='?src=\ref[src];handofgod=blue god'>blue god</a>"
-	else if (src in ticker.mode.blue_deity_followers)
-		text += "<a href='?src=\ref[src];handofgod=red prophet'>red prophet</a>|<a href='?src=\ref[src];handofgod=red follower'>red follower</a>|<a href='?src=\ref[src];handofgod=clear'>employee</a>|BLUE FOLLOWER|<a href='?src=\ref[src];handofgod=blue prophet'>blue prophet|<a href='?src=\ref[src];handofgod=red god'>red god</a>|<a href='?src=\ref[src];handofgod=blue god'>blue god</a></a>"
-	else if (src in ticker.mode.blue_deity_prophets)
-		text += "<a href='?src=\ref[src];handofgod=red prophet'>red prophet</a>|<a href='?src=\ref[src];handofgod=red follower'>red follower</a>|<a href='?src=\ref[src];handofgod=clear'>employee</a>|<a href='?src=\ref[src];handofgod=blue follower'>blue follower</a>|BLUE PROPHET|<a href='?src=\ref[src];handofgod=red god'>red god</a>|<a href='?src=\ref[src];handofgod=blue god'>blue god</a>"
-	else if (src in ticker.mode.red_deities)
-		text += "<a href='?src=\ref[src];handofgod=red prophet'>red prophet</a>|<a href='?src=\ref[src];handofgod=red follower'>red follower</a>|<a href='?src=\ref[src];handofgod=clear'>employee</a>|<a href='?src=\ref[src];handofgod=blue follower'>blue follower</a>|<a href='?src=\ref[src];handofgod=blue prophet'>blue prophet</a>|RED GOD|<a href='?src=\ref[src];handofgod=blue god'>blue god</a>"
-	else if (src in ticker.mode.blue_deities)
-		text += "<a href='?src=\ref[src];handofgod=red prophet'>red prophet</a>|<a href='?src=\ref[src];handofgod=red follower'>red follower</a>|<a href='?src=\ref[src];handofgod=clear'>employee</a>|<a href='?src=\ref[src];handofgod=blue follower'>blue follower</a>|<a href='?src=\ref[src];handofgod=blue prophet'>blue prophet</a>|<a href='?src=\ref[src];handofgod=red god'>red god</a>|BLUE GOD"
-	else
-		text += "<a href='?src=\ref[src];handofgod=red prophet'>red prophet</a>|<a href='?src=\ref[src];handofgod=red follower'>red follower</a>|<b>EMPLOYEE</b>|<a href='?src=\ref[src];handofgod=blue follower'>blue follower</a>|<a href='?src=\ref[src];handofgod=blue prophet'>blue prophet</a>|<a href='?src=\ref[src];handofgod=red god'>red god</a>|<a href='?src=\ref[src];handofgod=blue god'>blue god</a>"
-
-	if(current && current.client && (ROLE_HOG_GOD in current.client.prefs.be_special))
-		text += "|HOG God Enabled in Prefs"
-	else
-		text += "|HOG God Disabled in Prefs"
-
-	if(current && current.client && (ROLE_HOG_CULTIST in current.client.prefs.be_special))
-		text += "|HOG Cultist Enabled in Prefs"
-	else
-		text += "|HOG Disabled in Prefs"
-
-	sections["follower"] = text
-
-	/** MONKEY ***/
-	if (istype(current, /mob/living/carbon))
-		text = "monkey"
-		if (ticker.mode.config_tag=="monkey")
-			text = uppertext(text)
-		text = "<i><b>[text]</b></i>: "
-		if (istype(current, /mob/living/carbon/human))
-			text += "<a href='?src=\ref[src];monkey=healthy'>healthy</a>|<a href='?src=\ref[src];monkey=infected'>infected</a>|<b>HUMAN</b>|other"
-		else if (istype(current, /mob/living/carbon/monkey))
-			var/found = 0
-			for(var/datum/disease/D in current.viruses)
-				if(istype(D, /datum/disease/transformation/jungle_fever)) found = 1
-
-			if(found)
-				text += "<a href='?src=\ref[src];monkey=healthy'>healthy</a>|<b>INFECTED</b>|<a href='?src=\ref[src];monkey=human'>human</a>|other"
-			else
-				text += "<b>HEALTHY</b>|<a href='?src=\ref[src];monkey=infected'>infected</a>|<a href='?src=\ref[src];monkey=human'>human</a>|other"
-
-		else
-			text += "healthy|infected|human|<b>OTHER</b>"
-
-		if(current && current.client && (ROLE_MONKEY in current.client.prefs.be_special))
-			text += "|Enabled in Prefs"
-		else
-			text += "|Disabled in Prefs"
-
-		sections["monkey"] = text
-
-
-	/** SILICON ***/
-
-	if (istype(current, /mob/living/silicon))
-		text = "silicon"
-		var/mob/living/silicon/robot/robot = current
-		if (istype(robot) && robot.emagged)
-			text += "<br>Cyborg: Is emagged! <a href='?src=\ref[src];silicon=unemag'>Unemag!</a><br>0th law: [robot.laws.zeroth]"
-		var/mob/living/silicon/ai/ai = current
-		if (istype(ai) && ai.connected_robots.len)
-			var/n_e_robots = 0
-			for (var/mob/living/silicon/robot/R in ai.connected_robots)
-				if (R.emagged)
-					n_e_robots++
-			text += "<br>[n_e_robots] of [ai.connected_robots.len] slaved cyborgs are emagged. <a href='?src=\ref[src];silicon=unemagcyborgs'>Unemag</a>"
-	if (ticker.mode.config_tag == "traitorchan")
-		if (sections["traitor"])
-			out += sections["traitor"]+"<br>"
-		if (sections["changeling"])
-			out += sections["changeling"]+"<br><br>"
-		sections -= "traitor"
-		sections -= "changeling"
-	else
-		if (sections[ticker.mode.config_tag])
-			out += sections[ticker.mode.config_tag]+"<br><br>"
-		sections -= ticker.mode.config_tag
-	for (var/i in sections)
-		if (sections[i])
-			out += sections[i]+"<br>"
-
-
-	if (((src in ticker.mode.head_revolutionaries) || \
-		(src in ticker.mode.traitors)              || \
-		(src in ticker.mode.syndicates))           && \
-		istype(current,/mob/living/carbon/human)      )
-
-		text = "Uplink: <a href='?src=\ref[src];common=uplink'>give</a>"
-		var/obj/item/device/uplink/U = find_syndicate_uplink()
-		if(U)
-			text += "|<a href='?src=\ref[src];common=takeuplink'>take</a>"
-			if (check_rights(R_FUN, 0))
-				text += ", <a href='?src=\ref[src];common=crystals'>[U.telecrystals]</a> TC"
-			else
-				text += ", [U.telecrystals] TC"
-		text += "." //hiel grammar
-		out += text
-
-	out += "<br><br>"
-
-	out += "<b>Memory:</b><br>"
-	out += memory
-	out += "<br><a href='?src=\ref[src];memory_edit=1'>Edit memory</a><br>"
-	out += "Objectives:<br>"
-	if (objectives.len == 0)
-		out += "EMPTY<br>"
-	else
-		var/obj_count = 1
-		for(var/datum/objective/objective in objectives)
-			out += "<B>[obj_count]</B>: [objective.explanation_text] <a href='?src=\ref[src];obj_edit=\ref[objective]'>Edit</a> <a href='?src=\ref[src];obj_delete=\ref[objective]'>Delete</a> <a href='?src=\ref[src];obj_completed=\ref[objective]'><font color=[objective.completed ? "green" : "red"]>Toggle Completion</font></a><br>"
-			obj_count++
-	out += "<a href='?src=\ref[src];obj_add=1'>Add objective</a><br><br>"
-
-	out += "<a href='?src=\ref[src];obj_announce=1'>Announce objectives</a><br><br>"
-
-	usr << browse(out, "window=edit_memory[src];size=500x600")
-
-
-/datum/mind/Topic(href, href_list)
-	if(!check_rights(R_ADMIN))	return
-
-	if (href_list["role_edit"])
-		var/new_role = input("Select new role", "Assigned role", assigned_role) as null|anything in get_all_jobs()
-		if (!new_role) return
-		assigned_role = new_role
-
-	else if (href_list["memory_edit"])
-		var/new_memo = copytext(sanitize(input("Write new memory", "Memory", memory) as null|message),1,MAX_MESSAGE_LEN)
-		if (isnull(new_memo)) return
-		memory = new_memo
-
-	else if (href_list["obj_edit"] || href_list["obj_add"])
-		var/datum/objective/objective
-		var/objective_pos
-		var/def_value
-
-		if (href_list["obj_edit"])
-			objective = locate(href_list["obj_edit"])
-			if (!objective) return
-			objective_pos = objectives.Find(objective)
-
-			//Text strings are easy to manipulate. Revised for simplicity.
-			var/temp_obj_type = "[objective.type]"//Convert path into a text string.
-			def_value = copytext(temp_obj_type, 19)//Convert last part of path into an objective keyword.
-			if(!def_value)//If it's a custom objective, it will be an empty string.
-				def_value = "custom"
-
-		var/new_obj_type = input("Select objective type:", "Objective type", def_value) as null|anything in list("assassinate", "maroon", "debrain", "protect", "destroy", "prevent", "hijack", "escape", "survive", "martyr", "steal", "download", "nuclear", "capture", "absorb", "custom","follower block (HOG)","build (HOG)","deicide (HOG)", "follower escape (HOG)", "sacrifice prophet (HOG)")
-		if (!new_obj_type) return
-
-		var/datum/objective/new_objective = null
-
-		switch (new_obj_type)
-			if ("assassinate","protect","debrain","maroon")
-				var/list/possible_targets = list("Free objective")
-				for(var/datum/mind/possible_target in ticker.minds)
-					if ((possible_target != src) && istype(possible_target.current, /mob/living/carbon/human))
-						possible_targets += possible_target.current
-
-				var/mob/def_target = null
-				var/objective_list[] = list(/datum/objective/assassinate, /datum/objective/protect, /datum/objective/debrain, /datum/objective/maroon)
-				if (objective&&(objective.type in objective_list) && objective:target)
-					def_target = objective:target.current
-
-				var/new_target = input("Select target:", "Objective target", def_target) as null|anything in possible_targets
-				if (!new_target) return
-
-				var/objective_path = text2path("/datum/objective/[new_obj_type]")
-				if (new_target == "Free objective")
-					new_objective = new objective_path
-					new_objective.owner = src
-					new_objective:target = null
-					new_objective.explanation_text = "Free objective"
-				else
-					new_objective = new objective_path
-					new_objective.owner = src
-					new_objective:target = new_target:mind
-					//Will display as special role if the target is set as MODE. Ninjas/commandos/nuke ops.
-					new_objective.update_explanation_text()
-
-			if ("destroy")
-				var/list/possible_targets = active_ais(1)
-				if(possible_targets.len)
-					var/mob/new_target = input("Select target:", "Objective target") as null|anything in possible_targets
-					new_objective = new /datum/objective/destroy
-					new_objective.target = new_target.mind
-					new_objective.owner = src
-					new_objective.update_explanation_text()
-				else
-					usr << "No active AIs with minds"
-
-			if ("prevent")
-				new_objective = new /datum/objective/block
-				new_objective.owner = src
-
-			if ("hijack")
-				new_objective = new /datum/objective/hijack
-				new_objective.owner = src
-
-			if ("escape")
-				new_objective = new /datum/objective/escape
-				new_objective.owner = src
-
-			if ("survive")
-				new_objective = new /datum/objective/survive
-				new_objective.owner = src
-
-			if("martyr")
-				new_objective = new /datum/objective/martyr
-				new_objective.owner = src
-
-			if ("nuclear")
-				new_objective = new /datum/objective/nuclear
-				new_objective.owner = src
-
-			if ("steal")
-				if (!istype(objective, /datum/objective/steal))
-					new_objective = new /datum/objective/steal
-					new_objective.owner = src
-				else
-					new_objective = objective
-				var/datum/objective/steal/steal = new_objective
-				if (!steal.select_target())
-					return
-
-			if("download","capture","absorb")
-				var/def_num
-				if(objective&&objective.type==text2path("/datum/objective/[new_obj_type]"))
-					def_num = objective.target_amount
-
-				var/target_number = input("Input target number:", "Objective", def_num) as num|null
-				if (isnull(target_number))//Ordinarily, you wouldn't need isnull. In this case, the value may already exist.
-					return
-
-				switch(new_obj_type)
-					if("download")
-						new_objective = new /datum/objective/download
-						new_objective.explanation_text = "Download [target_number] research levels."
-					if("capture")
-						new_objective = new /datum/objective/capture
-						new_objective.explanation_text = "Capture [target_number] lifeforms with an energy net. Live, rare specimens are worth more."
-					if("absorb")
-						new_objective = new /datum/objective/absorb
-						new_objective.explanation_text = "Absorb [target_number] compatible genomes."
-				new_objective.owner = src
-				new_objective.target_amount = target_number
-
-			if("follower block (HOG)")
-				new_objective = new /datum/objective/follower_block
-				new_objective.owner = src
-			if("build (HOG)")
-				new_objective = new /datum/objective/build
-				new_objective.owner = src
-			if("deicide (HOG)")
-				new_objective = new /datum/objective/deicide
-				new_objective.owner = src
-			if("follower escape (HOG)")
-				new_objective = new /datum/objective/escape_followers
-				new_objective.owner = src
-			if("sacrifice prophet (HOG)")
-				new_objective = new /datum/objective/sacrifice_prophet
-				new_objective.owner = src
-
-			if ("custom")
-				var/expl = stripped_input(usr, "Custom objective:", "Objective", objective ? objective.explanation_text : "")
-				if (!expl) return
-				new_objective = new /datum/objective
-				new_objective.owner = src
-				new_objective.explanation_text = expl
-
-		if (!new_objective) return
-
-		if (objective)
-			objectives -= objective
-			objectives.Insert(objective_pos, new_objective)
-			message_admins("[key_name_admin(usr)] edited [current]'s objective to [new_objective.explanation_text]")
-			log_admin("[key_name(usr)] edited [current]'s objective to [new_objective.explanation_text]")
-		else
-			objectives += new_objective
-			message_admins("[key_name_admin(usr)] added a new objective for [current]: [new_objective.explanation_text]")
-			log_admin("[key_name(usr)] added a new objective for [current]: [new_objective.explanation_text]")
-
-	else if (href_list["obj_delete"])
-		var/datum/objective/objective = locate(href_list["obj_delete"])
-		if(!istype(objective))	return
-		objectives -= objective
-		message_admins("[key_name_admin(usr)] removed an objective for [current]: [objective.explanation_text]")
-		log_admin("[key_name(usr)] removed an objective for [current]: [objective.explanation_text]")
-
-	else if(href_list["obj_completed"])
-		var/datum/objective/objective = locate(href_list["obj_completed"])
-		if(!istype(objective))	return
-		objective.completed = !objective.completed
-		log_admin("[key_name(usr)] toggled the win state for [current]'s objective: [objective.explanation_text]")
-
-	else if (href_list["handofgod"])
-		switch(href_list["handofgod"])
-			if("clear") //wipe handofgod status
-				if((src in ticker.mode.red_deity_followers) || (src in ticker.mode.blue_deity_followers) || (src in ticker.mode.red_deity_prophets) || (src in ticker.mode.blue_deity_prophets))
-					remove_hog_follower_prophet()
-					current << "<span class='danger'><B>You have been brainwashed... again! Your faith is no more!</B></span>"
-					message_admins("[key_name_admin(usr)] has de-hand of god'ed [current].")
-					log_admin("[key_name(usr)] has de-hand of god'ed [current].")
-
-			if("red follower")
-				make_Handofgod_follower("red")
-				message_admins("[key_name_admin(usr)] has red follower'ed [current].")
-				log_admin("[key_name(usr)] has red follower'ed [current].")
-
-			if("red prophet")
-				make_Handofgod_prophet("red")
-				message_admins("[key_name_admin(usr)] has red prophet'ed [current].")
-				log_admin("[key_name(usr)] has red prophet'ed [current].")
-
-			if("blue follower")
-				make_Handofgod_follower("blue")
-				message_admins("[key_name_admin(usr)] has blue follower'ed [current].")
-				log_admin("[key_name(usr)] has blue follower'ed [current].")
-
-			if("blue prophet")
-				make_Handofgod_prophet("blue")
-				message_admins("[key_name_admin(usr)] has blue prophet'ed [current].")
-				log_admin("[key_name(usr)] has blue prophet'ed [current].")
-
-			if("red god")
-				make_Handofgod_god("red")
-				message_admins("[key_name_admin(usr)] has red god'ed [current].")
-				log_admin("[key_name(usr)] has red god'ed [current].")
-
-			if("blue god")
-				make_Handofgod_god("blue")
-				message_admins("[key_name_admin(usr)] has blue god'ed [current].")
-				log_admin("[key_name(usr)] has blue god'ed [current].")
-
-
-	else if (href_list["revolution"])
-		switch(href_list["revolution"])
-			if("clear")
-				remove_rev()
-				current << "<span class='userdanger'>You have been brainwashed! You are no longer a revolutionary!</span>"
-				message_admins("[key_name_admin(usr)] has de-rev'ed [current].")
-				log_admin("[key_name(usr)] has de-rev'ed [current].")
-			if("rev")
-				if(src in ticker.mode.head_revolutionaries)
-					ticker.mode.head_revolutionaries -= src
-					ticker.mode.update_rev_icons_removed(src)
-					current << "<span class='userdanger'>Revolution has been disappointed of your leader traits! You are a regular revolutionary now!</span>"
-				else if(!(src in ticker.mode.revolutionaries))
-					current << "<span class='danger'><FONT size = 3> You are now a revolutionary! Help your cause. Do not harm your fellow freedom fighters. You can identify your comrades by the red \"R\" icons, and your leaders by the blue \"R\" icons. Help them kill the heads to win the revolution!</FONT></span>"
-				else
-					return
-				ticker.mode.revolutionaries += src
-				ticker.mode.update_rev_icons_added(src)
-				special_role = "Revolutionary"
-				message_admins("[key_name_admin(usr)] has rev'ed [current].")
-				log_admin("[key_name(usr)] has rev'ed [current].")
-
-			if("headrev")
-				if(src in ticker.mode.revolutionaries)
-					ticker.mode.revolutionaries -= src
-					ticker.mode.update_rev_icons_removed(src)
-					current << "<span class='userdanger'>You have proved your devotion to revoltion! Yea are a head revolutionary now!</span>"
-				else if(!(src in ticker.mode.head_revolutionaries))
-					current << "<span class='userdanger'>You are a member of the revolutionaries' leadership now!</span>"
-				else
-					return
-				if (ticker.mode.head_revolutionaries.len>0)
-					// copy targets
-					var/datum/mind/valid_head = locate() in ticker.mode.head_revolutionaries
-					if (valid_head)
-						for (var/datum/objective/mutiny/O in valid_head.objectives)
-							var/datum/objective/mutiny/rev_obj = new
-							rev_obj.owner = src
-							rev_obj.target = O.target
-							rev_obj.explanation_text = "Assassinate [O.target.name], the [O.target.assigned_role]."
-							objectives += rev_obj
-						ticker.mode.greet_revolutionary(src,0)
-				ticker.mode.head_revolutionaries += src
-				ticker.mode.update_rev_icons_added(src)
-				special_role = "Head Revolutionary"
-				message_admins("[key_name_admin(usr)] has head-rev'ed [current].")
-				log_admin("[key_name(usr)] has head-rev'ed [current].")
-
-			if("autoobjectives")
-				ticker.mode.forge_revolutionary_objectives(src)
-				ticker.mode.greet_revolutionary(src,0)
-				usr << "<span class='notice'>The objectives for revolution have been generated and shown to [key]</span>"
-
-			if("flash")
-				if (!ticker.mode.equip_revolutionary(current))
-					usr << "<span class='danger'>Spawning flash failed!</span>"
-
-			if("takeflash")
-				var/list/L = current.get_contents()
-				var/obj/item/device/assembly/flash/flash = locate() in L
-				if (!flash)
-					usr << "<span class='danger'>Deleting flash failed!</span>"
-				qdel(flash)
-
-			if("repairflash")
-				var/list/L = current.get_contents()
-				var/obj/item/device/assembly/flash/flash = locate() in L
-				if (!flash)
-					usr << "<span class='danger'>Repairing flash failed!</span>"
-				else
-					flash.crit_fail = 0
-					flash.update_icon()
-
-
-
-//////////////////// GANG MODE
-
-	else if (href_list["gang"])
-		switch(href_list["gang"])
-			if("clear")
-				remove_gang()
-				message_admins("[key_name_admin(usr)] has de-gang'ed [current].")
-				log_admin("[key_name(usr)] has de-gang'ed [current].")
-
-			if("equip")
-				switch(ticker.mode.equip_gang(current,gang_datum))
-					if(1)
-						usr << "<span class='warning'>Unable to equip territory spraycan!</span>"
-					if(2)
-						usr << "<span class='warning'>Unable to equip recruitment pen and spraycan!</span>"
-					if(3)
-						usr << "<span class='warning'>Unable to equip gangtool, pen, and spraycan!</span>"
-
-			if("takeequip")
-				var/list/L = current.get_contents()
-				for(var/obj/item/weapon/pen/gang/pen in L)
-					qdel(pen)
-				for(var/obj/item/device/gangtool/gangtool in L)
-					qdel(gangtool)
-				for(var/obj/item/toy/crayon/spraycan/gang/SC in L)
-					qdel(SC)
-
-			if("new")
-				if(gang_colors_pool.len)
-					var/list/names = list("Random") + gang_name_pool
-					var/gangname = input("Pick a gang name.","Select Name") as null|anything in names
-					if(gangname && gang_colors_pool.len) //Check again just in case another admin made max gangs at the same time
-						if(!(gangname in gang_name_pool))
-							gangname = null
-						var/datum/gang/newgang = new(null,gangname)
-						ticker.mode.gangs += newgang
-						message_admins("[key_name_admin(usr)] has created the [newgang.name] Gang.")
-						log_admin("[key_name(usr)] has created the [newgang.name] Gang.")
-
-	else if (href_list["gangboss"])
-		var/datum/gang/G = locate(href_list["gangboss"]) in ticker.mode.gangs
-		if(!G || (src in G.bosses))
-			return
-		ticker.mode.remove_gangster(src,0,2,1)
-		G.bosses += src
-		gang_datum = G
-		special_role = "[G.name] Gang Boss"
-		G.add_gang_hud(src)
-		current << "<FONT size=3 color=red><B>You are a [G.name] Gang Boss!</B></FONT>"
-		message_admins("[key_name_admin(usr)] has added [current] to the [G.name] Gang leadership.")
-		log_admin("[key_name(usr)] has added [current] to the [G.name] Gang leadership.")
-		ticker.mode.forge_gang_objectives(src)
-		ticker.mode.greet_gang(src,0)
-
-	else if (href_list["gangster"])
-		var/datum/gang/G = locate(href_list["gangster"]) in ticker.mode.gangs
-		if(!G || (src in G.gangsters))
-			return
-		ticker.mode.remove_gangster(src,0,2,1)
-		ticker.mode.add_gangster(src,G,0)
-		message_admins("[key_name_admin(usr)] has added [current] to the [G.name] Gang (A).")
-		log_admin("[key_name(usr)] has added [current] to the [G.name] Gang (A).")
-
-/////////////////////////////////
-
-
-
-	else if (href_list["cult"])
-		switch(href_list["cult"])
-			if("clear")
-				remove_cultist()
-				current << "<span class='userdanger'>You have been brainwashed! You are no longer a cultist!</span>"
-				message_admins("[key_name_admin(usr)] has de-cult'ed [current].")
-				log_admin("[key_name(usr)] has de-cult'ed [current].")
-			if("cultist")
-				if(!(src in ticker.mode.cult))
-					ticker.mode.add_cultist(src)
-					message_admins("[key_name_admin(usr)] has cult'ed [current].")
-					log_admin("[key_name(usr)] has cult'ed [current].")
-			if("equip")
-				if (!ticker.mode.equip_cultist(current))
-					usr << "<span class='danger'>equip_cultist() failed! [current]'s starting equipment will be incomplete.</span>"
-
-	else if (href_list["wizard"])
-		switch(href_list["wizard"])
-			if("clear")
-				remove_wizard()
-				current << "<span class='userdanger'>You have been brainwashed! You are no longer a wizard!</span>"
-				log_admin("[key_name(usr)] has de-wizard'ed [current].")
-			if("wizard")
-				if(!(src in ticker.mode.wizards))
-					ticker.mode.wizards += src
-					special_role = "Wizard"
-					//ticker.mode.learn_basic_spells(current)
-					current << "<span class='boldannounce'>You are the Space Wizard!</span>"
-					message_admins("[key_name_admin(usr)] has wizard'ed [current].")
-					log_admin("[key_name(usr)] has wizard'ed [current].")
-			if("lair")
-				current.loc = pick(wizardstart)
-			if("dressup")
-				ticker.mode.equip_wizard(current)
-			if("name")
-				ticker.mode.name_wizard(current)
-			if("autoobjectives")
-				ticker.mode.forge_wizard_objectives(src)
-				usr << "<span class='notice'>The objectives for wizard [key] have been generated. You can edit them and anounce manually.</span>"
-
-	else if (href_list["changeling"])
-		switch(href_list["changeling"])
-			if("clear")
-				remove_changeling()
-				current << "<span class='userdanger'>You grow weak and lose your powers! You are no longer a changeling and are stuck in your current form!</span>"
-				message_admins("[key_name_admin(usr)] has de-changeling'ed [current].")
-				log_admin("[key_name(usr)] has de-changeling'ed [current].")
-			if("changeling")
-				if(!(src in ticker.mode.changelings))
-					ticker.mode.changelings += src
-					current.make_changeling()
-					special_role = "Changeling"
-					current << "<span class='boldannounce'>Your powers are awoken. A flash of memory returns to us...we are [changeling.changelingID], a changeling!</span>"
-					message_admins("[key_name_admin(usr)] has changeling'ed [current].")
-					log_admin("[key_name(usr)] has changeling'ed [current].")
-			if("autoobjectives")
-				ticker.mode.forge_changeling_objectives(src)
-				usr << "<span class='notice'>The objectives for changeling [key] have been generated. You can edit them and anounce manually.</span>"
-
-			if("initialdna")
-				if( !changeling || !changeling.stored_profiles.len || !istype(current, /mob/living/carbon))
-					usr << "<span class='danger'>Resetting DNA failed!</span>"
-				else
-					var/mob/living/carbon/C = current
-					changeling.first_prof.dna.transfer_identity(C, transfer_SE=1)
-					C.real_name = changeling.first_prof.name
-					C.updateappearance(mutcolor_update=1)
-					C.domutcheck()
-
-	else if (href_list["nuclear"])
-		switch(href_list["nuclear"])
-			if("clear")
-				remove_nukeop()
-				current << "<span class='userdanger'>You have been brainwashed! You are no longer a syndicate operative!</span>"
-				message_admins("[key_name_admin(usr)] has de-nuke op'ed [current].")
-				log_admin("[key_name(usr)] has de-nuke op'ed [current].")
-			if("nuclear")
-				if(!(src in ticker.mode.syndicates))
-					ticker.mode.syndicates += src
-					ticker.mode.update_synd_icons_added(src)
-					if (ticker.mode.syndicates.len==1)
-						ticker.mode.prepare_syndicate_leader(src)
-					else
-						current.real_name = "[syndicate_name()] Operative #[ticker.mode.syndicates.len-1]"
-					special_role = "Syndicate"
-					assigned_role = "Syndicate"
-					current << "<span class='notice'>You are a [syndicate_name()] agent!</span>"
-					ticker.mode.forge_syndicate_objectives(src)
-					ticker.mode.greet_syndicate(src)
-					message_admins("[key_name_admin(usr)] has nuke op'ed [current].")
-					log_admin("[key_name(usr)] has nuke op'ed [current].")
-			if("lair")
-				current.loc = get_turf(locate("landmark*Syndicate-Spawn"))
-			if("dressup")
-				var/mob/living/carbon/human/H = current
-				qdel(H.belt)
-				qdel(H.back)
-				qdel(H.ears)
-				qdel(H.gloves)
-				qdel(H.head)
-				qdel(H.shoes)
-				qdel(H.wear_id)
-				qdel(H.wear_suit)
-				qdel(H.w_uniform)
-
-				if (!ticker.mode.equip_syndicate(current))
-					usr << "<span class='danger'>Equipping a syndicate failed!</span>"
-			if("tellcode")
-				var/code
-				for (var/obj/machinery/nuclearbomb/bombue in machines)
-					if (length(bombue.r_code) <= 5 && bombue.r_code != "LOLNO" && bombue.r_code != "ADMIN")
-						code = bombue.r_code
-						break
-				if (code)
-					store_memory("<B>Syndicate Nuclear Bomb Code</B>: [code]", 0, 0)
-					current << "The nuclear authorization code is: <B>[code]</B>"
-				else
-					usr << "<span class='danger'>No valid nuke found!</span>"
-
-	else if (href_list["traitor"])
-		switch(href_list["traitor"])
-			if("clear")
-				remove_traitor()
-				current << "<span class='userdanger'>You have been brainwashed! You are no longer a traitor!</span>"
-				message_admins("[key_name_admin(usr)] has de-traitor'ed [current].")
-				log_admin("[key_name(usr)] has de-traitor'ed [current].")
-
-			if("traitor")
-				if(!(src in ticker.mode.traitors))
-					ticker.mode.traitors += src
-					special_role = "traitor"
-					current << "<span class='boldannounce'>You are a traitor!</span>"
-					message_admins("[key_name_admin(usr)] has traitor'ed [current].")
-					log_admin("[key_name(usr)] has traitor'ed [current].")
-					if(isAI(current))
-						var/mob/living/silicon/ai/A = current
-						ticker.mode.add_law_zero(A)
-
-			if("autoobjectives")
-				ticker.mode.forge_traitor_objectives(src)
-				usr << "<span class='notice'>The objectives for traitor [key] have been generated. You can edit them and anounce manually.</span>"
-
-	else if(href_list["shadowling"])
-		switch(href_list["shadowling"])
-			if("clear")
-				ticker.mode.update_shadow_icons_removed(src)
-				if(src in ticker.mode.shadows)
-					ticker.mode.shadows -= src
-					special_role = null
-					current << "<span class='userdanger'>Your powers have been quenched! You are no longer a shadowling!</span>"
-					remove_spell(/obj/effect/proc_holder/spell/self/shadowling_hatch)
-					remove_spell(/obj/effect/proc_holder/spell/self/shadowling_ascend)
-					remove_spell(/obj/effect/proc_holder/spell/targeted/enthrall)
-					remove_spell(/obj/effect/proc_holder/spell/self/shadowling_hivemind)
-					message_admins("[key_name_admin(usr)] has de-shadowling'ed [current].")
-					log_admin("[key_name(usr)] has de-shadowling'ed [current].")
-				else if(src in ticker.mode.thralls)
-					ticker.mode.remove_thrall(src,0)
-					message_admins("[key_name_admin(usr)] has de-thrall'ed [current].")
-					log_admin("[key_name(usr)] has de-thrall'ed [current].")
-			if("shadowling")
-				if(!ishuman(current))
-					usr << "<span class='warning'>This only works on humans!</span>"
-					return
-				ticker.mode.shadows += src
-				special_role = "shadowling"
-				current << "<span class='shadowling'><b>Something stirs deep in your mind. A red light floods your vision, and slowly you remember. Though your human disguise has served you well, the \
-				time is nigh to cast it off and enter your true form. You have disguised yourself amongst the humans, but you are not one of them. You are a shadowling, and you are to ascend at all costs.\
-				</b></span>"
-				ticker.mode.finalize_shadowling(src)
-				ticker.mode.update_shadow_icons_added(src)
-			if("thrall")
-				if(!ishuman(current))
-					usr << "<span class='warning'>This only works on humans!</span>"
-					return
-				ticker.mode.add_thrall(src)
-				message_admins("[key_name_admin(usr)] has thrall'ed [current].")
-				log_admin("[key_name(usr)] has thrall'ed [current].")
-
-	else if(href_list["abductor"])
-		switch(href_list["abductor"])
-			if("clear")
-				usr << "Not implemented yet. Sorry!"
-			if("abductor")
-				if(!ishuman(current))
-					usr << "<span class='warning'>This only works on humans!</span>"
-					return
-				make_Abductor()
-				log_admin("[key_name(usr)] turned [current] into abductor.")
-			if("equip")
-				var/gear = alert("Agent or Scientist Gear","Gear","Agent","Scientist")
-				if(gear)
-					var/datum/game_mode/abduction/temp = new
-					temp.equip_common(current)
-					if(gear=="Agent")
-						temp.equip_agent(current)
-					else
-						temp.equip_scientist(current)
-
-	else if (href_list["monkey"])
-		var/mob/living/L = current
-		if (L.notransform)
-			return
-		switch(href_list["monkey"])
-			if("healthy")
-				if (check_rights(R_ADMIN))
-					var/mob/living/carbon/human/H = current
-					var/mob/living/carbon/monkey/M = current
-					if (istype(H))
-						log_admin("[key_name(usr)] attempting to monkeyize [key_name(current)]")
-						message_admins("<span class='notice'>[key_name_admin(usr)] attempting to monkeyize [key_name_admin(current)]</span>")
-						src = null
-						M = H.monkeyize()
-						src = M.mind
-						//world << "DEBUG: \"healthy\": M=[M], M.mind=[M.mind], src=[src]!"
-					else if (istype(M) && length(M.viruses))
-						for(var/datum/disease/D in M.viruses)
-							D.cure(0)
-						sleep(0) //because deleting of virus is done through spawn(0)
-			if("infected")
-				if (check_rights(R_ADMIN, 0))
-					var/mob/living/carbon/human/H = current
-					var/mob/living/carbon/monkey/M = current
-					if (istype(H))
-						log_admin("[key_name(usr)] attempting to monkeyize and infect [key_name(current)]")
-						message_admins("<span class='notice'>[key_name_admin(usr)] attempting to monkeyize and infect [key_name_admin(current)]</span>")
-						src = null
-						M = H.monkeyize()
-						src = M.mind
-						current.ForceContractDisease(new /datum/disease/transformation/jungle_fever)
-					else if (istype(M))
-						current.ForceContractDisease(new /datum/disease/transformation/jungle_fever)
-			if("human")
-				if (check_rights(R_ADMIN, 0))
-					var/mob/living/carbon/human/H = current
-					var/mob/living/carbon/monkey/M = current
-					if (istype(M))
-						for(var/datum/disease/D in M.viruses)
-							if (istype(D,/datum/disease/transformation/jungle_fever))
-								D.cure(0)
-								sleep(0) //because deleting of virus is doing throught spawn(0)
-						log_admin("[key_name(usr)] attempting to humanize [key_name(current)]")
-						message_admins("<span class='notice'>[key_name_admin(usr)] attempting to humanize [key_name_admin(current)]</span>")
-						H = M.humanize(TR_KEEPITEMS | TR_KEEPIMPLANTS | TR_KEEPORGANS | TR_KEEPDAMAGE | TR_KEEPVIRUS | TR_DEFAULTMSG)
-						if(H)
-							src = H.mind
-
-	else if (href_list["silicon"])
-		switch(href_list["silicon"])
-			if("unemag")
-				var/mob/living/silicon/robot/R = current
-				if (istype(R))
-					R.SetEmagged(0)
-					message_admins("[key_name_admin(usr)] has unemag'ed [R].")
-					log_admin("[key_name(usr)] has unemag'ed [R].")
-
-			if("unemagcyborgs")
-				if (istype(current, /mob/living/silicon/ai))
-					var/mob/living/silicon/ai/ai = current
-					for (var/mob/living/silicon/robot/R in ai.connected_robots)
-						R.SetEmagged(0)
-					message_admins("[key_name_admin(usr)] has unemag'ed [ai]'s Cyborgs.")
-					log_admin("[key_name(usr)] has unemag'ed [ai]'s Cyborgs.")
-
-	else if (href_list["common"])
-		switch(href_list["common"])
-			if("undress")
-				for(var/obj/item/W in current)
-					current.unEquip(W, 1) //The 1 forces all items to drop, since this is an admin undress.
-			if("takeuplink")
-				take_uplink()
-				memory = null//Remove any memory they may have had.
-				log_admin("[key_name(usr)] removed [current]'s uplink.")
-			if("crystals")
-				if(check_rights(R_FUN, 0))
-					var/obj/item/device/uplink/U = find_syndicate_uplink()
-					if(U)
-						var/crystals = input("Amount of telecrystals for [key]","Syndicate uplink", U.telecrystals) as null|num
-						if(!isnull(crystals))
-							U.telecrystals = crystals
-							message_admins("[key_name_admin(usr)] changed [current]'s telecrystal count to [crystals].")
-							log_admin("[key_name(usr)] changed [current]'s telecrystal count to [crystals].")
-			if("uplink")
-				if(!ticker.mode.equip_traitor(current, !(src in ticker.mode.traitors)))
-					usr << "<span class='danger'>Equipping a syndicate failed!</span>"
-				log_admin("[key_name(usr)] attempted to give [current] an uplink.")
-
-	else if (href_list["obj_announce"])
-		var/obj_count = 1
-		current << "<span class='notice'>Your current objectives:</span>"
-		for(var/datum/objective/objective in objectives)
-			current << "<B>Objective #[obj_count]</B>: [objective.explanation_text]"
-			obj_count++
-
-	edit_memory()
-
-/datum/mind/proc/find_syndicate_uplink()
-	var/list/L = current.get_contents()
-	for (var/obj/item/I in L)
-		if (I.hidden_uplink)
-			return I.hidden_uplink
-	return null
-
-/datum/mind/proc/take_uplink()
-	var/obj/item/device/uplink/H = find_syndicate_uplink()
-	if(H)
-		qdel(H)
-
-/datum/mind/proc/make_Traitor()
-	if(!(src in ticker.mode.traitors))
-		ticker.mode.traitors += src
-		special_role = "traitor"
-		ticker.mode.forge_traitor_objectives(src)
-		ticker.mode.finalize_traitor(src)
-		ticker.mode.greet_traitor(src)
-
-/datum/mind/proc/make_Nuke(turf/spawnloc,nuke_code,leader=0, telecrystals = TRUE)
-	if(!(src in ticker.mode.syndicates))
-		ticker.mode.syndicates += src
-		ticker.mode.update_synd_icons_added(src)
-		special_role = "Syndicate"
-		ticker.mode.forge_syndicate_objectives(src)
-		ticker.mode.greet_syndicate(src)
-
-		current.loc = spawnloc
-
-		var/mob/living/carbon/human/H = current
-		qdel(H.belt)
-		qdel(H.back)
-		qdel(H.ears)
-		qdel(H.gloves)
-		qdel(H.head)
-		qdel(H.shoes)
-		qdel(H.wear_id)
-		qdel(H.wear_suit)
-		qdel(H.w_uniform)
-
-		ticker.mode.equip_syndicate(current, telecrystals)
-
-		if (nuke_code)
-			store_memory("<B>Syndicate Nuclear Bomb Code</B>: [nuke_code]", 0, 0)
-			current << "The nuclear authorization code is: <B>[nuke_code]</B>"
-
-		if (leader)
-			ticker.mode.prepare_syndicate_leader(src,nuke_code)
-		else
-			current.real_name = "[syndicate_name()] Operative #[ticker.mode.syndicates.len-1]"
-
-/datum/mind/proc/make_Changling()
-	if(!(src in ticker.mode.changelings))
-		ticker.mode.changelings += src
-		current.make_changeling()
-		special_role = "Changeling"
-		ticker.mode.forge_changeling_objectives(src)
-		ticker.mode.greet_changeling(src)
-
-/datum/mind/proc/make_Wizard()
-	if(!(src in ticker.mode.wizards))
-		ticker.mode.wizards += src
-		special_role = "Wizard"
-		assigned_role = "Wizard"
-		//ticker.mode.learn_basic_spells(current)
-		if(!wizardstart.len)
-			current.loc = pick(latejoin)
-			current << "HOT INSERTION, GO GO GO"
-		else
-			current.loc = pick(wizardstart)
-
-		ticker.mode.equip_wizard(current)
-		for(var/obj/item/weapon/spellbook/S in current.contents)
-			S.op = 0
-		ticker.mode.name_wizard(current)
-		ticker.mode.forge_wizard_objectives(src)
-		ticker.mode.greet_wizard(src)
-
-
-/datum/mind/proc/make_Cultist()
-	if(!(src in ticker.mode.cult))
-		ticker.mode.cult += src
-		ticker.mode.update_cult_icons_added(src)
-		special_role = "Cultist"
-		current << "<font color=\"purple\"><b><i>You catch a glimpse of the Realm of Nar-Sie, The Geometer of Blood. You now see how flimsy the world is, you see that it should be open to the knowledge of Nar-Sie.</b></i></font>"
-		current << "<font color=\"purple\"><b><i>Assist your new compatriots in their dark dealings. Their goal is yours, and yours is theirs. You serve the Dark One above all else. Bring It back.</b></i></font>"
-		current << "Your objective is to summon Nar-Sie by building and defending a suitable shell for the Geometer. Adequate supplies can be procured through human sacrifices."
-		ticker.mode.equip_cultist(current)
-
-/datum/mind/proc/make_Rev()
-	if (ticker.mode.head_revolutionaries.len>0)
-		// copy targets
-		var/datum/mind/valid_head = locate() in ticker.mode.head_revolutionaries
-		if (valid_head)
-			for (var/datum/objective/mutiny/O in valid_head.objectives)
-				var/datum/objective/mutiny/rev_obj = new
-				rev_obj.owner = src
-				rev_obj.target = O.target
-				rev_obj.explanation_text = "Assassinate [O.target.current.real_name], the [O.target.assigned_role]."
-				objectives += rev_obj
-			ticker.mode.greet_revolutionary(src,0)
-	ticker.mode.head_revolutionaries += src
-	ticker.mode.update_rev_icons_added(src)
-	special_role = "Head Revolutionary"
-
-	ticker.mode.forge_revolutionary_objectives(src)
-	ticker.mode.greet_revolutionary(src,0)
-
-	var/list/L = current.get_contents()
-	var/obj/item/device/assembly/flash/flash = locate() in L
-	qdel(flash)
-	take_uplink()
-	var/fail = 0
-//	fail |= !ticker.mode.equip_traitor(current, 1)
-	fail |= !ticker.mode.equip_revolutionary(current)
-
-
-/datum/mind/proc/make_Gang(datum/gang/G)
-	special_role = "[G.name] Gang Boss"
-	G.bosses += src
-	gang_datum = G
-	G.add_gang_hud(src)
-	ticker.mode.forge_gang_objectives(src)
-	ticker.mode.greet_gang(src)
-	ticker.mode.equip_gang(current,G)
-
-/datum/mind/proc/make_Abductor()
-	var/role = alert("Abductor Role ?","Role","Agent","Scientist")
-	var/team = input("Abductor Team ?","Team ?") in list(1,2,3,4)
-	var/teleport = alert("Teleport to ship ?","Teleport","Yes","No")
-
-	if(!role || !team || !teleport)
-		return
-
-	if(!ishuman(current))
-		return
-
-	ticker.mode.abductors |= src
-
-	var/datum/objective/experiment/O = new
-	O.owner = src
-	objectives += O
-
-	var/mob/living/carbon/human/H = current
-
-	H.set_species(/datum/species/abductor)
-	var/datum/species/abductor/S = H.dna.species
-
-	switch(role)
-		if("Agent")
-			S.agent = 1
-		if("Scientist")
-			S.scientist = 1
-	S.team = team
-
-	var/list/obj/effect/landmark/abductor/agent_landmarks = new
-	var/list/obj/effect/landmark/abductor/scientist_landmarks = new
-	agent_landmarks.len = 4
-	scientist_landmarks.len = 4
-	for(var/obj/effect/landmark/abductor/A in landmarks_list)
-		if(istype(A,/obj/effect/landmark/abductor/agent))
-			agent_landmarks[text2num(A.team)] = A
-		else if(istype(A,/obj/effect/landmark/abductor/scientist))
-			scientist_landmarks[text2num(A.team)] = A
-
-	var/obj/effect/landmark/L
-	if(teleport=="Yes")
-		switch(role)
-			if("Agent")
-				S.agent = 1
-				L = agent_landmarks[team]
-				H.loc = L.loc
-			if("Scientist")
-				S.scientist = 1
-				L = agent_landmarks[team]
-				H.loc = L.loc
-
-
-/datum/mind/proc/make_Handofgod_follower(colour)
-	. = 0
-	switch(colour)
-		if("red")
-			//Remove old allegiances
-			if(src in ticker.mode.blue_deity_followers || src in ticker.mode.blue_deity_prophets)
-				current << "<span class='danger'><B>You are no longer a member of the Blue cult!<B></span>"
-
-			ticker.mode.blue_deity_followers -= src
-			ticker.mode.blue_deity_prophets -= src
-			current.faction |= "red god"
-			current.faction -= "blue god"
-
-			if(src in ticker.mode.red_deity_prophets)
-				current << "<span class='danger'><B>You have lost the connection with your deity, but you still believe in their grand design, You are no longer a prophet!</b></span>"
-				ticker.mode.red_deity_prophets -= src
-
-			ticker.mode.red_deity_followers |= src
-			current << "<span class='danger'><B>You are now a follower of the red cult's god!</b></span>"
-
-			special_role = "Hand of God: Red Follower"
-			. = 1
-		if("blue")
-			//Remove old allegiances
-			if(src in ticker.mode.red_deity_followers || src in ticker.mode.red_deity_prophets)
-				current << "<span class='danger'><B>You are no longer a member of the Red cult!<B></span>"
-
-			ticker.mode.red_deity_followers -= src
-			ticker.mode.red_deity_prophets -= src
-			current.faction -= "red god"
-			current.faction |= "blue god"
-
-			if(src in ticker.mode.blue_deity_prophets)
-				current << "<span class='danger'><B>You have lost the connection with your deity, but you still believe in their grand design, You are no longer a prophet!</b></span>"
-				ticker.mode.blue_deity_prophets -= src
-
-			ticker.mode.blue_deity_followers |= src
-			current << "<span class='danger'><B>You are now a follower of the blue cult's god!</b></span>"
-
-			special_role = "Hand of God: Blue Follower"
-			. = 1
-		else
-			return 0
-
-	ticker.mode.update_hog_icons_removed(src,"red")
-	ticker.mode.update_hog_icons_removed(src,"blue")
-	//ticker.mode.greet_hog_follower(src,colour)
-	ticker.mode.update_hog_icons_added(src, colour)
-
-/datum/mind/proc/make_Handofgod_prophet(colour)
-	. = 0
-	switch(colour)
-		if("red")
-			//Remove old allegiances
-
-			if(src in ticker.mode.blue_deity_followers || src in ticker.mode.blue_deity_prophets)
-				current << "<span class='danger'><B>You are no longer a member of the Blue cult!<B></span>"
-				current.faction -= "blue god"
-			current.faction |= "red god"
-
-			ticker.mode.blue_deity_followers -= src
-			ticker.mode.blue_deity_prophets -= src
-			ticker.mode.red_deity_followers -= src
-
-			ticker.mode.red_deity_prophets |= src
-			current << "<span class='danger'><B>You are now a prophet of the red cult's god!</b></span>"
-
-			special_role = "Hand of God: Red Prophet"
-			. = 1
-		if("blue")
-			//Remove old allegiances
-
-			if(src in ticker.mode.red_deity_followers || src in ticker.mode.red_deity_prophets)
-				current << "<span class='danger'><B>You are no longer a member of the Red cult!<B></span>"
-				current.faction -= "red god"
-			current.faction |= "blue god"
-
-			ticker.mode.red_deity_followers -= src
-			ticker.mode.red_deity_prophets -= src
-			ticker.mode.blue_deity_followers -= src
-
-			ticker.mode.blue_deity_prophets |= src
-			current << "<span class='danger'><B>You are now a prophet of the blue cult's god!</b></span>"
-
-			special_role = "Hand of God: Blue Prophet"
-			. = 1
-
-		else
-			return 0
-
-	ticker.mode.update_hog_icons_removed(src,"red")
-	ticker.mode.update_hog_icons_removed(src,"blue")
-	ticker.mode.greet_hog_follower(src,colour)
-	ticker.mode.update_hog_icons_added(src, colour)
-
-
-/datum/mind/proc/make_Handofgod_god(colour)
-	switch(colour)
-		if("red")
-			current.become_god("red")
-			ticker.mode.add_god(src,"red")
-		if("blue")
-			current.become_god("blue")
-			ticker.mode.add_god(src,"blue")
-		else
-			return 0
-	ticker.mode.forge_deity_objectives(src)
-	ticker.mode.remove_hog_follower(src,0)
-	ticker.mode.update_hog_icons_added(src, colour)
-//	ticker.mode.greet_hog_follower(src,colour)
-	return 1
-
-
-/datum/mind/proc/AddSpell(obj/effect/proc_holder/spell/spell)
-	spell_list += spell
-	if(!spell.action)
-		spell.action = new/datum/action/spell_action
-		spell.action.target = spell
-		spell.action.name = spell.name
-		spell.action.button_icon = spell.action_icon
-		spell.action.button_icon_state = spell.action_icon_state
-		spell.action.background_icon_state = spell.action_background_icon_state
-	spell.action.Grant(current)
-	return
-/datum/mind/proc/transfer_actions(mob/living/new_character)
-	if(current && current.actions)
-		for(var/datum/action/A in current.actions)
-			A.Grant(new_character)
-	transfer_mindbound_actions(new_character)
-
-/datum/mind/proc/transfer_mindbound_actions(var/mob/living/new_character)
-	for(var/obj/effect/proc_holder/spell/spell in spell_list)
-		if(!spell.action) // Unlikely but whatever
-			spell.action = new/datum/action/spell_action
-			spell.action.target = spell
-			spell.action.name = spell.name
-			spell.action.button_icon = spell.action_icon
-			spell.action.button_icon_state = spell.action_icon_state
-			spell.action.background_icon_state = spell.action_background_icon_state
-		spell.action.Grant(new_character)
-	return
-
-/mob/proc/sync_mind()
-	mind_initialize()	//updates the mind (or creates and initializes one if one doesn't exist)
-	mind.active = 1		//indicates that the mind is currently synced with a client
-
-/mob/new_player/sync_mind()
-	return
-
-/mob/dead/observer/sync_mind()
-	return
-
-//Initialisation procs
-/mob/proc/mind_initialize()
-	if(mind)
-		mind.key = key
-
-	else
-		mind = new /datum/mind(key)
-		if(ticker)
-			ticker.minds += mind
-		else
-			spawn(0)
-				throw EXCEPTION("mind_initialize(): No ticker ready")
-	if(!mind.name)	mind.name = real_name
-	mind.current = src
-
-//HUMAN
-/mob/living/carbon/human/mind_initialize()
-	..()
-	if(!mind.assigned_role)	mind.assigned_role = "Assistant"	//defualt
-
-//MONKEY
-/mob/living/carbon/monkey/mind_initialize()
-	..()
-
-//slime
-/mob/living/simple_animal/slime/mind_initialize()
-	..()
-	mind.special_role = "slime"
-	mind.assigned_role = "slime"
-
-//XENO
-/mob/living/carbon/alien/mind_initialize()
-	..()
-	mind.special_role = "Alien"
-	mind.assigned_role = "Alien"
-	//XENO HUMANOID
-/mob/living/carbon/alien/humanoid/royal/queen/mind_initialize()
-	..()
-	mind.special_role = "Queen"
-
-/mob/living/carbon/alien/humanoid/royal/praetorian/mind_initialize()
-	..()
-	mind.special_role = "Praetorian"
-
-/mob/living/carbon/alien/humanoid/hunter/mind_initialize()
-	..()
-	mind.special_role = "Hunter"
-
-/mob/living/carbon/alien/humanoid/drone/mind_initialize()
-	..()
-	mind.special_role = "Drone"
-
-/mob/living/carbon/alien/humanoid/sentinel/mind_initialize()
-	..()
-	mind.special_role = "Sentinel"
-	//XENO LARVA
-/mob/living/carbon/alien/larva/mind_initialize()
-	..()
-	mind.special_role = "Larva"
-
-//AI
-/mob/living/silicon/ai/mind_initialize()
-	..()
-	mind.assigned_role = "AI"
-
-//BORG
-/mob/living/silicon/robot/mind_initialize()
-	..()
-	mind.assigned_role = "Cyborg"
-
-//PAI
-/mob/living/silicon/pai/mind_initialize()
-	..()
-	mind.assigned_role = "pAI"
-	mind.special_role = ""
-
-//BLOB
-/mob/camera/blob/mind_initialize()
-	..()
-	mind.special_role = "Blob"
-
-//Animals
-/mob/living/simple_animal/mind_initialize()
-	..()
-	mind.assigned_role = "Animal"
-	mind.special_role = "Animal"
-
-/mob/living/simple_animal/pet/dog/corgi/mind_initialize()
-	..()
-	mind.assigned_role = "Corgi"
-	mind.special_role = "Corgi"
-
-/mob/living/simple_animal/shade/mind_initialize()
-	..()
-	mind.assigned_role = "Shade"
-	mind.special_role = "Shade"
-
-/mob/living/simple_animal/hostile/construct/mind_initialize()
-	..()
-	mind.assigned_role = "[initial(name)]"
-	mind.special_role = "Cultist"
->>>>>>> 02a6c6cd
+/*	Note from Carnie:
+		The way datum/mind stuff works has been changed a lot.
+		Minds now represent IC characters rather than following a client around constantly.
+
+	Guidelines for using minds properly:
+
+	-	Never mind.transfer_to(ghost). The var/current and var/original of a mind must always be of type mob/living!
+		ghost.mind is however used as a reference to the ghost's corpse
+
+	-	When creating a new mob for an existing IC character (e.g. cloning a dead guy or borging a brain of a human)
+		the existing mind of the old mob should be transfered to the new mob like so:
+
+			mind.transfer_to(new_mob)
+
+	-	You must not assign key= or ckey= after transfer_to() since the transfer_to transfers the client for you.
+		By setting key or ckey explicitly after transfering the mind with transfer_to you will cause bugs like DCing
+		the player.
+
+	-	IMPORTANT NOTE 2, if you want a player to become a ghost, use mob.ghostize() It does all the hard work for you.
+
+	-	When creating a new mob which will be a new IC character (e.g. putting a shade in a construct or randomly selecting
+		a ghost to become a xeno during an event). Simply assign the key or ckey like you've always done.
+
+			new_mob.key = key
+
+		The Login proc will handle making a new mob for that mobtype (including setting up stuff like mind.name). Simple!
+		However if you want that mind to have any special properties like being a traitor etc you will have to do that
+		yourself.
+
+*/
+
+/datum/mind
+	var/key
+	var/name				//replaces mob/var/original_name
+	var/mob/living/current
+	var/active = 0
+
+	var/memory
+	var/attack_log
+
+	var/assigned_role
+	var/special_role
+	var/list/restricted_roles = list()
+
+	var/datum/job/assigned_job
+
+	var/list/datum/objective/objectives = list()
+	var/list/datum/objective/special_verbs = list()
+
+	var/list/spell_list = list() // Wizard mode & "Give Spell" badmin button.
+
+	var/datum/faction/faction 			//associated faction
+	var/datum/changeling/changeling		//changeling holder
+
+	var/miming = 0 // Mime's vow of silence
+	var/antag_hud_icon_state = null //this mind's ANTAG_HUD should have this icon_state
+	var/datum/atom_hud/antag/antag_hud = null //this mind's antag HUD
+	var/datum/gang/gang_datum //Which gang this mind belongs to, if any
+
+/datum/mind/New(var/key)
+	src.key = key
+
+
+/datum/mind/proc/transfer_to(mob/new_character)
+	if(current)	// remove ourself from our old body's mind variable
+		current.mind = null
+		SStgui.on_transfer(current, new_character)
+
+	if(key)
+		if(new_character.key != key)					//if we're transfering into a body with a key associated which is not ours
+			new_character.ghostize(1)						//we'll need to ghostize so that key isn't mobless.
+	else
+		key = new_character.key
+
+	if(new_character.mind)								//disassociate any mind currently in our new body's mind variable
+		new_character.mind.current = null
+
+	var/datum/atom_hud/antag/hud_to_transfer = antag_hud//we need this because leave_hud() will clear this list
+	leave_all_huds()									//leave all the huds in the old body, so it won't get huds if somebody else enters it
+	current = new_character								//associate ourself with our new body
+	new_character.mind = src							//and associate our new body with ourself
+	transfer_antag_huds(hud_to_transfer)				//inherit the antag HUD
+	transfer_actions(new_character)
+
+	if(active)
+		new_character.key = key		//now transfer the key to link the client to our new body
+
+/datum/mind/proc/store_memory(new_text)
+	memory += "[new_text]<BR>"
+
+/datum/mind/proc/wipe_memory()
+	memory = null
+
+
+/*
+	Removes antag type's references from a mind.
+	objectives, uplinks, powers etc are all handled.
+*/
+
+/datum/mind/proc/remove_objectives()
+	if(objectives.len)
+		for(var/datum/objective/O in objectives)
+			objectives -= O
+			qdel(O)
+
+/datum/mind/proc/remove_changeling()
+	if(src in ticker.mode.changelings)
+		ticker.mode.changelings -= src
+		current.remove_changeling_powers()
+		if(changeling)
+			qdel(changeling)
+			changeling = null
+	special_role = null
+	remove_antag_equip()
+
+/datum/mind/proc/remove_traitor()
+	if(src in ticker.mode.traitors)
+		ticker.mode.traitors -= src
+		if(isAI(current))
+			var/mob/living/silicon/ai/A = current
+			A.set_zeroth_law("")
+			A.show_laws()
+			A.verbs -= /mob/living/silicon/ai/proc/choose_modules
+			A.malf_picker.remove_verbs(A)
+			qdel(A.malf_picker)
+	special_role = null
+	remove_antag_equip()
+
+/datum/mind/proc/remove_nukeop()
+	if(src in ticker.mode.syndicates)
+		ticker.mode.syndicates -= src
+		ticker.mode.update_synd_icons_removed(src)
+	special_role = null
+	remove_objectives()
+	remove_antag_equip()
+
+/datum/mind/proc/remove_wizard()
+	if(src in ticker.mode.wizards)
+		ticker.mode.wizards -= src
+		current.spellremove(current)
+	special_role = null
+	remove_antag_equip()
+
+/datum/mind/proc/remove_cultist()
+	if(src in ticker.mode.cult)
+		ticker.mode.cult -= src
+		ticker.mode.update_cult_icons_removed(src)
+	special_role = null
+
+/datum/mind/proc/remove_rev()
+	if(src in ticker.mode.revolutionaries)
+		ticker.mode.revolutionaries -= src
+		ticker.mode.update_rev_icons_removed(src)
+	if(src in ticker.mode.head_revolutionaries)
+		ticker.mode.head_revolutionaries -= src
+		ticker.mode.update_rev_icons_removed(src)
+	special_role = null
+	remove_objectives()
+	remove_antag_equip()
+
+
+/datum/mind/proc/remove_gang()
+		ticker.mode.remove_gangster(src,0,1,1)
+		remove_objectives()
+
+/datum/mind/proc/remove_hog_follower_prophet()
+	ticker.mode.red_deity_followers -= src
+	ticker.mode.red_deity_prophets -= src
+	ticker.mode.blue_deity_prophets -= src
+	ticker.mode.blue_deity_followers -= src
+	ticker.mode.update_hog_icons_removed(src, "red")
+	ticker.mode.update_hog_icons_removed(src, "blue")
+
+
+
+/datum/mind/proc/remove_antag_equip()
+	var/list/Mob_Contents = current.get_contents()
+	for(var/obj/item/I in Mob_Contents)
+		if(istype(I, /obj/item/device/pda))
+			var/obj/item/device/pda/P = I
+			P.lock_code = ""
+
+		else if(istype(I, /obj/item/device/radio))
+			var/obj/item/device/radio/R = I
+			R.traitor_frequency = 0
+
+/datum/mind/proc/remove_all_antag() //For the Lazy amongst us.
+	remove_changeling()
+	remove_traitor()
+	remove_nukeop()
+	remove_wizard()
+	remove_cultist()
+	remove_rev()
+	remove_gang()
+
+/datum/mind/proc/show_memory(mob/recipient, window=1)
+	if(!recipient)
+		recipient = current
+	var/output = "<B>[current.real_name]'s Memories:</B><br>"
+	output += memory
+
+	if(objectives.len)
+		output += "<B>Objectives:</B>"
+		var/obj_count = 1
+		for(var/datum/objective/objective in objectives)
+			output += "<br><B>Objective #[obj_count++]</B>: [objective.explanation_text]"
+
+	if(window)
+		recipient << browse(output,"window=memory")
+	else
+		recipient << "<i>[output]</i>"
+
+/datum/mind/proc/edit_memory()
+	if(!ticker || !ticker.mode)
+		alert("Not before round-start!", "Alert")
+		return
+
+	var/out = "<B>[name]</B>[(current&&(current.real_name!=name))?" (as [current.real_name])":""]<br>"
+	out += "Mind currently owned by key: [key] [active?"(synced)":"(not synced)"]<br>"
+	out += "Assigned role: [assigned_role]. <a href='?src=\ref[src];role_edit=1'>Edit</a><br>"
+	out += "Faction and special role: <b><font color='red'>[special_role]</font></b><br>"
+
+	var/list/sections = list(
+		"revolution",
+		"gang",
+		"cult",
+		"wizard",
+		"changeling",
+		"nuclear",
+		"traitor", // "traitorchan",
+		"monkey",
+	)
+	var/text = ""
+
+	if (istype(current, /mob/living/carbon/human) || istype(current, /mob/living/carbon/monkey))
+		/** REVOLUTION ***/
+		text = "revolution"
+		if (ticker.mode.config_tag=="revolution")
+			text = uppertext(text)
+		text = "<i><b>[text]</b></i>: "
+		if (assigned_role in command_positions)
+			text += "<b>HEAD</b>|loyal|employee|headrev|rev"
+		else if (src in ticker.mode.head_revolutionaries)
+			text += "head|loyal|<a href='?src=\ref[src];revolution=clear'>employee</a>|<b>HEADREV</b>|<a href='?src=\ref[src];revolution=rev'>rev</a>"
+			text += "<br>Flash: <a href='?src=\ref[src];revolution=flash'>give</a>"
+
+			var/list/L = current.get_contents()
+			var/obj/item/device/assembly/flash/flash = locate() in L
+			if (flash)
+				if(!flash.crit_fail)
+					text += "|<a href='?src=\ref[src];revolution=takeflash'>take</a>."
+				else
+					text += "|<a href='?src=\ref[src];revolution=takeflash'>take</a>|<a href='?src=\ref[src];revolution=repairflash'>repair</a>."
+			else
+				text += "."
+
+			text += " <a href='?src=\ref[src];revolution=reequip'>Reequip</a> (gives traitor uplink)."
+			if (objectives.len==0)
+				text += "<br>Objectives are empty! <a href='?src=\ref[src];revolution=autoobjectives'>Set to kill all heads</a>."
+		else if(isloyal(current))
+			text += "head|<b>LOYAL</b>|employee|<a href='?src=\ref[src];revolution=headrev'>headrev</a>|rev"
+		else if (src in ticker.mode.revolutionaries)
+			text += "head|loyal|<a href='?src=\ref[src];revolution=clear'>employee</a>|<a href='?src=\ref[src];revolution=headrev'>headrev</a>|<b>REV</b>"
+		else
+			text += "head|loyal|<b>EMPLOYEE</b>|<a href='?src=\ref[src];revolution=headrev'>headrev</a>|<a href='?src=\ref[src];revolution=rev'>rev</a>"
+
+		if(current && current.client && (ROLE_REV in current.client.prefs.be_special))
+			text += "|Enabled in Prefs"
+		else
+			text += "|Disabled in Prefs"
+
+		sections["revolution"] = text
+
+		/** GANG ***/
+		text = "gang"
+		if (ticker.mode.config_tag=="gang")
+			text = uppertext(text)
+		text = "<i><b>[text]</b></i>: "
+		text += "[isloyal(current) ? "<B>LOYAL</B>" : "loyal"]|"
+		if(src in ticker.mode.get_all_gangsters())
+			text += "<a href='?src=\ref[src];gang=clear'>none</a>"
+		else
+			text += "<B>NONE</B>"
+
+		if(current && current.client && (ROLE_GANG in current.client.prefs.be_special))
+			text += "|Enabled in Prefs<BR>"
+		else
+			text += "|Disabled in Prefs<BR>"
+
+		for(var/datum/gang/G in ticker.mode.gangs)
+			text += "<i>[G.name]</i>: "
+			if(src in (G.gangsters))
+				text += "<B>GANGSTER</B>"
+			else
+				text += "<a href='?src=\ref[src];gangster=\ref[G]'>gangster</a>"
+			text += "|"
+			if(src in (G.bosses))
+				text += "<B>GANG LEADER</B>"
+				text += "|Equipment: <a href='?src=\ref[src];gang=equip'>give</a>"
+				var/list/L = current.get_contents()
+				var/obj/item/device/gangtool/gangtool = locate() in L
+				if (gangtool)
+					text += "|<a href='?src=\ref[src];gang=takeequip'>take</a>"
+
+			else
+				text += "<a href='?src=\ref[src];gangboss=\ref[G]'>gang leader</a>"
+			text += "<BR>"
+
+		if(gang_colors_pool.len)
+			text += "<a href='?src=\ref[src];gang=new'>Create New Gang</a>"
+
+		sections["gang"] = text
+
+
+		/** CULT ***/
+		text = "cult"
+		if (ticker.mode.config_tag=="cult")
+			text = uppertext(text)
+		text = "<i><b>[text]</b></i>: "
+		if (src in ticker.mode.cult)
+			text += "loyal|<a href='?src=\ref[src];cult=clear'>employee</a>|<b>CULTIST</b>"
+			text += "<br><a href='?src=\ref[src];cult=equip'>Equip</a>"
+
+		else if(isloyal(current))
+			text += "<b>LOYAL</b>|employee|<a href='?src=\ref[src];cult=cultist'>cultist</a>"
+		else
+			text += "loyal|<b>EMPLOYEE</b>|<a href='?src=\ref[src];cult=cultist'>cultist</a>"
+
+		if(current && current.client && (ROLE_CULTIST in current.client.prefs.be_special))
+			text += "|Enabled in Prefs"
+		else
+			text += "|Disabled in Prefs"
+
+		sections["cult"] = text
+
+		/** WIZARD ***/
+		text = "wizard"
+		if (ticker.mode.config_tag=="wizard")
+			text = uppertext(text)
+		text = "<i><b>[text]</b></i>: "
+		if ((src in ticker.mode.wizards) || (src in ticker.mode.apprentices))
+			text += "<b>YES</b>|<a href='?src=\ref[src];wizard=clear'>no</a>"
+			text += "<br><a href='?src=\ref[src];wizard=lair'>To lair</a>, <a href='?src=\ref[src];common=undress'>undress</a>, <a href='?src=\ref[src];wizard=dressup'>dress up</a>, <a href='?src=\ref[src];wizard=name'>let choose name</a>."
+			if (objectives.len==0)
+				text += "<br>Objectives are empty! <a href='?src=\ref[src];wizard=autoobjectives'>Randomize!</a>"
+		else
+			text += "<a href='?src=\ref[src];wizard=wizard'>yes</a>|<b>NO</b>"
+
+		if(current && current.client && (ROLE_WIZARD in current.client.prefs.be_special))
+			text += "|Enabled in Prefs"
+		else
+			text += "|Disabled in Prefs"
+
+		sections["wizard"] = text
+
+		/** CHANGELING ***/
+		text = "changeling"
+		if (ticker.mode.config_tag=="changeling" || ticker.mode.config_tag=="traitorchan")
+			text = uppertext(text)
+		text = "<i><b>[text]</b></i>: "
+		if ((src in ticker.mode.changelings) && special_role)
+			text += "<b>YES</b>|<a href='?src=\ref[src];changeling=clear'>no</a>"
+			if (objectives.len==0)
+				text += "<br>Objectives are empty! <a href='?src=\ref[src];changeling=autoobjectives'>Randomize!</a>"
+			if(changeling && changeling.stored_profiles.len && (current.real_name != changeling.first_prof.name) )
+				text += "<br><a href='?src=\ref[src];changeling=initialdna'>Transform to initial appearance.</a>"
+		else if(src in ticker.mode.changelings) //Station Aligned Changeling
+			text += "<b>YES (but not an antag)</b>|<a href='?src=\ref[src];changeling=clear'>no</a>"
+			if (objectives.len==0)
+				text += "<br>Objectives are empty! <a href='?src=\ref[src];changeling=autoobjectives'>Randomize!</a>"
+			if(changeling && changeling.stored_profiles.len && (current.real_name != changeling.first_prof.name) )
+				text += "<br><a href='?src=\ref[src];changeling=initialdna'>Transform to initial appearance.</a>"
+		else
+			text += "<a href='?src=\ref[src];changeling=changeling'>yes</a>|<b>NO</b>"
+//			var/datum/game_mode/changeling/changeling = ticker.mode
+//			if (istype(changeling) && changeling.changelingdeath)
+//				text += "<br>All the changelings are dead! Restart in [round((changeling.TIME_TO_GET_REVIVED-(world.time-changeling.changelingdeathtime))/10)] seconds."
+
+		if(current && current.client && (ROLE_CHANGELING in current.client.prefs.be_special))
+			text += "|Enabled in Prefs"
+		else
+			text += "|Disabled in Prefs"
+
+		sections["changeling"] = text
+
+		/** NUCLEAR ***/
+		text = "nuclear"
+		if (ticker.mode.config_tag=="nuclear")
+			text = uppertext(text)
+		text = "<i><b>[text]</b></i>: "
+		if (src in ticker.mode.syndicates)
+			text += "<b>OPERATIVE</b>|<a href='?src=\ref[src];nuclear=clear'>nanotrasen</a>"
+			text += "<br><a href='?src=\ref[src];nuclear=lair'>To shuttle</a>, <a href='?src=\ref[src];common=undress'>undress</a>, <a href='?src=\ref[src];nuclear=dressup'>dress up</a>."
+			var/code
+			for (var/obj/machinery/nuclearbomb/bombue in machines)
+				if (length(bombue.r_code) <= 5 && bombue.r_code != "LOLNO" && bombue.r_code != "ADMIN")
+					code = bombue.r_code
+					break
+			if (code)
+				text += " Code is [code]. <a href='?src=\ref[src];nuclear=tellcode'>tell the code.</a>"
+		else
+			text += "<a href='?src=\ref[src];nuclear=nuclear'>operative</a>|<b>NANOTRASEN</b>"
+
+		if(current && current.client && (ROLE_OPERATIVE in current.client.prefs.be_special))
+			text += "|Enabled in Prefs"
+		else
+			text += "|Disabled in Prefs"
+
+		sections["nuclear"] = text
+
+	/** TRAITOR ***/
+	text = "traitor"
+	if (ticker.mode.config_tag=="traitor" || ticker.mode.config_tag=="traitorchan")
+		text = uppertext(text)
+	text = "<i><b>[text]</b></i>: "
+	if (src in ticker.mode.traitors)
+		text += "<b>TRAITOR</b>|<a href='?src=\ref[src];traitor=clear'>loyal</a>"
+		if (objectives.len==0)
+			text += "<br>Objectives are empty! <a href='?src=\ref[src];traitor=autoobjectives'>Randomize</a>!"
+	else
+		text += "<a href='?src=\ref[src];traitor=traitor'>traitor</a>|<b>LOYAL</b>"
+
+	if(current && current.client && (ROLE_TRAITOR in current.client.prefs.be_special))
+		text += "|Enabled in Prefs"
+	else
+		text += "|Disabled in Prefs"
+
+	sections["traitor"] = text
+
+	/** SHADOWLING **/
+	text = "shadowling"
+	if(ticker.mode.config_tag == "shadowling")
+		text = uppertext(text)
+	text = "<i><b>[text]</b></i>: "
+	if(src in ticker.mode.shadows)
+		text += "<b>SHADOWLING</b>|thrall|<a href='?src=\ref[src];shadowling=clear'>human</a>"
+	else if(src in ticker.mode.thralls)
+		text += "shadowling|<b>THRALL</b>|<a href='?src=\ref[src];shadowling=clear'>human</a>"
+	else
+		text += "<a href='?src=\ref[src];shadowling=shadowling'>shadowling</a>|<a href='?src=\ref[src];shadowling=thrall'>thrall</a>|<b>HUMAN</b>"
+
+	if(current && current.client && (ROLE_SHADOWLING in current.client.prefs.be_special))
+		text += "|Enabled in Prefs"
+	else
+		text += "|Disabled in Prefs"
+
+	sections["shadowling"] = text
+
+	/** Abductors **/
+
+	text = "Abductor"
+	if(ticker.mode.config_tag == "abductor")
+		text = uppertext(text)
+	text = "<i><b>[text]</b></i>: "
+	if(src in ticker.mode.abductors)
+		text += "<b>Abductor</b>|<a href='?src=\ref[src];abductor=clear'>human</a>"
+		text += "|<a href='?src=\ref[src];common=undress'>undress</a>|<a href='?src=\ref[src];abductor=equip'>equip</a>"
+	else
+		text += "<a href='?src=\ref[src];abductor=abductor'>Abductor</a>|<b>human</b>"
+
+	if(current && current.client && (ROLE_ABDUCTOR in current.client.prefs.be_special))
+		text += "|Enabled in Prefs"
+	else
+		text += "|Disabled in Prefs"
+
+	sections["abductor"] = text
+
+	/** HAND OF GOD **/
+	text = "hand of god"
+	if(ticker.mode.config_tag == "handofgod")
+		text = uppertext(text)
+	text = "<i><b>[text]</b></i>: "
+	if(src in ticker.mode.red_deity_prophets)
+		text += "<b>RED PROPHET</b>|<a href='?src=\ref[src];handofgod=red follower'>red follower</a>|<a href='?src=\ref[src];handofgod=clear'>employee</a>|<a href='?src=\ref[src];handofgod=blue follower'>blue follower</a>|<a href='?src=\ref[src];handofgod=blue prophet'>blue prophet</a>|<a href='?src=\ref[src];handofgod=red god'>red god</a>|<a href='?src=\ref[src];handofgod=blue god'>blue god</a>"
+	else if (src in ticker.mode.red_deity_followers)
+		text += "<a href='?src=\ref[src];handofgod=red prophet'>red prophet</a>|<b>RED FOLLOWER</b>|<a href='?src=\ref[src];handofgod=clear'>employee</a>|<a href='?src=\ref[src];handofgod=blue follower'>blue follower</a>|<a href='?src=\ref[src];handofgod=blue prophet'>blue prophet</a>|<a href='?src=\ref[src];handofgod=red god'>red god</a>|<a href='?src=\ref[src];handofgod=blue god'>blue god</a>"
+	else if (src in ticker.mode.blue_deity_followers)
+		text += "<a href='?src=\ref[src];handofgod=red prophet'>red prophet</a>|<a href='?src=\ref[src];handofgod=red follower'>red follower</a>|<a href='?src=\ref[src];handofgod=clear'>employee</a>|BLUE FOLLOWER|<a href='?src=\ref[src];handofgod=blue prophet'>blue prophet|<a href='?src=\ref[src];handofgod=red god'>red god</a>|<a href='?src=\ref[src];handofgod=blue god'>blue god</a></a>"
+	else if (src in ticker.mode.blue_deity_prophets)
+		text += "<a href='?src=\ref[src];handofgod=red prophet'>red prophet</a>|<a href='?src=\ref[src];handofgod=red follower'>red follower</a>|<a href='?src=\ref[src];handofgod=clear'>employee</a>|<a href='?src=\ref[src];handofgod=blue follower'>blue follower</a>|BLUE PROPHET|<a href='?src=\ref[src];handofgod=red god'>red god</a>|<a href='?src=\ref[src];handofgod=blue god'>blue god</a>"
+	else if (src in ticker.mode.red_deities)
+		text += "<a href='?src=\ref[src];handofgod=red prophet'>red prophet</a>|<a href='?src=\ref[src];handofgod=red follower'>red follower</a>|<a href='?src=\ref[src];handofgod=clear'>employee</a>|<a href='?src=\ref[src];handofgod=blue follower'>blue follower</a>|<a href='?src=\ref[src];handofgod=blue prophet'>blue prophet</a>|RED GOD|<a href='?src=\ref[src];handofgod=blue god'>blue god</a>"
+	else if (src in ticker.mode.blue_deities)
+		text += "<a href='?src=\ref[src];handofgod=red prophet'>red prophet</a>|<a href='?src=\ref[src];handofgod=red follower'>red follower</a>|<a href='?src=\ref[src];handofgod=clear'>employee</a>|<a href='?src=\ref[src];handofgod=blue follower'>blue follower</a>|<a href='?src=\ref[src];handofgod=blue prophet'>blue prophet</a>|<a href='?src=\ref[src];handofgod=red god'>red god</a>|BLUE GOD"
+	else
+		text += "<a href='?src=\ref[src];handofgod=red prophet'>red prophet</a>|<a href='?src=\ref[src];handofgod=red follower'>red follower</a>|<b>EMPLOYEE</b>|<a href='?src=\ref[src];handofgod=blue follower'>blue follower</a>|<a href='?src=\ref[src];handofgod=blue prophet'>blue prophet</a>|<a href='?src=\ref[src];handofgod=red god'>red god</a>|<a href='?src=\ref[src];handofgod=blue god'>blue god</a>"
+
+	if(current && current.client && (ROLE_HOG_GOD in current.client.prefs.be_special))
+		text += "|HOG God Enabled in Prefs"
+	else
+		text += "|HOG God Disabled in Prefs"
+
+	if(current && current.client && (ROLE_HOG_CULTIST in current.client.prefs.be_special))
+		text += "|HOG Cultist Enabled in Prefs"
+	else
+		text += "|HOG Disabled in Prefs"
+
+	sections["follower"] = text
+
+	/** MONKEY ***/
+	if (istype(current, /mob/living/carbon))
+		text = "monkey"
+		if (ticker.mode.config_tag=="monkey")
+			text = uppertext(text)
+		text = "<i><b>[text]</b></i>: "
+		if (istype(current, /mob/living/carbon/human))
+			text += "<a href='?src=\ref[src];monkey=healthy'>healthy</a>|<a href='?src=\ref[src];monkey=infected'>infected</a>|<b>HUMAN</b>|other"
+		else if (istype(current, /mob/living/carbon/monkey))
+			var/found = 0
+			for(var/datum/disease/D in current.viruses)
+				if(istype(D, /datum/disease/transformation/jungle_fever)) found = 1
+
+			if(found)
+				text += "<a href='?src=\ref[src];monkey=healthy'>healthy</a>|<b>INFECTED</b>|<a href='?src=\ref[src];monkey=human'>human</a>|other"
+			else
+				text += "<b>HEALTHY</b>|<a href='?src=\ref[src];monkey=infected'>infected</a>|<a href='?src=\ref[src];monkey=human'>human</a>|other"
+
+		else
+			text += "healthy|infected|human|<b>OTHER</b>"
+
+		if(current && current.client && (ROLE_MONKEY in current.client.prefs.be_special))
+			text += "|Enabled in Prefs"
+		else
+			text += "|Disabled in Prefs"
+
+		sections["monkey"] = text
+
+
+	/** SILICON ***/
+
+	if (istype(current, /mob/living/silicon))
+		text = "silicon"
+		var/mob/living/silicon/robot/robot = current
+		if (istype(robot) && robot.emagged)
+			text += "<br>Cyborg: Is emagged! <a href='?src=\ref[src];silicon=unemag'>Unemag!</a><br>0th law: [robot.laws.zeroth]"
+		var/mob/living/silicon/ai/ai = current
+		if (istype(ai) && ai.connected_robots.len)
+			var/n_e_robots = 0
+			for (var/mob/living/silicon/robot/R in ai.connected_robots)
+				if (R.emagged)
+					n_e_robots++
+			text += "<br>[n_e_robots] of [ai.connected_robots.len] slaved cyborgs are emagged. <a href='?src=\ref[src];silicon=unemagcyborgs'>Unemag</a>"
+	if (ticker.mode.config_tag == "traitorchan")
+		if (sections["traitor"])
+			out += sections["traitor"]+"<br>"
+		if (sections["changeling"])
+			out += sections["changeling"]+"<br><br>"
+		sections -= "traitor"
+		sections -= "changeling"
+	else
+		if (sections[ticker.mode.config_tag])
+			out += sections[ticker.mode.config_tag]+"<br><br>"
+		sections -= ticker.mode.config_tag
+	for (var/i in sections)
+		if (sections[i])
+			out += sections[i]+"<br>"
+
+
+	if (((src in ticker.mode.head_revolutionaries) || \
+		(src in ticker.mode.traitors)              || \
+		(src in ticker.mode.syndicates))           && \
+		istype(current,/mob/living/carbon/human)      )
+
+		text = "Uplink: <a href='?src=\ref[src];common=uplink'>give</a>"
+		var/obj/item/device/uplink/U = find_syndicate_uplink()
+		if(U)
+			text += "|<a href='?src=\ref[src];common=takeuplink'>take</a>"
+			if (check_rights(R_FUN, 0))
+				text += ", <a href='?src=\ref[src];common=crystals'>[U.telecrystals]</a> TC"
+			else
+				text += ", [U.telecrystals] TC"
+		text += "." //hiel grammar
+		out += text
+
+	out += "<br><br>"
+
+	out += "<b>Memory:</b><br>"
+	out += memory
+	out += "<br><a href='?src=\ref[src];memory_edit=1'>Edit memory</a><br>"
+	out += "Objectives:<br>"
+	if (objectives.len == 0)
+		out += "EMPTY<br>"
+	else
+		var/obj_count = 1
+		for(var/datum/objective/objective in objectives)
+			out += "<B>[obj_count]</B>: [objective.explanation_text] <a href='?src=\ref[src];obj_edit=\ref[objective]'>Edit</a> <a href='?src=\ref[src];obj_delete=\ref[objective]'>Delete</a> <a href='?src=\ref[src];obj_completed=\ref[objective]'><font color=[objective.completed ? "green" : "red"]>Toggle Completion</font></a><br>"
+			obj_count++
+	out += "<a href='?src=\ref[src];obj_add=1'>Add objective</a><br><br>"
+
+	out += "<a href='?src=\ref[src];obj_announce=1'>Announce objectives</a><br><br>"
+
+	usr << browse(out, "window=edit_memory[src];size=500x600")
+
+
+/datum/mind/Topic(href, href_list)
+	if(!check_rights(R_ADMIN))
+		return
+
+	if (href_list["role_edit"])
+		var/new_role = input("Select new role", "Assigned role", assigned_role) as null|anything in get_all_jobs()
+		if (!new_role)
+			return
+		assigned_role = new_role
+
+	else if (href_list["memory_edit"])
+		var/new_memo = copytext(sanitize(input("Write new memory", "Memory", memory) as null|message),1,MAX_MESSAGE_LEN)
+		if (isnull(new_memo))
+			return
+		memory = new_memo
+
+	else if (href_list["obj_edit"] || href_list["obj_add"])
+		var/datum/objective/objective
+		var/objective_pos
+		var/def_value
+
+		if (href_list["obj_edit"])
+			objective = locate(href_list["obj_edit"])
+			if (!objective)
+				return
+			objective_pos = objectives.Find(objective)
+
+			//Text strings are easy to manipulate. Revised for simplicity.
+			var/temp_obj_type = "[objective.type]"//Convert path into a text string.
+			def_value = copytext(temp_obj_type, 19)//Convert last part of path into an objective keyword.
+			if(!def_value)//If it's a custom objective, it will be an empty string.
+				def_value = "custom"
+
+		var/new_obj_type = input("Select objective type:", "Objective type", def_value) as null|anything in list("assassinate", "maroon", "debrain", "protect", "destroy", "prevent", "hijack", "escape", "survive", "martyr", "steal", "download", "nuclear", "capture", "absorb", "custom","follower block (HOG)","build (HOG)","deicide (HOG)", "follower escape (HOG)", "sacrifice prophet (HOG)")
+		if (!new_obj_type)
+			return
+
+		var/datum/objective/new_objective = null
+
+		switch (new_obj_type)
+			if ("assassinate","protect","debrain","maroon")
+				var/list/possible_targets = list("Free objective")
+				for(var/datum/mind/possible_target in ticker.minds)
+					if ((possible_target != src) && istype(possible_target.current, /mob/living/carbon/human))
+						possible_targets += possible_target.current
+
+				var/mob/def_target = null
+				var/objective_list[] = list(/datum/objective/assassinate, /datum/objective/protect, /datum/objective/debrain, /datum/objective/maroon)
+				if (objective&&(objective.type in objective_list) && objective:target)
+					def_target = objective:target.current
+
+				var/new_target = input("Select target:", "Objective target", def_target) as null|anything in possible_targets
+				if (!new_target)
+					return
+
+				var/objective_path = text2path("/datum/objective/[new_obj_type]")
+				if (new_target == "Free objective")
+					new_objective = new objective_path
+					new_objective.owner = src
+					new_objective:target = null
+					new_objective.explanation_text = "Free objective"
+				else
+					new_objective = new objective_path
+					new_objective.owner = src
+					new_objective:target = new_target:mind
+					//Will display as special role if the target is set as MODE. Ninjas/commandos/nuke ops.
+					new_objective.update_explanation_text()
+
+			if ("destroy")
+				var/list/possible_targets = active_ais(1)
+				if(possible_targets.len)
+					var/mob/new_target = input("Select target:", "Objective target") as null|anything in possible_targets
+					new_objective = new /datum/objective/destroy
+					new_objective.target = new_target.mind
+					new_objective.owner = src
+					new_objective.update_explanation_text()
+				else
+					usr << "No active AIs with minds"
+
+			if ("prevent")
+				new_objective = new /datum/objective/block
+				new_objective.owner = src
+
+			if ("hijack")
+				new_objective = new /datum/objective/hijack
+				new_objective.owner = src
+
+			if ("escape")
+				new_objective = new /datum/objective/escape
+				new_objective.owner = src
+
+			if ("survive")
+				new_objective = new /datum/objective/survive
+				new_objective.owner = src
+
+			if("martyr")
+				new_objective = new /datum/objective/martyr
+				new_objective.owner = src
+
+			if ("nuclear")
+				new_objective = new /datum/objective/nuclear
+				new_objective.owner = src
+
+			if ("steal")
+				if (!istype(objective, /datum/objective/steal))
+					new_objective = new /datum/objective/steal
+					new_objective.owner = src
+				else
+					new_objective = objective
+				var/datum/objective/steal/steal = new_objective
+				if (!steal.select_target())
+					return
+
+			if("download","capture","absorb")
+				var/def_num
+				if(objective&&objective.type==text2path("/datum/objective/[new_obj_type]"))
+					def_num = objective.target_amount
+
+				var/target_number = input("Input target number:", "Objective", def_num) as num|null
+				if (isnull(target_number))//Ordinarily, you wouldn't need isnull. In this case, the value may already exist.
+					return
+
+				switch(new_obj_type)
+					if("download")
+						new_objective = new /datum/objective/download
+						new_objective.explanation_text = "Download [target_number] research levels."
+					if("capture")
+						new_objective = new /datum/objective/capture
+						new_objective.explanation_text = "Capture [target_number] lifeforms with an energy net. Live, rare specimens are worth more."
+					if("absorb")
+						new_objective = new /datum/objective/absorb
+						new_objective.explanation_text = "Absorb [target_number] compatible genomes."
+				new_objective.owner = src
+				new_objective.target_amount = target_number
+
+			if("follower block (HOG)")
+				new_objective = new /datum/objective/follower_block
+				new_objective.owner = src
+			if("build (HOG)")
+				new_objective = new /datum/objective/build
+				new_objective.owner = src
+			if("deicide (HOG)")
+				new_objective = new /datum/objective/deicide
+				new_objective.owner = src
+			if("follower escape (HOG)")
+				new_objective = new /datum/objective/escape_followers
+				new_objective.owner = src
+			if("sacrifice prophet (HOG)")
+				new_objective = new /datum/objective/sacrifice_prophet
+				new_objective.owner = src
+
+			if ("custom")
+				var/expl = stripped_input(usr, "Custom objective:", "Objective", objective ? objective.explanation_text : "")
+				if (!expl)
+					return
+				new_objective = new /datum/objective
+				new_objective.owner = src
+				new_objective.explanation_text = expl
+
+		if (!new_objective)
+			return
+
+		if (objective)
+			objectives -= objective
+			objectives.Insert(objective_pos, new_objective)
+			message_admins("[key_name_admin(usr)] edited [current]'s objective to [new_objective.explanation_text]")
+			log_admin("[key_name(usr)] edited [current]'s objective to [new_objective.explanation_text]")
+		else
+			objectives += new_objective
+			message_admins("[key_name_admin(usr)] added a new objective for [current]: [new_objective.explanation_text]")
+			log_admin("[key_name(usr)] added a new objective for [current]: [new_objective.explanation_text]")
+
+	else if (href_list["obj_delete"])
+		var/datum/objective/objective = locate(href_list["obj_delete"])
+		if(!istype(objective))
+			return
+		objectives -= objective
+		message_admins("[key_name_admin(usr)] removed an objective for [current]: [objective.explanation_text]")
+		log_admin("[key_name(usr)] removed an objective for [current]: [objective.explanation_text]")
+
+	else if(href_list["obj_completed"])
+		var/datum/objective/objective = locate(href_list["obj_completed"])
+		if(!istype(objective))
+			return
+		objective.completed = !objective.completed
+		log_admin("[key_name(usr)] toggled the win state for [current]'s objective: [objective.explanation_text]")
+
+	else if (href_list["handofgod"])
+		switch(href_list["handofgod"])
+			if("clear") //wipe handofgod status
+				if((src in ticker.mode.red_deity_followers) || (src in ticker.mode.blue_deity_followers) || (src in ticker.mode.red_deity_prophets) || (src in ticker.mode.blue_deity_prophets))
+					remove_hog_follower_prophet()
+					current << "<span class='danger'><B>You have been brainwashed... again! Your faith is no more!</B></span>"
+					message_admins("[key_name_admin(usr)] has de-hand of god'ed [current].")
+					log_admin("[key_name(usr)] has de-hand of god'ed [current].")
+
+			if("red follower")
+				make_Handofgod_follower("red")
+				message_admins("[key_name_admin(usr)] has red follower'ed [current].")
+				log_admin("[key_name(usr)] has red follower'ed [current].")
+
+			if("red prophet")
+				make_Handofgod_prophet("red")
+				message_admins("[key_name_admin(usr)] has red prophet'ed [current].")
+				log_admin("[key_name(usr)] has red prophet'ed [current].")
+
+			if("blue follower")
+				make_Handofgod_follower("blue")
+				message_admins("[key_name_admin(usr)] has blue follower'ed [current].")
+				log_admin("[key_name(usr)] has blue follower'ed [current].")
+
+			if("blue prophet")
+				make_Handofgod_prophet("blue")
+				message_admins("[key_name_admin(usr)] has blue prophet'ed [current].")
+				log_admin("[key_name(usr)] has blue prophet'ed [current].")
+
+			if("red god")
+				make_Handofgod_god("red")
+				message_admins("[key_name_admin(usr)] has red god'ed [current].")
+				log_admin("[key_name(usr)] has red god'ed [current].")
+
+			if("blue god")
+				make_Handofgod_god("blue")
+				message_admins("[key_name_admin(usr)] has blue god'ed [current].")
+				log_admin("[key_name(usr)] has blue god'ed [current].")
+
+
+	else if (href_list["revolution"])
+		switch(href_list["revolution"])
+			if("clear")
+				remove_rev()
+				current << "<span class='userdanger'>You have been brainwashed! You are no longer a revolutionary!</span>"
+				message_admins("[key_name_admin(usr)] has de-rev'ed [current].")
+				log_admin("[key_name(usr)] has de-rev'ed [current].")
+			if("rev")
+				if(src in ticker.mode.head_revolutionaries)
+					ticker.mode.head_revolutionaries -= src
+					ticker.mode.update_rev_icons_removed(src)
+					current << "<span class='userdanger'>Revolution has been disappointed of your leader traits! You are a regular revolutionary now!</span>"
+				else if(!(src in ticker.mode.revolutionaries))
+					current << "<span class='danger'><FONT size = 3> You are now a revolutionary! Help your cause. Do not harm your fellow freedom fighters. You can identify your comrades by the red \"R\" icons, and your leaders by the blue \"R\" icons. Help them kill the heads to win the revolution!</FONT></span>"
+				else
+					return
+				ticker.mode.revolutionaries += src
+				ticker.mode.update_rev_icons_added(src)
+				special_role = "Revolutionary"
+				message_admins("[key_name_admin(usr)] has rev'ed [current].")
+				log_admin("[key_name(usr)] has rev'ed [current].")
+
+			if("headrev")
+				if(src in ticker.mode.revolutionaries)
+					ticker.mode.revolutionaries -= src
+					ticker.mode.update_rev_icons_removed(src)
+					current << "<span class='userdanger'>You have proved your devotion to revoltion! Yea are a head revolutionary now!</span>"
+				else if(!(src in ticker.mode.head_revolutionaries))
+					current << "<span class='userdanger'>You are a member of the revolutionaries' leadership now!</span>"
+				else
+					return
+				if (ticker.mode.head_revolutionaries.len>0)
+					// copy targets
+					var/datum/mind/valid_head = locate() in ticker.mode.head_revolutionaries
+					if (valid_head)
+						for (var/datum/objective/mutiny/O in valid_head.objectives)
+							var/datum/objective/mutiny/rev_obj = new
+							rev_obj.owner = src
+							rev_obj.target = O.target
+							rev_obj.explanation_text = "Assassinate [O.target.name], the [O.target.assigned_role]."
+							objectives += rev_obj
+						ticker.mode.greet_revolutionary(src,0)
+				ticker.mode.head_revolutionaries += src
+				ticker.mode.update_rev_icons_added(src)
+				special_role = "Head Revolutionary"
+				message_admins("[key_name_admin(usr)] has head-rev'ed [current].")
+				log_admin("[key_name(usr)] has head-rev'ed [current].")
+
+			if("autoobjectives")
+				ticker.mode.forge_revolutionary_objectives(src)
+				ticker.mode.greet_revolutionary(src,0)
+				usr << "<span class='notice'>The objectives for revolution have been generated and shown to [key]</span>"
+
+			if("flash")
+				if (!ticker.mode.equip_revolutionary(current))
+					usr << "<span class='danger'>Spawning flash failed!</span>"
+
+			if("takeflash")
+				var/list/L = current.get_contents()
+				var/obj/item/device/assembly/flash/flash = locate() in L
+				if (!flash)
+					usr << "<span class='danger'>Deleting flash failed!</span>"
+				qdel(flash)
+
+			if("repairflash")
+				var/list/L = current.get_contents()
+				var/obj/item/device/assembly/flash/flash = locate() in L
+				if (!flash)
+					usr << "<span class='danger'>Repairing flash failed!</span>"
+				else
+					flash.crit_fail = 0
+					flash.update_icon()
+
+
+
+//////////////////// GANG MODE
+
+	else if (href_list["gang"])
+		switch(href_list["gang"])
+			if("clear")
+				remove_gang()
+				message_admins("[key_name_admin(usr)] has de-gang'ed [current].")
+				log_admin("[key_name(usr)] has de-gang'ed [current].")
+
+			if("equip")
+				switch(ticker.mode.equip_gang(current,gang_datum))
+					if(1)
+						usr << "<span class='warning'>Unable to equip territory spraycan!</span>"
+					if(2)
+						usr << "<span class='warning'>Unable to equip recruitment pen and spraycan!</span>"
+					if(3)
+						usr << "<span class='warning'>Unable to equip gangtool, pen, and spraycan!</span>"
+
+			if("takeequip")
+				var/list/L = current.get_contents()
+				for(var/obj/item/weapon/pen/gang/pen in L)
+					qdel(pen)
+				for(var/obj/item/device/gangtool/gangtool in L)
+					qdel(gangtool)
+				for(var/obj/item/toy/crayon/spraycan/gang/SC in L)
+					qdel(SC)
+
+			if("new")
+				if(gang_colors_pool.len)
+					var/list/names = list("Random") + gang_name_pool
+					var/gangname = input("Pick a gang name.","Select Name") as null|anything in names
+					if(gangname && gang_colors_pool.len) //Check again just in case another admin made max gangs at the same time
+						if(!(gangname in gang_name_pool))
+							gangname = null
+						var/datum/gang/newgang = new(null,gangname)
+						ticker.mode.gangs += newgang
+						message_admins("[key_name_admin(usr)] has created the [newgang.name] Gang.")
+						log_admin("[key_name(usr)] has created the [newgang.name] Gang.")
+
+	else if (href_list["gangboss"])
+		var/datum/gang/G = locate(href_list["gangboss"]) in ticker.mode.gangs
+		if(!G || (src in G.bosses))
+			return
+		ticker.mode.remove_gangster(src,0,2,1)
+		G.bosses += src
+		gang_datum = G
+		special_role = "[G.name] Gang Boss"
+		G.add_gang_hud(src)
+		current << "<FONT size=3 color=red><B>You are a [G.name] Gang Boss!</B></FONT>"
+		message_admins("[key_name_admin(usr)] has added [current] to the [G.name] Gang leadership.")
+		log_admin("[key_name(usr)] has added [current] to the [G.name] Gang leadership.")
+		ticker.mode.forge_gang_objectives(src)
+		ticker.mode.greet_gang(src,0)
+
+	else if (href_list["gangster"])
+		var/datum/gang/G = locate(href_list["gangster"]) in ticker.mode.gangs
+		if(!G || (src in G.gangsters))
+			return
+		ticker.mode.remove_gangster(src,0,2,1)
+		ticker.mode.add_gangster(src,G,0)
+		message_admins("[key_name_admin(usr)] has added [current] to the [G.name] Gang (A).")
+		log_admin("[key_name(usr)] has added [current] to the [G.name] Gang (A).")
+
+/////////////////////////////////
+
+
+
+	else if (href_list["cult"])
+		switch(href_list["cult"])
+			if("clear")
+				remove_cultist()
+				current << "<span class='userdanger'>You have been brainwashed! You are no longer a cultist!</span>"
+				message_admins("[key_name_admin(usr)] has de-cult'ed [current].")
+				log_admin("[key_name(usr)] has de-cult'ed [current].")
+			if("cultist")
+				if(!(src in ticker.mode.cult))
+					ticker.mode.add_cultist(src)
+					message_admins("[key_name_admin(usr)] has cult'ed [current].")
+					log_admin("[key_name(usr)] has cult'ed [current].")
+			if("equip")
+				if (!ticker.mode.equip_cultist(current))
+					usr << "<span class='danger'>equip_cultist() failed! [current]'s starting equipment will be incomplete.</span>"
+
+	else if (href_list["wizard"])
+		switch(href_list["wizard"])
+			if("clear")
+				remove_wizard()
+				current << "<span class='userdanger'>You have been brainwashed! You are no longer a wizard!</span>"
+				log_admin("[key_name(usr)] has de-wizard'ed [current].")
+			if("wizard")
+				if(!(src in ticker.mode.wizards))
+					ticker.mode.wizards += src
+					special_role = "Wizard"
+					//ticker.mode.learn_basic_spells(current)
+					current << "<span class='boldannounce'>You are the Space Wizard!</span>"
+					message_admins("[key_name_admin(usr)] has wizard'ed [current].")
+					log_admin("[key_name(usr)] has wizard'ed [current].")
+			if("lair")
+				current.loc = pick(wizardstart)
+			if("dressup")
+				ticker.mode.equip_wizard(current)
+			if("name")
+				ticker.mode.name_wizard(current)
+			if("autoobjectives")
+				ticker.mode.forge_wizard_objectives(src)
+				usr << "<span class='notice'>The objectives for wizard [key] have been generated. You can edit them and anounce manually.</span>"
+
+	else if (href_list["changeling"])
+		switch(href_list["changeling"])
+			if("clear")
+				remove_changeling()
+				current << "<span class='userdanger'>You grow weak and lose your powers! You are no longer a changeling and are stuck in your current form!</span>"
+				message_admins("[key_name_admin(usr)] has de-changeling'ed [current].")
+				log_admin("[key_name(usr)] has de-changeling'ed [current].")
+			if("changeling")
+				if(!(src in ticker.mode.changelings))
+					ticker.mode.changelings += src
+					current.make_changeling()
+					special_role = "Changeling"
+					current << "<span class='boldannounce'>Your powers are awoken. A flash of memory returns to us...we are [changeling.changelingID], a changeling!</span>"
+					message_admins("[key_name_admin(usr)] has changeling'ed [current].")
+					log_admin("[key_name(usr)] has changeling'ed [current].")
+			if("autoobjectives")
+				ticker.mode.forge_changeling_objectives(src)
+				usr << "<span class='notice'>The objectives for changeling [key] have been generated. You can edit them and anounce manually.</span>"
+
+			if("initialdna")
+				if( !changeling || !changeling.stored_profiles.len || !istype(current, /mob/living/carbon))
+					usr << "<span class='danger'>Resetting DNA failed!</span>"
+				else
+					var/mob/living/carbon/C = current
+					changeling.first_prof.dna.transfer_identity(C, transfer_SE=1)
+					C.real_name = changeling.first_prof.name
+					C.updateappearance(mutcolor_update=1)
+					C.domutcheck()
+
+	else if (href_list["nuclear"])
+		switch(href_list["nuclear"])
+			if("clear")
+				remove_nukeop()
+				current << "<span class='userdanger'>You have been brainwashed! You are no longer a syndicate operative!</span>"
+				message_admins("[key_name_admin(usr)] has de-nuke op'ed [current].")
+				log_admin("[key_name(usr)] has de-nuke op'ed [current].")
+			if("nuclear")
+				if(!(src in ticker.mode.syndicates))
+					ticker.mode.syndicates += src
+					ticker.mode.update_synd_icons_added(src)
+					if (ticker.mode.syndicates.len==1)
+						ticker.mode.prepare_syndicate_leader(src)
+					else
+						current.real_name = "[syndicate_name()] Operative #[ticker.mode.syndicates.len-1]"
+					special_role = "Syndicate"
+					assigned_role = "Syndicate"
+					current << "<span class='notice'>You are a [syndicate_name()] agent!</span>"
+					ticker.mode.forge_syndicate_objectives(src)
+					ticker.mode.greet_syndicate(src)
+					message_admins("[key_name_admin(usr)] has nuke op'ed [current].")
+					log_admin("[key_name(usr)] has nuke op'ed [current].")
+			if("lair")
+				current.loc = get_turf(locate("landmark*Syndicate-Spawn"))
+			if("dressup")
+				var/mob/living/carbon/human/H = current
+				qdel(H.belt)
+				qdel(H.back)
+				qdel(H.ears)
+				qdel(H.gloves)
+				qdel(H.head)
+				qdel(H.shoes)
+				qdel(H.wear_id)
+				qdel(H.wear_suit)
+				qdel(H.w_uniform)
+
+				if (!ticker.mode.equip_syndicate(current))
+					usr << "<span class='danger'>Equipping a syndicate failed!</span>"
+			if("tellcode")
+				var/code
+				for (var/obj/machinery/nuclearbomb/bombue in machines)
+					if (length(bombue.r_code) <= 5 && bombue.r_code != "LOLNO" && bombue.r_code != "ADMIN")
+						code = bombue.r_code
+						break
+				if (code)
+					store_memory("<B>Syndicate Nuclear Bomb Code</B>: [code]", 0, 0)
+					current << "The nuclear authorization code is: <B>[code]</B>"
+				else
+					usr << "<span class='danger'>No valid nuke found!</span>"
+
+	else if (href_list["traitor"])
+		switch(href_list["traitor"])
+			if("clear")
+				remove_traitor()
+				current << "<span class='userdanger'>You have been brainwashed! You are no longer a traitor!</span>"
+				message_admins("[key_name_admin(usr)] has de-traitor'ed [current].")
+				log_admin("[key_name(usr)] has de-traitor'ed [current].")
+
+			if("traitor")
+				if(!(src in ticker.mode.traitors))
+					ticker.mode.traitors += src
+					special_role = "traitor"
+					current << "<span class='boldannounce'>You are a traitor!</span>"
+					message_admins("[key_name_admin(usr)] has traitor'ed [current].")
+					log_admin("[key_name(usr)] has traitor'ed [current].")
+					if(isAI(current))
+						var/mob/living/silicon/ai/A = current
+						ticker.mode.add_law_zero(A)
+
+			if("autoobjectives")
+				ticker.mode.forge_traitor_objectives(src)
+				usr << "<span class='notice'>The objectives for traitor [key] have been generated. You can edit them and anounce manually.</span>"
+
+	else if(href_list["shadowling"])
+		switch(href_list["shadowling"])
+			if("clear")
+				ticker.mode.update_shadow_icons_removed(src)
+				if(src in ticker.mode.shadows)
+					ticker.mode.shadows -= src
+					special_role = null
+					current << "<span class='userdanger'>Your powers have been quenched! You are no longer a shadowling!</span>"
+					remove_spell(/obj/effect/proc_holder/spell/self/shadowling_hatch)
+					remove_spell(/obj/effect/proc_holder/spell/self/shadowling_ascend)
+					remove_spell(/obj/effect/proc_holder/spell/targeted/enthrall)
+					remove_spell(/obj/effect/proc_holder/spell/self/shadowling_hivemind)
+					message_admins("[key_name_admin(usr)] has de-shadowling'ed [current].")
+					log_admin("[key_name(usr)] has de-shadowling'ed [current].")
+				else if(src in ticker.mode.thralls)
+					ticker.mode.remove_thrall(src,0)
+					message_admins("[key_name_admin(usr)] has de-thrall'ed [current].")
+					log_admin("[key_name(usr)] has de-thrall'ed [current].")
+			if("shadowling")
+				if(!ishuman(current))
+					usr << "<span class='warning'>This only works on humans!</span>"
+					return
+				ticker.mode.shadows += src
+				special_role = "shadowling"
+				current << "<span class='shadowling'><b>Something stirs deep in your mind. A red light floods your vision, and slowly you remember. Though your human disguise has served you well, the \
+				time is nigh to cast it off and enter your true form. You have disguised yourself amongst the humans, but you are not one of them. You are a shadowling, and you are to ascend at all costs.\
+				</b></span>"
+				ticker.mode.finalize_shadowling(src)
+				ticker.mode.update_shadow_icons_added(src)
+			if("thrall")
+				if(!ishuman(current))
+					usr << "<span class='warning'>This only works on humans!</span>"
+					return
+				ticker.mode.add_thrall(src)
+				message_admins("[key_name_admin(usr)] has thrall'ed [current].")
+				log_admin("[key_name(usr)] has thrall'ed [current].")
+
+	else if(href_list["abductor"])
+		switch(href_list["abductor"])
+			if("clear")
+				usr << "Not implemented yet. Sorry!"
+			if("abductor")
+				if(!ishuman(current))
+					usr << "<span class='warning'>This only works on humans!</span>"
+					return
+				make_Abductor()
+				log_admin("[key_name(usr)] turned [current] into abductor.")
+			if("equip")
+				var/gear = alert("Agent or Scientist Gear","Gear","Agent","Scientist")
+				if(gear)
+					var/datum/game_mode/abduction/temp = new
+					temp.equip_common(current)
+					if(gear=="Agent")
+						temp.equip_agent(current)
+					else
+						temp.equip_scientist(current)
+
+	else if (href_list["monkey"])
+		var/mob/living/L = current
+		if (L.notransform)
+			return
+		switch(href_list["monkey"])
+			if("healthy")
+				if (check_rights(R_ADMIN))
+					var/mob/living/carbon/human/H = current
+					var/mob/living/carbon/monkey/M = current
+					if (istype(H))
+						log_admin("[key_name(usr)] attempting to monkeyize [key_name(current)]")
+						message_admins("<span class='notice'>[key_name_admin(usr)] attempting to monkeyize [key_name_admin(current)]</span>")
+						src = null
+						M = H.monkeyize()
+						src = M.mind
+						//world << "DEBUG: \"healthy\": M=[M], M.mind=[M.mind], src=[src]!"
+					else if (istype(M) && length(M.viruses))
+						for(var/datum/disease/D in M.viruses)
+							D.cure(0)
+						sleep(0) //because deleting of virus is done through spawn(0)
+			if("infected")
+				if (check_rights(R_ADMIN, 0))
+					var/mob/living/carbon/human/H = current
+					var/mob/living/carbon/monkey/M = current
+					if (istype(H))
+						log_admin("[key_name(usr)] attempting to monkeyize and infect [key_name(current)]")
+						message_admins("<span class='notice'>[key_name_admin(usr)] attempting to monkeyize and infect [key_name_admin(current)]</span>")
+						src = null
+						M = H.monkeyize()
+						src = M.mind
+						current.ForceContractDisease(new /datum/disease/transformation/jungle_fever)
+					else if (istype(M))
+						current.ForceContractDisease(new /datum/disease/transformation/jungle_fever)
+			if("human")
+				if (check_rights(R_ADMIN, 0))
+					var/mob/living/carbon/human/H = current
+					var/mob/living/carbon/monkey/M = current
+					if (istype(M))
+						for(var/datum/disease/D in M.viruses)
+							if (istype(D,/datum/disease/transformation/jungle_fever))
+								D.cure(0)
+								sleep(0) //because deleting of virus is doing throught spawn(0)
+						log_admin("[key_name(usr)] attempting to humanize [key_name(current)]")
+						message_admins("<span class='notice'>[key_name_admin(usr)] attempting to humanize [key_name_admin(current)]</span>")
+						H = M.humanize(TR_KEEPITEMS | TR_KEEPIMPLANTS | TR_KEEPORGANS | TR_KEEPDAMAGE | TR_KEEPVIRUS | TR_DEFAULTMSG)
+						if(H)
+							src = H.mind
+
+	else if (href_list["silicon"])
+		switch(href_list["silicon"])
+			if("unemag")
+				var/mob/living/silicon/robot/R = current
+				if (istype(R))
+					R.SetEmagged(0)
+					message_admins("[key_name_admin(usr)] has unemag'ed [R].")
+					log_admin("[key_name(usr)] has unemag'ed [R].")
+
+			if("unemagcyborgs")
+				if (istype(current, /mob/living/silicon/ai))
+					var/mob/living/silicon/ai/ai = current
+					for (var/mob/living/silicon/robot/R in ai.connected_robots)
+						R.SetEmagged(0)
+					message_admins("[key_name_admin(usr)] has unemag'ed [ai]'s Cyborgs.")
+					log_admin("[key_name(usr)] has unemag'ed [ai]'s Cyborgs.")
+
+	else if (href_list["common"])
+		switch(href_list["common"])
+			if("undress")
+				for(var/obj/item/W in current)
+					current.unEquip(W, 1) //The 1 forces all items to drop, since this is an admin undress.
+			if("takeuplink")
+				take_uplink()
+				memory = null//Remove any memory they may have had.
+				log_admin("[key_name(usr)] removed [current]'s uplink.")
+			if("crystals")
+				if(check_rights(R_FUN, 0))
+					var/obj/item/device/uplink/U = find_syndicate_uplink()
+					if(U)
+						var/crystals = input("Amount of telecrystals for [key]","Syndicate uplink", U.telecrystals) as null|num
+						if(!isnull(crystals))
+							U.telecrystals = crystals
+							message_admins("[key_name_admin(usr)] changed [current]'s telecrystal count to [crystals].")
+							log_admin("[key_name(usr)] changed [current]'s telecrystal count to [crystals].")
+			if("uplink")
+				if(!ticker.mode.equip_traitor(current, !(src in ticker.mode.traitors)))
+					usr << "<span class='danger'>Equipping a syndicate failed!</span>"
+				log_admin("[key_name(usr)] attempted to give [current] an uplink.")
+
+	else if (href_list["obj_announce"])
+		var/obj_count = 1
+		current << "<span class='notice'>Your current objectives:</span>"
+		for(var/datum/objective/objective in objectives)
+			current << "<B>Objective #[obj_count]</B>: [objective.explanation_text]"
+			obj_count++
+
+	edit_memory()
+
+/datum/mind/proc/find_syndicate_uplink()
+	var/list/L = current.get_contents()
+	for (var/obj/item/I in L)
+		if (I.hidden_uplink)
+			return I.hidden_uplink
+	return null
+
+/datum/mind/proc/take_uplink()
+	var/obj/item/device/uplink/H = find_syndicate_uplink()
+	if(H)
+		qdel(H)
+
+/datum/mind/proc/make_Traitor()
+	if(!(src in ticker.mode.traitors))
+		ticker.mode.traitors += src
+		special_role = "traitor"
+		ticker.mode.forge_traitor_objectives(src)
+		ticker.mode.finalize_traitor(src)
+		ticker.mode.greet_traitor(src)
+
+/datum/mind/proc/make_Nuke(turf/spawnloc,nuke_code,leader=0, telecrystals = TRUE)
+	if(!(src in ticker.mode.syndicates))
+		ticker.mode.syndicates += src
+		ticker.mode.update_synd_icons_added(src)
+		special_role = "Syndicate"
+		ticker.mode.forge_syndicate_objectives(src)
+		ticker.mode.greet_syndicate(src)
+
+		current.loc = spawnloc
+
+		var/mob/living/carbon/human/H = current
+		qdel(H.belt)
+		qdel(H.back)
+		qdel(H.ears)
+		qdel(H.gloves)
+		qdel(H.head)
+		qdel(H.shoes)
+		qdel(H.wear_id)
+		qdel(H.wear_suit)
+		qdel(H.w_uniform)
+
+		ticker.mode.equip_syndicate(current, telecrystals)
+
+		if (nuke_code)
+			store_memory("<B>Syndicate Nuclear Bomb Code</B>: [nuke_code]", 0, 0)
+			current << "The nuclear authorization code is: <B>[nuke_code]</B>"
+
+		if (leader)
+			ticker.mode.prepare_syndicate_leader(src,nuke_code)
+		else
+			current.real_name = "[syndicate_name()] Operative #[ticker.mode.syndicates.len-1]"
+
+/datum/mind/proc/make_Changling()
+	if(!(src in ticker.mode.changelings))
+		ticker.mode.changelings += src
+		current.make_changeling()
+		special_role = "Changeling"
+		ticker.mode.forge_changeling_objectives(src)
+		ticker.mode.greet_changeling(src)
+
+/datum/mind/proc/make_Wizard()
+	if(!(src in ticker.mode.wizards))
+		ticker.mode.wizards += src
+		special_role = "Wizard"
+		assigned_role = "Wizard"
+		//ticker.mode.learn_basic_spells(current)
+		if(!wizardstart.len)
+			current.loc = pick(latejoin)
+			current << "HOT INSERTION, GO GO GO"
+		else
+			current.loc = pick(wizardstart)
+
+		ticker.mode.equip_wizard(current)
+		for(var/obj/item/weapon/spellbook/S in current.contents)
+			S.op = 0
+		ticker.mode.name_wizard(current)
+		ticker.mode.forge_wizard_objectives(src)
+		ticker.mode.greet_wizard(src)
+
+
+/datum/mind/proc/make_Cultist()
+	if(!(src in ticker.mode.cult))
+		ticker.mode.cult += src
+		ticker.mode.update_cult_icons_added(src)
+		special_role = "Cultist"
+		current << "<font color=\"purple\"><b><i>You catch a glimpse of the Realm of Nar-Sie, The Geometer of Blood. You now see how flimsy the world is, you see that it should be open to the knowledge of Nar-Sie.</b></i></font>"
+		current << "<font color=\"purple\"><b><i>Assist your new compatriots in their dark dealings. Their goal is yours, and yours is theirs. You serve the Dark One above all else. Bring It back.</b></i></font>"
+		current << "Your objective is to summon Nar-Sie by building and defending a suitable shell for the Geometer. Adequate supplies can be procured through human sacrifices."
+		ticker.mode.equip_cultist(current)
+
+/datum/mind/proc/make_Rev()
+	if (ticker.mode.head_revolutionaries.len>0)
+		// copy targets
+		var/datum/mind/valid_head = locate() in ticker.mode.head_revolutionaries
+		if (valid_head)
+			for (var/datum/objective/mutiny/O in valid_head.objectives)
+				var/datum/objective/mutiny/rev_obj = new
+				rev_obj.owner = src
+				rev_obj.target = O.target
+				rev_obj.explanation_text = "Assassinate [O.target.current.real_name], the [O.target.assigned_role]."
+				objectives += rev_obj
+			ticker.mode.greet_revolutionary(src,0)
+	ticker.mode.head_revolutionaries += src
+	ticker.mode.update_rev_icons_added(src)
+	special_role = "Head Revolutionary"
+
+	ticker.mode.forge_revolutionary_objectives(src)
+	ticker.mode.greet_revolutionary(src,0)
+
+	var/list/L = current.get_contents()
+	var/obj/item/device/assembly/flash/flash = locate() in L
+	qdel(flash)
+	take_uplink()
+	var/fail = 0
+//	fail |= !ticker.mode.equip_traitor(current, 1)
+	fail |= !ticker.mode.equip_revolutionary(current)
+
+
+/datum/mind/proc/make_Gang(datum/gang/G)
+	special_role = "[G.name] Gang Boss"
+	G.bosses += src
+	gang_datum = G
+	G.add_gang_hud(src)
+	ticker.mode.forge_gang_objectives(src)
+	ticker.mode.greet_gang(src)
+	ticker.mode.equip_gang(current,G)
+
+/datum/mind/proc/make_Abductor()
+	var/role = alert("Abductor Role ?","Role","Agent","Scientist")
+	var/team = input("Abductor Team ?","Team ?") in list(1,2,3,4)
+	var/teleport = alert("Teleport to ship ?","Teleport","Yes","No")
+
+	if(!role || !team || !teleport)
+		return
+
+	if(!ishuman(current))
+		return
+
+	ticker.mode.abductors |= src
+
+	var/datum/objective/experiment/O = new
+	O.owner = src
+	objectives += O
+
+	var/mob/living/carbon/human/H = current
+
+	H.set_species(/datum/species/abductor)
+	var/datum/species/abductor/S = H.dna.species
+
+	switch(role)
+		if("Agent")
+			S.agent = 1
+		if("Scientist")
+			S.scientist = 1
+	S.team = team
+
+	var/list/obj/effect/landmark/abductor/agent_landmarks = new
+	var/list/obj/effect/landmark/abductor/scientist_landmarks = new
+	agent_landmarks.len = 4
+	scientist_landmarks.len = 4
+	for(var/obj/effect/landmark/abductor/A in landmarks_list)
+		if(istype(A,/obj/effect/landmark/abductor/agent))
+			agent_landmarks[text2num(A.team)] = A
+		else if(istype(A,/obj/effect/landmark/abductor/scientist))
+			scientist_landmarks[text2num(A.team)] = A
+
+	var/obj/effect/landmark/L
+	if(teleport=="Yes")
+		switch(role)
+			if("Agent")
+				S.agent = 1
+				L = agent_landmarks[team]
+				H.loc = L.loc
+			if("Scientist")
+				S.scientist = 1
+				L = agent_landmarks[team]
+				H.loc = L.loc
+
+
+/datum/mind/proc/make_Handofgod_follower(colour)
+	. = 0
+	switch(colour)
+		if("red")
+			//Remove old allegiances
+			if(src in ticker.mode.blue_deity_followers || src in ticker.mode.blue_deity_prophets)
+				current << "<span class='danger'><B>You are no longer a member of the Blue cult!<B></span>"
+
+			ticker.mode.blue_deity_followers -= src
+			ticker.mode.blue_deity_prophets -= src
+			current.faction |= "red god"
+			current.faction -= "blue god"
+
+			if(src in ticker.mode.red_deity_prophets)
+				current << "<span class='danger'><B>You have lost the connection with your deity, but you still believe in their grand design, You are no longer a prophet!</b></span>"
+				ticker.mode.red_deity_prophets -= src
+
+			ticker.mode.red_deity_followers |= src
+			current << "<span class='danger'><B>You are now a follower of the red cult's god!</b></span>"
+
+			special_role = "Hand of God: Red Follower"
+			. = 1
+		if("blue")
+			//Remove old allegiances
+			if(src in ticker.mode.red_deity_followers || src in ticker.mode.red_deity_prophets)
+				current << "<span class='danger'><B>You are no longer a member of the Red cult!<B></span>"
+
+			ticker.mode.red_deity_followers -= src
+			ticker.mode.red_deity_prophets -= src
+			current.faction -= "red god"
+			current.faction |= "blue god"
+
+			if(src in ticker.mode.blue_deity_prophets)
+				current << "<span class='danger'><B>You have lost the connection with your deity, but you still believe in their grand design, You are no longer a prophet!</b></span>"
+				ticker.mode.blue_deity_prophets -= src
+
+			ticker.mode.blue_deity_followers |= src
+			current << "<span class='danger'><B>You are now a follower of the blue cult's god!</b></span>"
+
+			special_role = "Hand of God: Blue Follower"
+			. = 1
+		else
+			return 0
+
+	ticker.mode.update_hog_icons_removed(src,"red")
+	ticker.mode.update_hog_icons_removed(src,"blue")
+	//ticker.mode.greet_hog_follower(src,colour)
+	ticker.mode.update_hog_icons_added(src, colour)
+
+/datum/mind/proc/make_Handofgod_prophet(colour)
+	. = 0
+	switch(colour)
+		if("red")
+			//Remove old allegiances
+
+			if(src in ticker.mode.blue_deity_followers || src in ticker.mode.blue_deity_prophets)
+				current << "<span class='danger'><B>You are no longer a member of the Blue cult!<B></span>"
+				current.faction -= "blue god"
+			current.faction |= "red god"
+
+			ticker.mode.blue_deity_followers -= src
+			ticker.mode.blue_deity_prophets -= src
+			ticker.mode.red_deity_followers -= src
+
+			ticker.mode.red_deity_prophets |= src
+			current << "<span class='danger'><B>You are now a prophet of the red cult's god!</b></span>"
+
+			special_role = "Hand of God: Red Prophet"
+			. = 1
+		if("blue")
+			//Remove old allegiances
+
+			if(src in ticker.mode.red_deity_followers || src in ticker.mode.red_deity_prophets)
+				current << "<span class='danger'><B>You are no longer a member of the Red cult!<B></span>"
+				current.faction -= "red god"
+			current.faction |= "blue god"
+
+			ticker.mode.red_deity_followers -= src
+			ticker.mode.red_deity_prophets -= src
+			ticker.mode.blue_deity_followers -= src
+
+			ticker.mode.blue_deity_prophets |= src
+			current << "<span class='danger'><B>You are now a prophet of the blue cult's god!</b></span>"
+
+			special_role = "Hand of God: Blue Prophet"
+			. = 1
+
+		else
+			return 0
+
+	ticker.mode.update_hog_icons_removed(src,"red")
+	ticker.mode.update_hog_icons_removed(src,"blue")
+	ticker.mode.greet_hog_follower(src,colour)
+	ticker.mode.update_hog_icons_added(src, colour)
+
+
+/datum/mind/proc/make_Handofgod_god(colour)
+	switch(colour)
+		if("red")
+			current.become_god("red")
+			ticker.mode.add_god(src,"red")
+		if("blue")
+			current.become_god("blue")
+			ticker.mode.add_god(src,"blue")
+		else
+			return 0
+	ticker.mode.forge_deity_objectives(src)
+	ticker.mode.remove_hog_follower(src,0)
+	ticker.mode.update_hog_icons_added(src, colour)
+//	ticker.mode.greet_hog_follower(src,colour)
+	return 1
+
+
+/datum/mind/proc/AddSpell(obj/effect/proc_holder/spell/spell)
+	spell_list += spell
+	if(!spell.action)
+		spell.action = new/datum/action/spell_action
+		spell.action.target = spell
+		spell.action.name = spell.name
+		spell.action.button_icon = spell.action_icon
+		spell.action.button_icon_state = spell.action_icon_state
+		spell.action.background_icon_state = spell.action_background_icon_state
+	spell.action.Grant(current)
+	return
+/datum/mind/proc/transfer_actions(mob/living/new_character)
+	if(current && current.actions)
+		for(var/datum/action/A in current.actions)
+			A.Grant(new_character)
+	transfer_mindbound_actions(new_character)
+
+/datum/mind/proc/transfer_mindbound_actions(var/mob/living/new_character)
+	for(var/obj/effect/proc_holder/spell/spell in spell_list)
+		if(!spell.action) // Unlikely but whatever
+			spell.action = new/datum/action/spell_action
+			spell.action.target = spell
+			spell.action.name = spell.name
+			spell.action.button_icon = spell.action_icon
+			spell.action.button_icon_state = spell.action_icon_state
+			spell.action.background_icon_state = spell.action_background_icon_state
+		spell.action.Grant(new_character)
+	return
+
+/mob/proc/sync_mind()
+	mind_initialize()	//updates the mind (or creates and initializes one if one doesn't exist)
+	mind.active = 1		//indicates that the mind is currently synced with a client
+
+/mob/new_player/sync_mind()
+	return
+
+/mob/dead/observer/sync_mind()
+	return
+
+//Initialisation procs
+/mob/proc/mind_initialize()
+	if(mind)
+		mind.key = key
+
+	else
+		mind = new /datum/mind(key)
+		if(ticker)
+			ticker.minds += mind
+		else
+			spawn(0)
+				throw EXCEPTION("mind_initialize(): No ticker ready")
+	if(!mind.name)	mind.name = real_name
+	mind.current = src
+
+//HUMAN
+/mob/living/carbon/human/mind_initialize()
+	..()
+	if(!mind.assigned_role)	mind.assigned_role = "Assistant"	//defualt
+
+//MONKEY
+/mob/living/carbon/monkey/mind_initialize()
+	..()
+
+//slime
+/mob/living/simple_animal/slime/mind_initialize()
+	..()
+	mind.special_role = "slime"
+	mind.assigned_role = "slime"
+
+//XENO
+/mob/living/carbon/alien/mind_initialize()
+	..()
+	mind.special_role = "Alien"
+	mind.assigned_role = "Alien"
+	//XENO HUMANOID
+/mob/living/carbon/alien/humanoid/royal/queen/mind_initialize()
+	..()
+	mind.special_role = "Queen"
+
+/mob/living/carbon/alien/humanoid/royal/praetorian/mind_initialize()
+	..()
+	mind.special_role = "Praetorian"
+
+/mob/living/carbon/alien/humanoid/hunter/mind_initialize()
+	..()
+	mind.special_role = "Hunter"
+
+/mob/living/carbon/alien/humanoid/drone/mind_initialize()
+	..()
+	mind.special_role = "Drone"
+
+/mob/living/carbon/alien/humanoid/sentinel/mind_initialize()
+	..()
+	mind.special_role = "Sentinel"
+	//XENO LARVA
+/mob/living/carbon/alien/larva/mind_initialize()
+	..()
+	mind.special_role = "Larva"
+
+//AI
+/mob/living/silicon/ai/mind_initialize()
+	..()
+	mind.assigned_role = "AI"
+
+//BORG
+/mob/living/silicon/robot/mind_initialize()
+	..()
+	mind.assigned_role = "Cyborg"
+
+//PAI
+/mob/living/silicon/pai/mind_initialize()
+	..()
+	mind.assigned_role = "pAI"
+	mind.special_role = ""
+
+//BLOB
+/mob/camera/blob/mind_initialize()
+	..()
+	mind.special_role = "Blob"
+
+//Animals
+/mob/living/simple_animal/mind_initialize()
+	..()
+	mind.assigned_role = "Animal"
+	mind.special_role = "Animal"
+
+/mob/living/simple_animal/pet/dog/corgi/mind_initialize()
+	..()
+	mind.assigned_role = "Corgi"
+	mind.special_role = "Corgi"
+
+/mob/living/simple_animal/shade/mind_initialize()
+	..()
+	mind.assigned_role = "Shade"
+	mind.special_role = "Shade"
+
+/mob/living/simple_animal/hostile/construct/mind_initialize()
+	..()
+	mind.assigned_role = "[initial(name)]"
+	mind.special_role = "Cultist"
+