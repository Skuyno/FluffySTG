--- conflicted
+++ resolved
@@ -128,67 +128,6 @@
 			D.forcesay(hit_appends)
 	return 1
 
-<<<<<<< HEAD
-/datum/martial_art/wrestling
-	name = "Wrestling"
-	help_verb = /mob/living/carbon/human/proc/wrestling_help
-
-//	combo refence since wrestling uses a different format to sleeping carp and plasma fist.
-//	Clinch "G"
-//	Suplex "GD"
-//	Advanced grab "G"
-
-/datum/martial_art/wrestling/harm_act(mob/living/carbon/human/A, mob/living/carbon/human/D)
-	D.grabbedby(A,1)
-	var/obj/item/weapon/grab/G = A.get_active_hand()
-	if(G && prob(50))
-		G.state = GRAB_AGGRESSIVE
-		D.visible_message("<span class='danger'>[A] has [D] in a clinch!</span>", \
-								"<span class='userdanger'>[A] has [D] in a clinch!</span>")
-	else
-		D.visible_message("<span class='danger'>[A] fails to get [D] in a clinch!</span>", \
-								"<span class='userdanger'>[A] fails to get [D] in a clinch!</span>")
-	return 1
-
-
-/datum/martial_art/wrestling/proc/Suplex(mob/living/carbon/human/A, mob/living/carbon/human/D)
-
-	D.visible_message("<span class='danger'>[A] suplexes [D]!</span>", \
-								"<span class='userdanger'>[A] suplexes [D]!</span>")
-	D.forceMove(A.loc)
-	var/armor_block = D.run_armor_check(null, "melee")
-	D.apply_damage(30, BRUTE, null, armor_block)
-	D.apply_effect(6, WEAKEN, armor_block)
-	add_logs(A, D, "suplexed")
-
-	A.SpinAnimation(10,1)
-
-	D.SpinAnimation(10,1)
-	spawn(3)
-		armor_block = A.run_armor_check(null, "melee")
-		A.apply_effect(4, WEAKEN, armor_block)
-	return
-
-/datum/martial_art/wrestling/disarm_act(mob/living/carbon/human/A, mob/living/carbon/human/D)
-	if(istype(A.get_inactive_hand(),/obj/item/weapon/grab))
-		var/obj/item/weapon/grab/G = A.get_inactive_hand()
-		if(G.affecting == D)
-			Suplex(A,D)
-			return 1
-	harm_act(A,D)
-	return 1
-
-/datum/martial_art/wrestling/grab_act(mob/living/carbon/human/A, mob/living/carbon/human/D)
-	D.grabbedby(A,1)
-	D.visible_message("<span class='danger'>[A] holds [D] down!</span>", \
-								"<span class='userdanger'>[A] holds [D] down!</span>")
-	var/obj/item/bodypart/affecting = D.get_bodypart(ran_zone(A.zone_selected))
-	var/armor_block = D.run_armor_check(affecting, "melee")
-	D.apply_damage(10, STAMINA, affecting, armor_block)
-	return 1
-
-=======
->>>>>>> 3e8b2edf
 /mob/living/carbon/human/proc/wrestling_help()
 	set name = "Recall Teachings"
 	set desc = "Remember how to wrestle."
