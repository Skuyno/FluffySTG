//traits with no real impact that can be taken freely
//MAKE SURE THESE DO NOT MAJORLY IMPACT GAMEPLAY. those should be positive or negative traits.

/datum/quirk/no_taste
	name = "Ageusia"
	desc = "You can't taste anything! Toxic food will still poison you."
	value = 0
	mob_trait = TRAIT_AGEUSIA
	gain_text = "<span class='notice'>You can't taste anything!</span>"
	lose_text = "<span class='notice'>You can taste again!</span>"
	medical_record_text = "Patient suffers from ageusia and is incapable of tasting food or reagents."

/datum/quirk/vegetarian
	name = "Vegetarian"
	desc = "You find the idea of eating meat morally and physically repulsive."
	value = 0
	gain_text = "<span class='notice'>You feel repulsion at the idea of eating meat.</span>"
	lose_text = "<span class='notice'>You feel like eating meat isn't that bad.</span>"
	medical_record_text = "Patient reports a vegetarian diet."

/datum/quirk/vegetarian/add()
	var/mob/living/carbon/human/H = quirk_holder
	var/datum/species/species = H.dna.species
	species.liked_food &= ~MEAT
	species.disliked_food |= MEAT

/datum/quirk/vegetarian/remove()
	var/mob/living/carbon/human/H = quirk_holder
	if(H)
		var/datum/species/species = H.dna.species
		if(initial(species.liked_food) & MEAT)
			species.liked_food |= MEAT
		if(!initial(species.disliked_food) & MEAT)
			species.disliked_food &= ~MEAT

/datum/quirk/pineapple_liker
	name = "Ananas Affinity"
	desc = "You find yourself greatly enjoying fruits of the ananas genus. You can't seem to ever get enough of their sweet goodness!"
	value = 0
	gain_text = "<span class='notice'>You feel an intense craving for pineapple.</span>"
	lose_text = "<span class='notice'>Your feelings towards pineapples seem to return to a lukewarm state.</span>"
	medical_record_text = "Patient demonstrates a pathological love of pineapple."

/datum/quirk/pineapple_liker/add()
	var/mob/living/carbon/human/H = quirk_holder
	var/datum/species/species = H.dna.species
	species.liked_food |= PINEAPPLE

/datum/quirk/pineapple_liker/remove()
	var/mob/living/carbon/human/H = quirk_holder
	if(H)
		var/datum/species/species = H.dna.species
		species.liked_food &= ~PINEAPPLE

/datum/quirk/pineapple_hater
	name = "Ananas Aversion"
	desc = "You find yourself greatly detesting fruits of the ananas genus. Serious, how the hell can anyone say these things are good? And what kind of madman would even dare putting it on a pizza!?"
	value = 0
	gain_text = "<span class='notice'>You find yourself pondering what kind of idiot actually enjoys pineapples...</span>"
	lose_text = "<span class='notice'>Your feelings towards pineapples seem to return to a lukewarm state.</span>"
	medical_record_text = "Patient is correct to think that pineapple is disgusting."

/datum/quirk/pineapple_hater/add()
	var/mob/living/carbon/human/H = quirk_holder
	var/datum/species/species = H.dna.species
	species.disliked_food |= PINEAPPLE

/datum/quirk/pineapple_hater/remove()
	var/mob/living/carbon/human/H = quirk_holder
	if(H)
		var/datum/species/species = H.dna.species
		species.disliked_food &= ~PINEAPPLE

/datum/quirk/deviant_tastes
	name = "Deviant Tastes"
	desc = "You dislike food that most people enjoy, and find delicious what they don't."
	value = 0
	gain_text = "<span class='notice'>You start craving something that tastes strange.</span>"
	lose_text = "<span class='notice'>You feel like eating normal food again.</span>"
	medical_record_text = "Patient demonstrates irregular nutrition preferences."

/datum/quirk/deviant_tastes/add()
	var/mob/living/carbon/human/H = quirk_holder
	var/datum/species/species = H.dna.species
	var/liked = species.liked_food
	species.liked_food = species.disliked_food
	species.disliked_food = liked

/datum/quirk/deviant_tastes/remove()
	var/mob/living/carbon/human/H = quirk_holder
	if(H)
		var/datum/species/species = H.dna.species
		species.liked_food = initial(species.liked_food)
		species.disliked_food = initial(species.disliked_food)

<<<<<<< HEAD
=======
/datum/quirk/neat
	name = "Neat"
	desc = "You really don't like being unhygienic, and will get sad if you are."
	mob_trait = TRAIT_NEAT
	gain_text = "<span class='notice'>You feel like you have to stay clean.</span>"
	lose_text = "<span class='danger'>You no longer feel the need to always be clean.</span>"
	mood_quirk = TRUE
	medical_record_text = "While waiting for the exam to begin, patient cleaned the examination room."

/datum/quirk/neat/on_process()
	var/mob/living/carbon/human/H = quirk_holder
	switch (H.hygiene)
		if(0 to HYGIENE_LEVEL_DIRTY)
			SEND_SIGNAL(H, COMSIG_ADD_MOOD_EVENT, "neat", /datum/mood_event/dirty)
		if(HYGIENE_LEVEL_DIRTY to HYGIENE_LEVEL_NORMAL)
			SEND_SIGNAL(H, COMSIG_CLEAR_MOOD_EVENT, "neat")
		if(HYGIENE_LEVEL_NORMAL to HYGIENE_LEVEL_CLEAN)
			SEND_SIGNAL(H, COMSIG_ADD_MOOD_EVENT, "neat", /datum/mood_event/neat)

>>>>>>> 0b0d21b6
/datum/quirk/monochromatic
	name = "Monochromacy"
	desc = "You suffer from full colorblindness, and perceive nearly the entire world in blacks and whites."
	value = 0
	medical_record_text = "Patient is afflicted with almost complete color blindness."

/datum/quirk/monochromatic/add()
	quirk_holder.add_client_colour(/datum/client_colour/monochrome)

/datum/quirk/monochromatic/post_add()
	if(quirk_holder.mind.assigned_role == "Detective")
		to_chat(quirk_holder, "<span class='boldannounce'>Mmm. Nothing's ever clear on this station. It's all shades of gray...</span>")
		quirk_holder.playsound_local(quirk_holder, 'sound/ambience/ambidet1.ogg', 50, FALSE)

/datum/quirk/monochromatic/remove()
	if(quirk_holder)
		quirk_holder.remove_client_colour(/datum/client_colour/monochrome)<|MERGE_RESOLUTION|>--- conflicted
+++ resolved
@@ -93,28 +93,6 @@
 		species.liked_food = initial(species.liked_food)
 		species.disliked_food = initial(species.disliked_food)
 
-<<<<<<< HEAD
-=======
-/datum/quirk/neat
-	name = "Neat"
-	desc = "You really don't like being unhygienic, and will get sad if you are."
-	mob_trait = TRAIT_NEAT
-	gain_text = "<span class='notice'>You feel like you have to stay clean.</span>"
-	lose_text = "<span class='danger'>You no longer feel the need to always be clean.</span>"
-	mood_quirk = TRUE
-	medical_record_text = "While waiting for the exam to begin, patient cleaned the examination room."
-
-/datum/quirk/neat/on_process()
-	var/mob/living/carbon/human/H = quirk_holder
-	switch (H.hygiene)
-		if(0 to HYGIENE_LEVEL_DIRTY)
-			SEND_SIGNAL(H, COMSIG_ADD_MOOD_EVENT, "neat", /datum/mood_event/dirty)
-		if(HYGIENE_LEVEL_DIRTY to HYGIENE_LEVEL_NORMAL)
-			SEND_SIGNAL(H, COMSIG_CLEAR_MOOD_EVENT, "neat")
-		if(HYGIENE_LEVEL_NORMAL to HYGIENE_LEVEL_CLEAN)
-			SEND_SIGNAL(H, COMSIG_ADD_MOOD_EVENT, "neat", /datum/mood_event/neat)
-
->>>>>>> 0b0d21b6
 /datum/quirk/monochromatic
 	name = "Monochromacy"
 	desc = "You suffer from full colorblindness, and perceive nearly the entire world in blacks and whites."
