--- conflicted
+++ resolved
@@ -1182,24 +1182,6 @@
 		if(location == src)
 			return 1
 
-<<<<<<< HEAD
-
-/proc/get_closest_atom(type, list, source)
-	var/closest_atom
-	var/closest_distance
-	for(var/A in list)
-		if(!istype(A, type))
-			continue
-		var/distance = get_dist(source, A)
-		if(!closest_distance)
-			closest_distance = distance
-			closest_atom = A
-		else
-			if(closest_distance > distance)
-				closest_distance = distance
-				closest_atom = A
-	return closest_atom
-=======
 proc/add_to_proximity_list(atom/A, range)
 	var/turf/T = get_turf(A)
 	var/list/L = block(locate(T.x - range, T.y - range, T.z), locate(T.x + range, T.y + range, T.z))
@@ -1231,4 +1213,19 @@
 		var/turf/F = E
 		F.proximity_checkers |= checker
 	return 1
->>>>>>> 6141c62c
+
+/proc/get_closest_atom(type, list, source)
+	var/closest_atom
+	var/closest_distance
+	for(var/A in list)
+		if(!istype(A, type))
+			continue
+		var/distance = get_dist(source, A)
+		if(!closest_distance)
+			closest_distance = distance
+			closest_atom = A
+		else
+			if(closest_distance > distance)
+				closest_distance = distance
+				closest_atom = A
+	return closest_atom