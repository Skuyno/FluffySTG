//This file was auto-corrected by findeclaration.exe on 25.5.2012 20:42:31

/proc/get_area(O)
	var/atom/location = O
	var/i
	for(i=1, i<=20, i++)
		if(isarea(location))
			return location
		else if (istype(location))
			location = location.loc
		else
			return null
	return 0

/proc/get_area_master(O)
	var/area/A = get_area(O)
	if(A && A.master)
		A = A.master
	return A

/proc/get_area_name(N) //get area by its name
	for(var/area/A in world)
		if(A.name == N)
			return A
	return 0

// Like view but bypasses luminosity check

/proc/get_hear(range, atom/source)

	var/lum = source.luminosity
	source.luminosity = 6

	var/list/heard = view(range, source)
	source.luminosity = lum

	return heard

/proc/alone_in_area(area/the_area, mob/must_be_alone, check_type = /mob/living/carbon)
	var/area/our_area = get_area_master(the_area)
	for(var/C in living_mob_list)
		if(!istype(C, check_type))
			continue
		if(C == must_be_alone)
			continue
		if(our_area == get_area_master(C))
			return 0
	return 1

//We used to use linear regression to approximate the answer, but Mloc realized this was actually faster.
//And lo and behold, it is, and it's more accurate to boot.
/proc/cheap_hypotenuse(Ax,Ay,Bx,By)
	return sqrt(abs(Ax - Bx)**2 + abs(Ay - By)**2) //A squared + B squared = C squared

/proc/circlerange(center=usr,radius=3)

	var/turf/centerturf = get_turf(center)
	var/list/turfs = new/list()
	var/rsq = radius * (radius+0.5)

	for(var/atom/T in range(radius, centerturf))
		var/dx = T.x - centerturf.x
		var/dy = T.y - centerturf.y
		if(dx*dx + dy*dy <= rsq)
			turfs += T

	//turfs += centerturf
	return turfs

/proc/circleview(center=usr,radius=3)

	var/turf/centerturf = get_turf(center)
	var/list/atoms = new/list()
	var/rsq = radius * (radius+0.5)

	for(var/atom/A in view(radius, centerturf))
		var/dx = A.x - centerturf.x
		var/dy = A.y - centerturf.y
		if(dx*dx + dy*dy <= rsq)
			atoms += A

	//turfs += centerturf
	return atoms

/proc/get_dist_euclidian(atom/Loc1 as turf|mob|obj,atom/Loc2 as turf|mob|obj)
	var/dx = Loc1.x - Loc2.x
	var/dy = Loc1.y - Loc2.y

	var/dist = sqrt(dx**2 + dy**2)

	return dist

/proc/circlerangeturfs(center=usr,radius=3)

	var/turf/centerturf = get_turf(center)
	var/list/turfs = new/list()
	var/rsq = radius * (radius+0.5)

	for(var/turf/T in range(radius, centerturf))
		var/dx = T.x - centerturf.x
		var/dy = T.y - centerturf.y
		if(dx*dx + dy*dy <= rsq)
			turfs += T
	return turfs

/proc/circleviewturfs(center=usr,radius=3)		//Is there even a diffrence between this proc and circlerangeturfs()?

	var/turf/centerturf = get_turf(center)
	var/list/turfs = new/list()
	var/rsq = radius * (radius+0.5)

	for(var/turf/T in view(radius, centerturf))
		var/dx = T.x - centerturf.x
		var/dy = T.y - centerturf.y
		if(dx*dx + dy*dy <= rsq)
			turfs += T
	return turfs


//This is the new version of recursive_mob_check, used for say().
//The other proc was left intact because morgue trays use it.
/proc/recursive_hear_check(atom/O)
	var/list/processing_list = list(O)
	var/list/processed_list = list()
	var/list/found_atoms = list()

	while(processing_list.len)
		var/atom/A = processing_list[1]

		if(A.flags & HEAR)
			found_atoms |= A

		for(var/atom/B in A)
			if(!processed_list[B])
				processing_list |= B

		processing_list.Cut(1, 2)
		processed_list[A] = A

	return found_atoms

// Better recursive loop, technically sort of not actually recursive cause that shit is retarded, enjoy.
//No need for a recursive limit either
/proc/recursive_mob_check(atom/O,client_check=1,sight_check=1,include_radio=1)

	var/list/processing_list = list(O)
	var/list/processed_list = list()
	var/list/found_mobs = list()

	while(processing_list.len)

		var/atom/A = processing_list[1]
		var/passed = 0

		if(ismob(A))
			var/mob/A_tmp = A
			passed=1

			if(client_check && !A_tmp.client)
				passed=0

			if(sight_check && !isInSight(A_tmp, O))
				passed=0

		else if(include_radio && istype(A, /obj/item/device/radio))
			passed=1

			if(sight_check && !isInSight(A, O))
				passed=0

		if(passed)
			found_mobs |= A

		for(var/atom/B in A)
			if(!processed_list[B])
				processing_list |= B

		processing_list.Cut(1, 2)
		processed_list[A] = A

	return found_mobs


/proc/get_hearers_in_view(R, atom/source)
	// Returns a list of hearers in view(R) from source (ignoring luminosity). Used in saycode.
	var/turf/T = get_turf(source)
	var/list/hear = list()

	if(!T)
		return hear

	var/list/range = get_hear(R, T)
	for(var/atom/movable/A in range)
		hear |= recursive_hear_check(A)

	return hear


/proc/get_mobs_in_radio_ranges(list/obj/item/device/radio/radios)

	set background = BACKGROUND_ENABLED

	. = list()
	// Returns a list of mobs who can hear any of the radios given in @radios
	for(var/obj/item/device/radio/R in radios)
		if(R)
			. |= get_hearers_in_view(R.canhear_range, R)


#define SIGN(X) ((X<0)?-1:1)

/proc/inLineOfSight(X1,Y1,X2,Y2,Z=1,PX1=16.5,PY1=16.5,PX2=16.5,PY2=16.5)
	var/turf/T
	if(X1==X2)
		if(Y1==Y2)
			return 1 //Light cannot be blocked on same tile
		else
			var/s = SIGN(Y2-Y1)
			Y1+=s
			while(Y1!=Y2)
				T=locate(X1,Y1,Z)
				if(T.opacity)
					return 0
				Y1+=s
	else
		var/m=(32*(Y2-Y1)+(PY2-PY1))/(32*(X2-X1)+(PX2-PX1))
		var/b=(Y1+PY1/32-0.015625)-m*(X1+PX1/32-0.015625) //In tiles
		var/signX = SIGN(X2-X1)
		var/signY = SIGN(Y2-Y1)
		if(X1<X2)
			b+=m
		while(X1!=X2 || Y1!=Y2)
			if(round(m*X1+b-Y1))
				Y1+=signY //Line exits tile vertically
			else
				X1+=signX //Line exits tile horizontally
			T=locate(X1,Y1,Z)
			if(T.opacity)
				return 0
	return 1
#undef SIGN


/proc/isInSight(atom/A, atom/B)
	var/turf/Aturf = get_turf(A)
	var/turf/Bturf = get_turf(B)

	if(!Aturf || !Bturf)
		return 0

	if(inLineOfSight(Aturf.x,Aturf.y, Bturf.x,Bturf.y,Aturf.z))
		return 1

	else
		return 0


/proc/get_cardinal_step_away(atom/start, atom/finish) //returns the position of a step from start away from finish, in one of the cardinal directions
	//returns only NORTH, SOUTH, EAST, or WEST
	var/dx = finish.x - start.x
	var/dy = finish.y - start.y
	if(abs(dy) > abs (dx)) //slope is above 1:1 (move horizontally in a tie)
		if(dy > 0)
			return get_step(start, SOUTH)
		else
			return get_step(start, NORTH)
	else
		if(dx > 0)
			return get_step(start, WEST)
		else
			return get_step(start, EAST)

/proc/try_move_adjacent(atom/movable/AM)
	var/turf/T = get_turf(AM)
	for(var/direction in cardinal)
		if(AM.Move(get_step(T, direction)))
			break

/proc/get_mob_by_key(key)
	for(var/mob/M in mob_list)
		if(M.ckey == lowertext(key))
			return M
	return null

// Will return a list of active candidates. It increases the buffer 5 times until it finds a candidate which is active within the buffer.

<<<<<<< HEAD
/proc/get_candidates(be_special_type, afk_bracket=3000)
=======
/proc/get_candidates(be_special_flag=0,afk_bracket=3000, var/jobbanType)
>>>>>>> f830f269
	var/list/candidates = list()
	// Keep looping until we find a non-afk candidate within the time bracket (we limit the bracket to 10 minutes (6000))
	while(!candidates.len && afk_bracket < 6000)
		for(var/mob/dead/observer/G in player_list)
			if(G.client != null)
				if(!(G.mind && G.mind.current && G.mind.current.stat != DEAD))
<<<<<<< HEAD
					if(!G.client.is_afk(afk_bracket) && (be_special_type in G.client.prefs.be_special))
						candidates += G.client
=======
					if(!G.client.is_afk(afk_bracket) && (G.client.prefs.be_special & be_special_flag))
						if (jobbanType)
							if(!(jobban_isbanned(G, jobbanType) || jobban_isbanned(G, "Syndicate")))
								candidates += G.client
						else
							candidates += G.client
>>>>>>> f830f269
		afk_bracket += 600 // Add a minute to the bracket, for every attempt
	return candidates

/proc/ScreenText(obj/O, maptext="", screen_loc="CENTER-7,CENTER-7", maptext_height=480, maptext_width=480)
	if(!isobj(O))	O = new /obj/screen/text()
	O.maptext = maptext
	O.maptext_height = maptext_height
	O.maptext_width = maptext_width
	O.screen_loc = screen_loc
	return O

/proc/Show2Group4Delay(obj/O, list/group, delay=0)
	if(!isobj(O))	return
	if(!group)	group = clients
	for(var/client/C in group)
		C.screen += O
	if(delay)
		spawn(delay)
			for(var/client/C in group)
				C.screen -= O

/proc/flick_overlay(image/I, list/show_to, duration)
	for(var/client/C in show_to)
		C.images += I
	spawn(duration)
		for(var/client/C in show_to)
			C.images -= I

/proc/get_active_player_count()
	// Get active players who are playing in the round
	var/active_players = 0
	for(var/i = 1; i <= player_list.len; i++)
		var/mob/M = player_list[i]
		if(M && M.client)
			if(istype(M, /mob/new_player)) // exclude people in the lobby
				continue
			else if(isobserver(M)) // Ghosts are fine if they were playing once (didn't start as observers)
				var/mob/dead/observer/O = M
				if(O.started_as_observer) // Exclude people who started as observers
					continue
			active_players++
	return active_players

/datum/projectile_data
	var/src_x
	var/src_y
	var/time
	var/distance
	var/power_x
	var/power_y
	var/dest_x
	var/dest_y

/datum/projectile_data/New(var/src_x, var/src_y, var/time, var/distance, \
						   var/power_x, var/power_y, var/dest_x, var/dest_y)
	src.src_x = src_x
	src.src_y = src_y
	src.time = time
	src.distance = distance
	src.power_x = power_x
	src.power_y = power_y
	src.dest_x = dest_x
	src.dest_y = dest_y

/proc/projectile_trajectory(src_x, src_y, rotation, angle, power)

	// returns the destination (Vx,y) that a projectile shot at [src_x], [src_y], with an angle of [angle],
	// rotated at [rotation] and with the power of [power]
	// Thanks to VistaPOWA for this function

	var/power_x = power * cos(angle)
	var/power_y = power * sin(angle)
	var/time = 2* power_y / 10 //10 = g

	var/distance = time * power_x

	var/dest_x = src_x + distance*sin(rotation);
	var/dest_y = src_y + distance*cos(rotation);

	return new /datum/projectile_data(src_x, src_y, time, distance, power_x, power_y, dest_x, dest_y)

/proc/pollCandidates(var/Question, var/jobbanType, var/datum/game_mode/gametypeCheck, var/be_special_flag = 0, var/poll_time = 300)
	var/list/mob/dead/observer/candidates = list()
	var/time_passed = world.time
	if (!Question)
		Question = "Would you like to be a special role?"

	for(var/mob/dead/observer/G in player_list)
		if(!G.key || !G.client)
			continue
		if(be_special_flag)
			if(!(G.client.prefs.be_special & be_special_flag))
				continue
		if (gametypeCheck)
			if(!gametypeCheck.age_check(G.client))
				continue
		if (jobbanType)
			if(jobban_isbanned(G, jobbanType) || jobban_isbanned(G, "Syndicate"))
				continue
		spawn(0)
			G << 'sound/misc/notice2.ogg' //Alerting them to their consideration
			switch(alert(G,Question,"Please answer in [poll_time/10] seconds!","Yes","No"))
				if("Yes")
					G << "<span class='notice'>Choice registered: Yes.</span>"
					if((world.time-time_passed)>poll_time)//If more than 30 game seconds passed.
						G << "<span class='danger'>Sorry, you were too late for the consideration!</span>"
						G << 'sound/machines/buzz-sigh.ogg'
						return
					candidates += G
				if("No")
					G << "<span class='danger'>Choice registered: No.</span>"
					return
				else
					return
	sleep(poll_time)

	//Check all our candidates, to make sure they didn't log off during the 30 second wait period.
	for(var/mob/dead/observer/G in candidates)
		if(!G.key || !G.client)
			candidates.Remove(G)

	return candidates

/proc/makeBody(mob/dead/observer/G_found) // Uses stripped down and bastardized code from respawn character
	if(!G_found || !G_found.key)	return

	//First we spawn a dude.
	var/mob/living/carbon/human/new_character = new(pick(latejoin))//The mob being spawned.

	G_found.client.prefs.copy_to(new_character)
	new_character.dna.update_dna_identity()
	new_character.key = G_found.key

	return new_character

//supposedly the fastest way to do this according to https://gist.github.com/Giacom/be635398926bb463b42a
#define RANGE_TURFS(RADIUS, CENTER) \
  block( \
    locate(max(CENTER.x-(RADIUS),1),          max(CENTER.y-(RADIUS),1),          CENTER.z), \
    locate(min(CENTER.x+(RADIUS),world.maxx), min(CENTER.y+(RADIUS),world.maxy), CENTER.z) \
  )
<|MERGE_RESOLUTION|>--- conflicted
+++ resolved
@@ -1,449 +1,440 @@
-//This file was auto-corrected by findeclaration.exe on 25.5.2012 20:42:31
-
-/proc/get_area(O)
-	var/atom/location = O
-	var/i
-	for(i=1, i<=20, i++)
-		if(isarea(location))
-			return location
-		else if (istype(location))
-			location = location.loc
-		else
-			return null
-	return 0
-
-/proc/get_area_master(O)
-	var/area/A = get_area(O)
-	if(A && A.master)
-		A = A.master
-	return A
-
-/proc/get_area_name(N) //get area by its name
-	for(var/area/A in world)
-		if(A.name == N)
-			return A
-	return 0
-
-// Like view but bypasses luminosity check
-
-/proc/get_hear(range, atom/source)
-
-	var/lum = source.luminosity
-	source.luminosity = 6
-
-	var/list/heard = view(range, source)
-	source.luminosity = lum
-
-	return heard
-
-/proc/alone_in_area(area/the_area, mob/must_be_alone, check_type = /mob/living/carbon)
-	var/area/our_area = get_area_master(the_area)
-	for(var/C in living_mob_list)
-		if(!istype(C, check_type))
-			continue
-		if(C == must_be_alone)
-			continue
-		if(our_area == get_area_master(C))
-			return 0
-	return 1
-
-//We used to use linear regression to approximate the answer, but Mloc realized this was actually faster.
-//And lo and behold, it is, and it's more accurate to boot.
-/proc/cheap_hypotenuse(Ax,Ay,Bx,By)
-	return sqrt(abs(Ax - Bx)**2 + abs(Ay - By)**2) //A squared + B squared = C squared
-
-/proc/circlerange(center=usr,radius=3)
-
-	var/turf/centerturf = get_turf(center)
-	var/list/turfs = new/list()
-	var/rsq = radius * (radius+0.5)
-
-	for(var/atom/T in range(radius, centerturf))
-		var/dx = T.x - centerturf.x
-		var/dy = T.y - centerturf.y
-		if(dx*dx + dy*dy <= rsq)
-			turfs += T
-
-	//turfs += centerturf
-	return turfs
-
-/proc/circleview(center=usr,radius=3)
-
-	var/turf/centerturf = get_turf(center)
-	var/list/atoms = new/list()
-	var/rsq = radius * (radius+0.5)
-
-	for(var/atom/A in view(radius, centerturf))
-		var/dx = A.x - centerturf.x
-		var/dy = A.y - centerturf.y
-		if(dx*dx + dy*dy <= rsq)
-			atoms += A
-
-	//turfs += centerturf
-	return atoms
-
-/proc/get_dist_euclidian(atom/Loc1 as turf|mob|obj,atom/Loc2 as turf|mob|obj)
-	var/dx = Loc1.x - Loc2.x
-	var/dy = Loc1.y - Loc2.y
-
-	var/dist = sqrt(dx**2 + dy**2)
-
-	return dist
-
-/proc/circlerangeturfs(center=usr,radius=3)
-
-	var/turf/centerturf = get_turf(center)
-	var/list/turfs = new/list()
-	var/rsq = radius * (radius+0.5)
-
-	for(var/turf/T in range(radius, centerturf))
-		var/dx = T.x - centerturf.x
-		var/dy = T.y - centerturf.y
-		if(dx*dx + dy*dy <= rsq)
-			turfs += T
-	return turfs
-
-/proc/circleviewturfs(center=usr,radius=3)		//Is there even a diffrence between this proc and circlerangeturfs()?
-
-	var/turf/centerturf = get_turf(center)
-	var/list/turfs = new/list()
-	var/rsq = radius * (radius+0.5)
-
-	for(var/turf/T in view(radius, centerturf))
-		var/dx = T.x - centerturf.x
-		var/dy = T.y - centerturf.y
-		if(dx*dx + dy*dy <= rsq)
-			turfs += T
-	return turfs
-
-
-//This is the new version of recursive_mob_check, used for say().
-//The other proc was left intact because morgue trays use it.
-/proc/recursive_hear_check(atom/O)
-	var/list/processing_list = list(O)
-	var/list/processed_list = list()
-	var/list/found_atoms = list()
-
-	while(processing_list.len)
-		var/atom/A = processing_list[1]
-
-		if(A.flags & HEAR)
-			found_atoms |= A
-
-		for(var/atom/B in A)
-			if(!processed_list[B])
-				processing_list |= B
-
-		processing_list.Cut(1, 2)
-		processed_list[A] = A
-
-	return found_atoms
-
-// Better recursive loop, technically sort of not actually recursive cause that shit is retarded, enjoy.
-//No need for a recursive limit either
-/proc/recursive_mob_check(atom/O,client_check=1,sight_check=1,include_radio=1)
-
-	var/list/processing_list = list(O)
-	var/list/processed_list = list()
-	var/list/found_mobs = list()
-
-	while(processing_list.len)
-
-		var/atom/A = processing_list[1]
-		var/passed = 0
-
-		if(ismob(A))
-			var/mob/A_tmp = A
-			passed=1
-
-			if(client_check && !A_tmp.client)
-				passed=0
-
-			if(sight_check && !isInSight(A_tmp, O))
-				passed=0
-
-		else if(include_radio && istype(A, /obj/item/device/radio))
-			passed=1
-
-			if(sight_check && !isInSight(A, O))
-				passed=0
-
-		if(passed)
-			found_mobs |= A
-
-		for(var/atom/B in A)
-			if(!processed_list[B])
-				processing_list |= B
-
-		processing_list.Cut(1, 2)
-		processed_list[A] = A
-
-	return found_mobs
-
-
-/proc/get_hearers_in_view(R, atom/source)
-	// Returns a list of hearers in view(R) from source (ignoring luminosity). Used in saycode.
-	var/turf/T = get_turf(source)
-	var/list/hear = list()
-
-	if(!T)
-		return hear
-
-	var/list/range = get_hear(R, T)
-	for(var/atom/movable/A in range)
-		hear |= recursive_hear_check(A)
-
-	return hear
-
-
-/proc/get_mobs_in_radio_ranges(list/obj/item/device/radio/radios)
-
-	set background = BACKGROUND_ENABLED
-
-	. = list()
-	// Returns a list of mobs who can hear any of the radios given in @radios
-	for(var/obj/item/device/radio/R in radios)
-		if(R)
-			. |= get_hearers_in_view(R.canhear_range, R)
-
-
-#define SIGN(X) ((X<0)?-1:1)
-
-/proc/inLineOfSight(X1,Y1,X2,Y2,Z=1,PX1=16.5,PY1=16.5,PX2=16.5,PY2=16.5)
-	var/turf/T
-	if(X1==X2)
-		if(Y1==Y2)
-			return 1 //Light cannot be blocked on same tile
-		else
-			var/s = SIGN(Y2-Y1)
-			Y1+=s
-			while(Y1!=Y2)
-				T=locate(X1,Y1,Z)
-				if(T.opacity)
-					return 0
-				Y1+=s
-	else
-		var/m=(32*(Y2-Y1)+(PY2-PY1))/(32*(X2-X1)+(PX2-PX1))
-		var/b=(Y1+PY1/32-0.015625)-m*(X1+PX1/32-0.015625) //In tiles
-		var/signX = SIGN(X2-X1)
-		var/signY = SIGN(Y2-Y1)
-		if(X1<X2)
-			b+=m
-		while(X1!=X2 || Y1!=Y2)
-			if(round(m*X1+b-Y1))
-				Y1+=signY //Line exits tile vertically
-			else
-				X1+=signX //Line exits tile horizontally
-			T=locate(X1,Y1,Z)
-			if(T.opacity)
-				return 0
-	return 1
-#undef SIGN
-
-
-/proc/isInSight(atom/A, atom/B)
-	var/turf/Aturf = get_turf(A)
-	var/turf/Bturf = get_turf(B)
-
-	if(!Aturf || !Bturf)
-		return 0
-
-	if(inLineOfSight(Aturf.x,Aturf.y, Bturf.x,Bturf.y,Aturf.z))
-		return 1
-
-	else
-		return 0
-
-
-/proc/get_cardinal_step_away(atom/start, atom/finish) //returns the position of a step from start away from finish, in one of the cardinal directions
-	//returns only NORTH, SOUTH, EAST, or WEST
-	var/dx = finish.x - start.x
-	var/dy = finish.y - start.y
-	if(abs(dy) > abs (dx)) //slope is above 1:1 (move horizontally in a tie)
-		if(dy > 0)
-			return get_step(start, SOUTH)
-		else
-			return get_step(start, NORTH)
-	else
-		if(dx > 0)
-			return get_step(start, WEST)
-		else
-			return get_step(start, EAST)
-
-/proc/try_move_adjacent(atom/movable/AM)
-	var/turf/T = get_turf(AM)
-	for(var/direction in cardinal)
-		if(AM.Move(get_step(T, direction)))
-			break
-
-/proc/get_mob_by_key(key)
-	for(var/mob/M in mob_list)
-		if(M.ckey == lowertext(key))
-			return M
-	return null
-
-// Will return a list of active candidates. It increases the buffer 5 times until it finds a candidate which is active within the buffer.
-
-<<<<<<< HEAD
-/proc/get_candidates(be_special_type, afk_bracket=3000)
-=======
-/proc/get_candidates(be_special_flag=0,afk_bracket=3000, var/jobbanType)
->>>>>>> f830f269
-	var/list/candidates = list()
-	// Keep looping until we find a non-afk candidate within the time bracket (we limit the bracket to 10 minutes (6000))
-	while(!candidates.len && afk_bracket < 6000)
-		for(var/mob/dead/observer/G in player_list)
-			if(G.client != null)
-				if(!(G.mind && G.mind.current && G.mind.current.stat != DEAD))
-<<<<<<< HEAD
-					if(!G.client.is_afk(afk_bracket) && (be_special_type in G.client.prefs.be_special))
-						candidates += G.client
-=======
-					if(!G.client.is_afk(afk_bracket) && (G.client.prefs.be_special & be_special_flag))
-						if (jobbanType)
-							if(!(jobban_isbanned(G, jobbanType) || jobban_isbanned(G, "Syndicate")))
-								candidates += G.client
-						else
-							candidates += G.client
->>>>>>> f830f269
-		afk_bracket += 600 // Add a minute to the bracket, for every attempt
-	return candidates
-
-/proc/ScreenText(obj/O, maptext="", screen_loc="CENTER-7,CENTER-7", maptext_height=480, maptext_width=480)
-	if(!isobj(O))	O = new /obj/screen/text()
-	O.maptext = maptext
-	O.maptext_height = maptext_height
-	O.maptext_width = maptext_width
-	O.screen_loc = screen_loc
-	return O
-
-/proc/Show2Group4Delay(obj/O, list/group, delay=0)
-	if(!isobj(O))	return
-	if(!group)	group = clients
-	for(var/client/C in group)
-		C.screen += O
-	if(delay)
-		spawn(delay)
-			for(var/client/C in group)
-				C.screen -= O
-
-/proc/flick_overlay(image/I, list/show_to, duration)
-	for(var/client/C in show_to)
-		C.images += I
-	spawn(duration)
-		for(var/client/C in show_to)
-			C.images -= I
-
-/proc/get_active_player_count()
-	// Get active players who are playing in the round
-	var/active_players = 0
-	for(var/i = 1; i <= player_list.len; i++)
-		var/mob/M = player_list[i]
-		if(M && M.client)
-			if(istype(M, /mob/new_player)) // exclude people in the lobby
-				continue
-			else if(isobserver(M)) // Ghosts are fine if they were playing once (didn't start as observers)
-				var/mob/dead/observer/O = M
-				if(O.started_as_observer) // Exclude people who started as observers
-					continue
-			active_players++
-	return active_players
-
-/datum/projectile_data
-	var/src_x
-	var/src_y
-	var/time
-	var/distance
-	var/power_x
-	var/power_y
-	var/dest_x
-	var/dest_y
-
-/datum/projectile_data/New(var/src_x, var/src_y, var/time, var/distance, \
-						   var/power_x, var/power_y, var/dest_x, var/dest_y)
-	src.src_x = src_x
-	src.src_y = src_y
-	src.time = time
-	src.distance = distance
-	src.power_x = power_x
-	src.power_y = power_y
-	src.dest_x = dest_x
-	src.dest_y = dest_y
-
-/proc/projectile_trajectory(src_x, src_y, rotation, angle, power)
-
-	// returns the destination (Vx,y) that a projectile shot at [src_x], [src_y], with an angle of [angle],
-	// rotated at [rotation] and with the power of [power]
-	// Thanks to VistaPOWA for this function
-
-	var/power_x = power * cos(angle)
-	var/power_y = power * sin(angle)
-	var/time = 2* power_y / 10 //10 = g
-
-	var/distance = time * power_x
-
-	var/dest_x = src_x + distance*sin(rotation);
-	var/dest_y = src_y + distance*cos(rotation);
-
-	return new /datum/projectile_data(src_x, src_y, time, distance, power_x, power_y, dest_x, dest_y)
-
-/proc/pollCandidates(var/Question, var/jobbanType, var/datum/game_mode/gametypeCheck, var/be_special_flag = 0, var/poll_time = 300)
-	var/list/mob/dead/observer/candidates = list()
-	var/time_passed = world.time
-	if (!Question)
-		Question = "Would you like to be a special role?"
-
-	for(var/mob/dead/observer/G in player_list)
-		if(!G.key || !G.client)
-			continue
-		if(be_special_flag)
-			if(!(G.client.prefs.be_special & be_special_flag))
-				continue
-		if (gametypeCheck)
-			if(!gametypeCheck.age_check(G.client))
-				continue
-		if (jobbanType)
-			if(jobban_isbanned(G, jobbanType) || jobban_isbanned(G, "Syndicate"))
-				continue
-		spawn(0)
-			G << 'sound/misc/notice2.ogg' //Alerting them to their consideration
-			switch(alert(G,Question,"Please answer in [poll_time/10] seconds!","Yes","No"))
-				if("Yes")
-					G << "<span class='notice'>Choice registered: Yes.</span>"
-					if((world.time-time_passed)>poll_time)//If more than 30 game seconds passed.
-						G << "<span class='danger'>Sorry, you were too late for the consideration!</span>"
-						G << 'sound/machines/buzz-sigh.ogg'
-						return
-					candidates += G
-				if("No")
-					G << "<span class='danger'>Choice registered: No.</span>"
-					return
-				else
-					return
-	sleep(poll_time)
-
-	//Check all our candidates, to make sure they didn't log off during the 30 second wait period.
-	for(var/mob/dead/observer/G in candidates)
-		if(!G.key || !G.client)
-			candidates.Remove(G)
-
-	return candidates
-
-/proc/makeBody(mob/dead/observer/G_found) // Uses stripped down and bastardized code from respawn character
-	if(!G_found || !G_found.key)	return
-
-	//First we spawn a dude.
-	var/mob/living/carbon/human/new_character = new(pick(latejoin))//The mob being spawned.
-
-	G_found.client.prefs.copy_to(new_character)
-	new_character.dna.update_dna_identity()
-	new_character.key = G_found.key
-
-	return new_character
-
-//supposedly the fastest way to do this according to https://gist.github.com/Giacom/be635398926bb463b42a
-#define RANGE_TURFS(RADIUS, CENTER) \
-  block( \
-    locate(max(CENTER.x-(RADIUS),1),          max(CENTER.y-(RADIUS),1),          CENTER.z), \
-    locate(min(CENTER.x+(RADIUS),world.maxx), min(CENTER.y+(RADIUS),world.maxy), CENTER.z) \
-  )
+//This file was auto-corrected by findeclaration.exe on 25.5.2012 20:42:31
+
+/proc/get_area(O)
+	var/atom/location = O
+	var/i
+	for(i=1, i<=20, i++)
+		if(isarea(location))
+			return location
+		else if (istype(location))
+			location = location.loc
+		else
+			return null
+	return 0
+
+/proc/get_area_master(O)
+	var/area/A = get_area(O)
+	if(A && A.master)
+		A = A.master
+	return A
+
+/proc/get_area_name(N) //get area by its name
+	for(var/area/A in world)
+		if(A.name == N)
+			return A
+	return 0
+
+// Like view but bypasses luminosity check
+
+/proc/get_hear(range, atom/source)
+
+	var/lum = source.luminosity
+	source.luminosity = 6
+
+	var/list/heard = view(range, source)
+	source.luminosity = lum
+
+	return heard
+
+/proc/alone_in_area(area/the_area, mob/must_be_alone, check_type = /mob/living/carbon)
+	var/area/our_area = get_area_master(the_area)
+	for(var/C in living_mob_list)
+		if(!istype(C, check_type))
+			continue
+		if(C == must_be_alone)
+			continue
+		if(our_area == get_area_master(C))
+			return 0
+	return 1
+
+//We used to use linear regression to approximate the answer, but Mloc realized this was actually faster.
+//And lo and behold, it is, and it's more accurate to boot.
+/proc/cheap_hypotenuse(Ax,Ay,Bx,By)
+	return sqrt(abs(Ax - Bx)**2 + abs(Ay - By)**2) //A squared + B squared = C squared
+
+/proc/circlerange(center=usr,radius=3)
+
+	var/turf/centerturf = get_turf(center)
+	var/list/turfs = new/list()
+	var/rsq = radius * (radius+0.5)
+
+	for(var/atom/T in range(radius, centerturf))
+		var/dx = T.x - centerturf.x
+		var/dy = T.y - centerturf.y
+		if(dx*dx + dy*dy <= rsq)
+			turfs += T
+
+	//turfs += centerturf
+	return turfs
+
+/proc/circleview(center=usr,radius=3)
+
+	var/turf/centerturf = get_turf(center)
+	var/list/atoms = new/list()
+	var/rsq = radius * (radius+0.5)
+
+	for(var/atom/A in view(radius, centerturf))
+		var/dx = A.x - centerturf.x
+		var/dy = A.y - centerturf.y
+		if(dx*dx + dy*dy <= rsq)
+			atoms += A
+
+	//turfs += centerturf
+	return atoms
+
+/proc/get_dist_euclidian(atom/Loc1 as turf|mob|obj,atom/Loc2 as turf|mob|obj)
+	var/dx = Loc1.x - Loc2.x
+	var/dy = Loc1.y - Loc2.y
+
+	var/dist = sqrt(dx**2 + dy**2)
+
+	return dist
+
+/proc/circlerangeturfs(center=usr,radius=3)
+
+	var/turf/centerturf = get_turf(center)
+	var/list/turfs = new/list()
+	var/rsq = radius * (radius+0.5)
+
+	for(var/turf/T in range(radius, centerturf))
+		var/dx = T.x - centerturf.x
+		var/dy = T.y - centerturf.y
+		if(dx*dx + dy*dy <= rsq)
+			turfs += T
+	return turfs
+
+/proc/circleviewturfs(center=usr,radius=3)		//Is there even a diffrence between this proc and circlerangeturfs()?
+
+	var/turf/centerturf = get_turf(center)
+	var/list/turfs = new/list()
+	var/rsq = radius * (radius+0.5)
+
+	for(var/turf/T in view(radius, centerturf))
+		var/dx = T.x - centerturf.x
+		var/dy = T.y - centerturf.y
+		if(dx*dx + dy*dy <= rsq)
+			turfs += T
+	return turfs
+
+
+//This is the new version of recursive_mob_check, used for say().
+//The other proc was left intact because morgue trays use it.
+/proc/recursive_hear_check(atom/O)
+	var/list/processing_list = list(O)
+	var/list/processed_list = list()
+	var/list/found_atoms = list()
+
+	while(processing_list.len)
+		var/atom/A = processing_list[1]
+
+		if(A.flags & HEAR)
+			found_atoms |= A
+
+		for(var/atom/B in A)
+			if(!processed_list[B])
+				processing_list |= B
+
+		processing_list.Cut(1, 2)
+		processed_list[A] = A
+
+	return found_atoms
+
+// Better recursive loop, technically sort of not actually recursive cause that shit is retarded, enjoy.
+//No need for a recursive limit either
+/proc/recursive_mob_check(atom/O,client_check=1,sight_check=1,include_radio=1)
+
+	var/list/processing_list = list(O)
+	var/list/processed_list = list()
+	var/list/found_mobs = list()
+
+	while(processing_list.len)
+
+		var/atom/A = processing_list[1]
+		var/passed = 0
+
+		if(ismob(A))
+			var/mob/A_tmp = A
+			passed=1
+
+			if(client_check && !A_tmp.client)
+				passed=0
+
+			if(sight_check && !isInSight(A_tmp, O))
+				passed=0
+
+		else if(include_radio && istype(A, /obj/item/device/radio))
+			passed=1
+
+			if(sight_check && !isInSight(A, O))
+				passed=0
+
+		if(passed)
+			found_mobs |= A
+
+		for(var/atom/B in A)
+			if(!processed_list[B])
+				processing_list |= B
+
+		processing_list.Cut(1, 2)
+		processed_list[A] = A
+
+	return found_mobs
+
+
+/proc/get_hearers_in_view(R, atom/source)
+	// Returns a list of hearers in view(R) from source (ignoring luminosity). Used in saycode.
+	var/turf/T = get_turf(source)
+	var/list/hear = list()
+
+	if(!T)
+		return hear
+
+	var/list/range = get_hear(R, T)
+	for(var/atom/movable/A in range)
+		hear |= recursive_hear_check(A)
+
+	return hear
+
+
+/proc/get_mobs_in_radio_ranges(list/obj/item/device/radio/radios)
+
+	set background = BACKGROUND_ENABLED
+
+	. = list()
+	// Returns a list of mobs who can hear any of the radios given in @radios
+	for(var/obj/item/device/radio/R in radios)
+		if(R)
+			. |= get_hearers_in_view(R.canhear_range, R)
+
+
+#define SIGN(X) ((X<0)?-1:1)
+
+/proc/inLineOfSight(X1,Y1,X2,Y2,Z=1,PX1=16.5,PY1=16.5,PX2=16.5,PY2=16.5)
+	var/turf/T
+	if(X1==X2)
+		if(Y1==Y2)
+			return 1 //Light cannot be blocked on same tile
+		else
+			var/s = SIGN(Y2-Y1)
+			Y1+=s
+			while(Y1!=Y2)
+				T=locate(X1,Y1,Z)
+				if(T.opacity)
+					return 0
+				Y1+=s
+	else
+		var/m=(32*(Y2-Y1)+(PY2-PY1))/(32*(X2-X1)+(PX2-PX1))
+		var/b=(Y1+PY1/32-0.015625)-m*(X1+PX1/32-0.015625) //In tiles
+		var/signX = SIGN(X2-X1)
+		var/signY = SIGN(Y2-Y1)
+		if(X1<X2)
+			b+=m
+		while(X1!=X2 || Y1!=Y2)
+			if(round(m*X1+b-Y1))
+				Y1+=signY //Line exits tile vertically
+			else
+				X1+=signX //Line exits tile horizontally
+			T=locate(X1,Y1,Z)
+			if(T.opacity)
+				return 0
+	return 1
+#undef SIGN
+
+
+/proc/isInSight(atom/A, atom/B)
+	var/turf/Aturf = get_turf(A)
+	var/turf/Bturf = get_turf(B)
+
+	if(!Aturf || !Bturf)
+		return 0
+
+	if(inLineOfSight(Aturf.x,Aturf.y, Bturf.x,Bturf.y,Aturf.z))
+		return 1
+
+	else
+		return 0
+
+
+/proc/get_cardinal_step_away(atom/start, atom/finish) //returns the position of a step from start away from finish, in one of the cardinal directions
+	//returns only NORTH, SOUTH, EAST, or WEST
+	var/dx = finish.x - start.x
+	var/dy = finish.y - start.y
+	if(abs(dy) > abs (dx)) //slope is above 1:1 (move horizontally in a tie)
+		if(dy > 0)
+			return get_step(start, SOUTH)
+		else
+			return get_step(start, NORTH)
+	else
+		if(dx > 0)
+			return get_step(start, WEST)
+		else
+			return get_step(start, EAST)
+
+/proc/try_move_adjacent(atom/movable/AM)
+	var/turf/T = get_turf(AM)
+	for(var/direction in cardinal)
+		if(AM.Move(get_step(T, direction)))
+			break
+
+/proc/get_mob_by_key(key)
+	for(var/mob/M in mob_list)
+		if(M.ckey == lowertext(key))
+			return M
+	return null
+
+// Will return a list of active candidates. It increases the buffer 5 times until it finds a candidate which is active within the buffer.
+
+/proc/get_candidates(be_special_type, afk_bracket=3000, var/jobbanType)
+	var/list/candidates = list()
+	// Keep looping until we find a non-afk candidate within the time bracket (we limit the bracket to 10 minutes (6000))
+	while(!candidates.len && afk_bracket < 6000)
+		for(var/mob/dead/observer/G in player_list)
+			if(G.client != null)
+				if(!(G.mind && G.mind.current && G.mind.current.stat != DEAD))
+					if(!G.client.is_afk(afk_bracket) && (be_special_type in G.client.prefs.be_special))
+						if (jobbanType)
+							if(!(jobban_isbanned(G, jobbanType) || jobban_isbanned(G, "Syndicate")))
+								candidates += G.client
+						else
+							candidates += G.client
+		afk_bracket += 600 // Add a minute to the bracket, for every attempt
+	return candidates
+
+/proc/ScreenText(obj/O, maptext="", screen_loc="CENTER-7,CENTER-7", maptext_height=480, maptext_width=480)
+	if(!isobj(O))	O = new /obj/screen/text()
+	O.maptext = maptext
+	O.maptext_height = maptext_height
+	O.maptext_width = maptext_width
+	O.screen_loc = screen_loc
+	return O
+
+/proc/Show2Group4Delay(obj/O, list/group, delay=0)
+	if(!isobj(O))	return
+	if(!group)	group = clients
+	for(var/client/C in group)
+		C.screen += O
+	if(delay)
+		spawn(delay)
+			for(var/client/C in group)
+				C.screen -= O
+
+/proc/flick_overlay(image/I, list/show_to, duration)
+	for(var/client/C in show_to)
+		C.images += I
+	spawn(duration)
+		for(var/client/C in show_to)
+			C.images -= I
+
+/proc/get_active_player_count()
+	// Get active players who are playing in the round
+	var/active_players = 0
+	for(var/i = 1; i <= player_list.len; i++)
+		var/mob/M = player_list[i]
+		if(M && M.client)
+			if(istype(M, /mob/new_player)) // exclude people in the lobby
+				continue
+			else if(isobserver(M)) // Ghosts are fine if they were playing once (didn't start as observers)
+				var/mob/dead/observer/O = M
+				if(O.started_as_observer) // Exclude people who started as observers
+					continue
+			active_players++
+	return active_players
+
+/datum/projectile_data
+	var/src_x
+	var/src_y
+	var/time
+	var/distance
+	var/power_x
+	var/power_y
+	var/dest_x
+	var/dest_y
+
+/datum/projectile_data/New(var/src_x, var/src_y, var/time, var/distance, \
+						   var/power_x, var/power_y, var/dest_x, var/dest_y)
+	src.src_x = src_x
+	src.src_y = src_y
+	src.time = time
+	src.distance = distance
+	src.power_x = power_x
+	src.power_y = power_y
+	src.dest_x = dest_x
+	src.dest_y = dest_y
+
+/proc/projectile_trajectory(src_x, src_y, rotation, angle, power)
+
+	// returns the destination (Vx,y) that a projectile shot at [src_x], [src_y], with an angle of [angle],
+	// rotated at [rotation] and with the power of [power]
+	// Thanks to VistaPOWA for this function
+
+	var/power_x = power * cos(angle)
+	var/power_y = power * sin(angle)
+	var/time = 2* power_y / 10 //10 = g
+
+	var/distance = time * power_x
+
+	var/dest_x = src_x + distance*sin(rotation);
+	var/dest_y = src_y + distance*cos(rotation);
+
+	return new /datum/projectile_data(src_x, src_y, time, distance, power_x, power_y, dest_x, dest_y)
+
+/proc/pollCandidates(var/Question, var/jobbanType, var/datum/game_mode/gametypeCheck, var/be_special_flag = 0, var/poll_time = 300)
+	var/list/mob/dead/observer/candidates = list()
+	var/time_passed = world.time
+	if (!Question)
+		Question = "Would you like to be a special role?"
+
+	for(var/mob/dead/observer/G in player_list)
+		if(!G.key || !G.client)
+			continue
+		if(be_special_flag)
+			if(!(G.client.prefs.be_special & be_special_flag))
+				continue
+		if (gametypeCheck)
+			if(!gametypeCheck.age_check(G.client))
+				continue
+		if (jobbanType)
+			if(jobban_isbanned(G, jobbanType) || jobban_isbanned(G, "Syndicate"))
+				continue
+		spawn(0)
+			G << 'sound/misc/notice2.ogg' //Alerting them to their consideration
+			switch(alert(G,Question,"Please answer in [poll_time/10] seconds!","Yes","No"))
+				if("Yes")
+					G << "<span class='notice'>Choice registered: Yes.</span>"
+					if((world.time-time_passed)>poll_time)//If more than 30 game seconds passed.
+						G << "<span class='danger'>Sorry, you were too late for the consideration!</span>"
+						G << 'sound/machines/buzz-sigh.ogg'
+						return
+					candidates += G
+				if("No")
+					G << "<span class='danger'>Choice registered: No.</span>"
+					return
+				else
+					return
+	sleep(poll_time)
+
+	//Check all our candidates, to make sure they didn't log off during the 30 second wait period.
+	for(var/mob/dead/observer/G in candidates)
+		if(!G.key || !G.client)
+			candidates.Remove(G)
+
+	return candidates
+
+/proc/makeBody(mob/dead/observer/G_found) // Uses stripped down and bastardized code from respawn character
+	if(!G_found || !G_found.key)	return
+
+	//First we spawn a dude.
+	var/mob/living/carbon/human/new_character = new(pick(latejoin))//The mob being spawned.
+
+	G_found.client.prefs.copy_to(new_character)
+	new_character.dna.update_dna_identity()
+	new_character.key = G_found.key
+
+	return new_character
+
+//supposedly the fastest way to do this according to https://gist.github.com/Giacom/be635398926bb463b42a
+#define RANGE_TURFS(RADIUS, CENTER) \
+  block( \
+    locate(max(CENTER.x-(RADIUS),1),          max(CENTER.y-(RADIUS),1),          CENTER.z), \
+    locate(min(CENTER.x+(RADIUS),world.maxx), min(CENTER.y+(RADIUS),world.maxy), CENTER.z) \
+  )