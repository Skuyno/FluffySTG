/proc/cmp_numeric_dsc(a,b)
	return b - a

/proc/cmp_numeric_asc(a,b)
	return a - b

/proc/cmp_text_asc(a,b)
	return sorttext(b,a)

/proc/cmp_text_dsc(a,b)
	return sorttext(a,b)

/proc/cmp_name_asc(atom/a, atom/b)
	return sorttext(b.name, a.name)

/proc/cmp_name_dsc(atom/a, atom/b)
	return sorttext(a.name, b.name)

GLOBAL_VAR_INIT(cmp_field, "name")
/proc/cmp_records_asc(datum/data/record/a, datum/data/record/b)
	return sorttext(b.fields[GLOB.cmp_field], a.fields[GLOB.cmp_field])

/proc/cmp_records_dsc(datum/data/record/a, datum/data/record/b)
	return sorttext(a.fields[GLOB.cmp_field], b.fields[GLOB.cmp_field])

/proc/cmp_ckey_asc(client/a, client/b)
	return sorttext(b.ckey, a.ckey)

/proc/cmp_ckey_dsc(client/a, client/b)
	return sorttext(a.ckey, b.ckey)

/proc/cmp_subsystem_init(datum/controller/subsystem/a, datum/controller/subsystem/b)
	return initial(b.init_order) - initial(a.init_order)	//uses initial() so it can be used on types

/proc/cmp_subsystem_display(datum/controller/subsystem/a, datum/controller/subsystem/b)
	return sorttext(b.name, a.name)

/proc/cmp_subsystem_priority(datum/controller/subsystem/a, datum/controller/subsystem/b)
	return a.priority - b.priority

/proc/cmp_timer(datum/timedevent/a, datum/timedevent/b)
	return a.timeToRun - b.timeToRun

/proc/cmp_clientcolour_priority(datum/client_colour/A, datum/client_colour/B)
	return B.priority - A.priority

/proc/cmp_clockscripture_priority(datum/clockwork_scripture/A, datum/clockwork_scripture/B)
	return initial(A.sort_priority) - initial(B.sort_priority)

/proc/cmp_ruincost_priority(datum/map_template/ruin/A, datum/map_template/ruin/B)
	return initial(A.cost) - initial(B.cost)

/proc/cmp_qdel_item_time(datum/qdel_item/A, datum/qdel_item/B)
	. = B.hard_delete_time - A.hard_delete_time
	if (!.)
		. = B.destroy_time - A.destroy_time
	if (!.)
		. = B.failures - A.failures
	if (!.)
		. = B.qdels - A.qdels
<<<<<<< HEAD

/proc/cmp_profile_avg_time_dsc(list/A, list/B)
	return (B[PROFILE_ITEM_TIME]/(B[PROFILE_ITEM_COUNT] || 1)) - (A[PROFILE_ITEM_TIME]/(A[PROFILE_ITEM_COUNT] || 1))

/proc/cmp_profile_time_dsc(list/A, list/B)
	return B[PROFILE_ITEM_TIME] - A[PROFILE_ITEM_TIME]

/proc/cmp_profile_count_dsc(list/A, list/B)
	return B[PROFILE_ITEM_COUNT] - A[PROFILE_ITEM_COUNT]
=======
>>>>>>> ee1f40d3
<|MERGE_RESOLUTION|>--- conflicted
+++ resolved
@@ -58,8 +58,7 @@
 		. = B.failures - A.failures
 	if (!.)
 		. = B.qdels - A.qdels
-<<<<<<< HEAD
-
+    
 /proc/cmp_profile_avg_time_dsc(list/A, list/B)
 	return (B[PROFILE_ITEM_TIME]/(B[PROFILE_ITEM_COUNT] || 1)) - (A[PROFILE_ITEM_TIME]/(A[PROFILE_ITEM_COUNT] || 1))
 
@@ -67,6 +66,4 @@
 	return B[PROFILE_ITEM_TIME] - A[PROFILE_ITEM_TIME]
 
 /proc/cmp_profile_count_dsc(list/A, list/B)
-	return B[PROFILE_ITEM_COUNT] - A[PROFILE_ITEM_COUNT]
-=======
->>>>>>> ee1f40d3
+	return B[PROFILE_ITEM_COUNT] - A[PROFILE_ITEM_COUNT]