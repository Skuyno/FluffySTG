--- conflicted
+++ resolved
@@ -1,269 +1,262 @@
-/atom/movable
-	layer = 3
-	var/last_move = null
-	var/anchored = 0
-	var/throwing = 0
-	var/throw_speed = 2
-	var/throw_range = 7
-	var/mob/pulledby = null
-	var/languages = 0 //For say() and Hear()
-	var/verb_say = "says"
-	var/verb_ask = "asks"
-	var/verb_exclaim = "exclaims"
-	var/verb_yell = "yells"
-	var/inertia_dir = 0
-	var/pass_flags = 0
-	glide_size = 8
-
-
-/atom/movable/Move(atom/newloc, direct = 0)
-	if(!loc || !newloc) return 0
-	var/atom/oldloc = loc
-
-	if(loc != newloc)
-		if (!(direct & (direct - 1))) //Cardinal move
-			. = ..()
-		else //Diagonal move, split it into cardinal moves
-			if (direct & 1)
-				if (direct & 4)
-					if (step(src, NORTH))
-						. = step(src, EAST)
-					else if (step(src, EAST))
-						. = step(src, NORTH)
-				else if (direct & 8)
-					if (step(src, NORTH))
-						. = step(src, WEST)
-					else if (step(src, WEST))
-						. = step(src, NORTH)
-			else if (direct & 2)
-				if (direct & 4)
-					if (step(src, SOUTH))
-						. = step(src, EAST)
-					else if (step(src, EAST))
-						. = step(src, SOUTH)
-				else if (direct & 8)
-					if (step(src, SOUTH))
-						. = step(src, WEST)
-					else if (step(src, WEST))
-						. = step(src, SOUTH)
-
-	if(!loc || (loc == oldloc && oldloc != newloc))
-		last_move = 0
-		return
-
-	if(.)
-		Moved(oldloc, direct)
-
-	last_move = direct
-
-	spawn(5)	// Causes space drifting. /tg/station has no concept of speed, we just use 5
-		if(loc && direct && last_move == direct)
-			if(loc == newloc) //Remove this check and people can accelerate. Not opening that can of worms just yet.
-				newtonian_move(last_move)
-
-//Called after a successful Move(). By this point, we've already moved
-/atom/movable/proc/Moved(atom/OldLoc, Dir)
-	return 1
-
-/atom/movable/Del()
-	if(isnull(gc_destroyed) && loc)
-		testing("GC: -- [type] was deleted via del() rather than qdel() --")
-//	else if(isnull(gc_destroyed))
-//		testing("GC: [type] was deleted via GC without qdel()") //Not really a huge issue but from now on, please qdel()
-//	else
-//		testing("GC: [type] was deleted via GC with qdel()")
-	..()
-
-/atom/movable/Destroy()
-	. = ..()
-	if(reagents)
-		qdel(reagents)
-	for(var/atom/movable/AM in contents)
-		qdel(AM)
-	loc = null
-	invisibility = 101
-	if (pulledby)
-		if (pulledby.pulling == src)
-			pulledby.pulling = null
-		pulledby = null
-
-
-// Previously known as HasEntered()
-// This is automatically called when something enters your square
-/atom/movable/Crossed(atom/movable/AM)
-	return
-
-/atom/movable/Bump(atom/A, yes) //the "yes" arg is to differentiate our Bump proc from byond's, without it every Bump() call would become a double Bump().
-	if((A && yes))
-		if(throwing)
-			throwing = 0
-			throw_impact(A)
-			. = 1
-		A.Bumped(src)
-
-
-/atom/movable/proc/forceMove(atom/destination)
-	if(destination)
-		var/atom/oldloc = loc
-		if(oldloc)
-			oldloc.Exited(src, destination)
-		loc = destination
-		destination.Entered(src, oldloc)
-		for(var/atom/movable/AM in destination)
-			if(AM == src)	continue
-			AM.Crossed(src)
-		Moved(oldloc, 0)
-		return 1
-	return 0
-
-//Called whenever an object moves and by mobs when they attempt to move themselves through space
-//And when an object or action applies a force on src, see newtonian_move() below
-//Return 0 to have src start/keep drifting in a no-grav area and 1 to stop/not start drifting
-//Mobs should return 1 if they should be able to move of their own volition, see client/Move() in mob_movement.dm
-//movement_dir == 0 when stopping or any dir when trying to move
-/atom/movable/proc/Process_Spacemove(movement_dir = 0)
-	if(has_gravity(src))
-		return 1
-
-	if(pulledby)
-		return 1
-
-	if(locate(/obj/structure/lattice) in range(1, get_turf(src))) //Not realistic but makes pushing things in space easier
-		return 1
-
-	return 0
-
-/atom/movable/proc/newtonian_move(direction) //Only moves the object if it's under no gravity
-
-	if(!loc || Process_Spacemove(0))
-		inertia_dir = 0
-		return 0
-
-	inertia_dir = direction
-	if(!direction)
-		return 1
-
-	var/old_dir = dir
-	. = step(src, direction)
-	dir = old_dir
-
-/atom/movable/proc/checkpass(passflag)
-	return pass_flags&passflag
-
-/atom/movable/proc/throw_impact(atom/hit_atom)
-	return hit_atom.hitby(src)
-
-/atom/movable/hitby(atom/movable/AM, skip, var/hitpush = 1)
-	if(!anchored && hitpush)
-		step(src, AM.dir)
-	return ..()
-
-/atom/movable/proc/throw_at(atom/target, range, speed, mob/thrower, spin=1, diagonals_first = 0)
-	if(!target || !src || (flags & NODROP))	return 0
-	//use a modified version of Bresenham's algorithm to get from the atom's current position to that of the target
-
-	throwing = 1
-	if(spin) //if we don't want the /atom/movable to spin.
-		SpinAnimation(5, 1)
-
-	var/dist_travelled = 0
-	var/dist_since_sleep = 0
-
-	var/dist_x = abs(target.x - src.x)
-	var/dist_y = abs(target.y - src.y)
-	var/dx = (target.x > src.x) ? EAST : WEST
-	var/dy = (target.y > src.y) ? NORTH : SOUTH
-
-	var/pure_diagonal = 0
-	if(dist_x == dist_y)
-		pure_diagonal = 1
-
-	if(dist_x <= dist_y)
-		var/olddist_x = dist_x
-		var/olddx = dx
-		dist_x = dist_y
-		dist_y = olddist_x
-		dx = dy
-		dy = olddx
-
-	var/error = dist_x/2 - dist_y
-	var/atom/finalturf = get_turf(target)
-	var/hit = 0
-
-	while(target && ((dist_travelled < range && loc != finalturf)  || !has_gravity(src))) //stop if we reached our destination (or max range) and aren't floating
-
-		if(!istype(loc, /turf))
-			hit = 1
-			break
-
-		var/atom/step = get_step(src, get_dir(src, target))
-		if(!pure_diagonal && !diagonals_first) // not a purely diagonal trajectory and we don't want all diagonal moves to be done first
-			if(error >= 0 && get_dist(src, finalturf) > 1)
-				step = get_step(src, dx)
-			error += (error < 0) ? dist_x/2 : -dist_y
-		if(!step) // going off the edge of the map makes get_step return null, don't let things go off the edge
-			break
-		Move(step, get_dir(loc, step))
-		if(!throwing) // we hit something during our move
-			hit = 1
-			break
-		dist_travelled++
-		dist_since_sleep++
-		if(dist_since_sleep >= speed)
-			dist_since_sleep = 0
-			sleep(1)
-
-<<<<<<< HEAD
-	//done throwing, either because it hit something or it finished moving
-	if(isobj(src) && throwing)
-		src.throw_impact(get_turf(src),thrower)
-	src.throwing = 0
-=======
-		if(!dist_since_sleep && hitcheck()) //to catch sneaky things moving on our tile during our sleep(1)
-			hit = 1
-			break
->>>>>>> 62f6e3af
-
-	//done throwing, either because it hit something or it finished moving
-	throwing = 0
-	if(!hit)
-		for(var/atom/A in get_turf(src)) //looking for our target on the turf we land on.
-			if(A == target)
-				hit = 1
-				throw_impact(A)
-				return 1
-
-		throw_impact(get_turf(src))  // we haven't hit something yet and we still must, let's hit the ground.
-	return 1
-
-/atom/movable/proc/hitcheck()
-	for(var/atom/movable/AM in get_turf(src))
-		if(AM == src)
-			continue
-		if(AM.density && !(AM.pass_flags & LETPASSTHROW) && !(AM.flags & ON_BORDER))
-			throw_impact(AM)
-			return 1
-
-//Overlays
-/atom/movable/overlay
-	var/atom/master = null
-	anchored = 1
-
-/atom/movable/overlay/New()
-	verbs.Cut()
-	return
-
-/atom/movable/overlay/attackby(a, b, c)
-	if (src.master)
-		return src.master.attackby(a, b, c)
-	return
-
-/atom/movable/overlay/attack_paw(a, b, c)
-	if (src.master)
-		return src.master.attack_paw(a, b, c)
-	return
-
-/atom/movable/overlay/attack_hand(a, b, c)
-	if (src.master)
-		return src.master.attack_hand(a, b, c)
-	return
+/atom/movable
+	layer = 3
+	var/last_move = null
+	var/anchored = 0
+	var/throwing = 0
+	var/throw_speed = 2
+	var/throw_range = 7
+	var/mob/pulledby = null
+	var/languages = 0 //For say() and Hear()
+	var/verb_say = "says"
+	var/verb_ask = "asks"
+	var/verb_exclaim = "exclaims"
+	var/verb_yell = "yells"
+	var/inertia_dir = 0
+	var/pass_flags = 0
+	glide_size = 8
+
+
+/atom/movable/Move(atom/newloc, direct = 0)
+	if(!loc || !newloc) return 0
+	var/atom/oldloc = loc
+
+	if(loc != newloc)
+		if (!(direct & (direct - 1))) //Cardinal move
+			. = ..()
+		else //Diagonal move, split it into cardinal moves
+			if (direct & 1)
+				if (direct & 4)
+					if (step(src, NORTH))
+						. = step(src, EAST)
+					else if (step(src, EAST))
+						. = step(src, NORTH)
+				else if (direct & 8)
+					if (step(src, NORTH))
+						. = step(src, WEST)
+					else if (step(src, WEST))
+						. = step(src, NORTH)
+			else if (direct & 2)
+				if (direct & 4)
+					if (step(src, SOUTH))
+						. = step(src, EAST)
+					else if (step(src, EAST))
+						. = step(src, SOUTH)
+				else if (direct & 8)
+					if (step(src, SOUTH))
+						. = step(src, WEST)
+					else if (step(src, WEST))
+						. = step(src, SOUTH)
+
+	if(!loc || (loc == oldloc && oldloc != newloc))
+		last_move = 0
+		return
+
+	if(.)
+		Moved(oldloc, direct)
+
+	last_move = direct
+
+	spawn(5)	// Causes space drifting. /tg/station has no concept of speed, we just use 5
+		if(loc && direct && last_move == direct)
+			if(loc == newloc) //Remove this check and people can accelerate. Not opening that can of worms just yet.
+				newtonian_move(last_move)
+
+//Called after a successful Move(). By this point, we've already moved
+/atom/movable/proc/Moved(atom/OldLoc, Dir)
+	return 1
+
+/atom/movable/Del()
+	if(isnull(gc_destroyed) && loc)
+		testing("GC: -- [type] was deleted via del() rather than qdel() --")
+//	else if(isnull(gc_destroyed))
+//		testing("GC: [type] was deleted via GC without qdel()") //Not really a huge issue but from now on, please qdel()
+//	else
+//		testing("GC: [type] was deleted via GC with qdel()")
+	..()
+
+/atom/movable/Destroy()
+	. = ..()
+	if(reagents)
+		qdel(reagents)
+	for(var/atom/movable/AM in contents)
+		qdel(AM)
+	loc = null
+	invisibility = 101
+	if (pulledby)
+		if (pulledby.pulling == src)
+			pulledby.pulling = null
+		pulledby = null
+
+
+// Previously known as HasEntered()
+// This is automatically called when something enters your square
+/atom/movable/Crossed(atom/movable/AM)
+	return
+
+/atom/movable/Bump(atom/A, yes) //the "yes" arg is to differentiate our Bump proc from byond's, without it every Bump() call would become a double Bump().
+	if((A && yes))
+		if(throwing)
+			throwing = 0
+			throw_impact(A)
+			. = 1
+		A.Bumped(src)
+
+
+/atom/movable/proc/forceMove(atom/destination)
+	if(destination)
+		var/atom/oldloc = loc
+		if(oldloc)
+			oldloc.Exited(src, destination)
+		loc = destination
+		destination.Entered(src, oldloc)
+		for(var/atom/movable/AM in destination)
+			if(AM == src)	continue
+			AM.Crossed(src)
+		Moved(oldloc, 0)
+		return 1
+	return 0
+
+//Called whenever an object moves and by mobs when they attempt to move themselves through space
+//And when an object or action applies a force on src, see newtonian_move() below
+//Return 0 to have src start/keep drifting in a no-grav area and 1 to stop/not start drifting
+//Mobs should return 1 if they should be able to move of their own volition, see client/Move() in mob_movement.dm
+//movement_dir == 0 when stopping or any dir when trying to move
+/atom/movable/proc/Process_Spacemove(movement_dir = 0)
+	if(has_gravity(src))
+		return 1
+
+	if(pulledby)
+		return 1
+
+	if(locate(/obj/structure/lattice) in range(1, get_turf(src))) //Not realistic but makes pushing things in space easier
+		return 1
+
+	return 0
+
+/atom/movable/proc/newtonian_move(direction) //Only moves the object if it's under no gravity
+
+	if(!loc || Process_Spacemove(0))
+		inertia_dir = 0
+		return 0
+
+	inertia_dir = direction
+	if(!direction)
+		return 1
+
+	var/old_dir = dir
+	. = step(src, direction)
+	dir = old_dir
+
+/atom/movable/proc/checkpass(passflag)
+	return pass_flags&passflag
+
+/atom/movable/proc/throw_impact(atom/hit_atom)
+	return hit_atom.hitby(src)
+
+/atom/movable/hitby(atom/movable/AM, skip, var/hitpush = 1)
+	if(!anchored && hitpush)
+		step(src, AM.dir)
+	return ..()
+
+/atom/movable/proc/throw_at(atom/target, range, speed, mob/thrower, spin=1, diagonals_first = 0)
+	if(!target || !src || (flags & NODROP))	return 0
+	//use a modified version of Bresenham's algorithm to get from the atom's current position to that of the target
+
+	throwing = 1
+	if(spin) //if we don't want the /atom/movable to spin.
+		SpinAnimation(5, 1)
+
+	var/dist_travelled = 0
+	var/dist_since_sleep = 0
+
+	var/dist_x = abs(target.x - src.x)
+	var/dist_y = abs(target.y - src.y)
+	var/dx = (target.x > src.x) ? EAST : WEST
+	var/dy = (target.y > src.y) ? NORTH : SOUTH
+
+	var/pure_diagonal = 0
+	if(dist_x == dist_y)
+		pure_diagonal = 1
+
+	if(dist_x <= dist_y)
+		var/olddist_x = dist_x
+		var/olddx = dx
+		dist_x = dist_y
+		dist_y = olddist_x
+		dx = dy
+		dy = olddx
+
+	var/error = dist_x/2 - dist_y
+	var/atom/finalturf = get_turf(target)
+	var/hit = 0
+
+	while(target && ((dist_travelled < range && loc != finalturf)  || !has_gravity(src))) //stop if we reached our destination (or max range) and aren't floating
+
+		if(!istype(loc, /turf))
+			hit = 1
+			break
+
+		var/atom/step = get_step(src, get_dir(src, target))
+		if(!pure_diagonal && !diagonals_first) // not a purely diagonal trajectory and we don't want all diagonal moves to be done first
+			if(error >= 0 && get_dist(src, finalturf) > 1)
+				step = get_step(src, dx)
+			error += (error < 0) ? dist_x/2 : -dist_y
+		if(!step) // going off the edge of the map makes get_step return null, don't let things go off the edge
+			break
+		Move(step, get_dir(loc, step))
+		if(!throwing) // we hit something during our move
+			hit = 1
+			break
+		dist_travelled++
+		dist_since_sleep++
+		if(dist_since_sleep >= speed)
+			dist_since_sleep = 0
+			sleep(1)
+
+		if(!dist_since_sleep && hitcheck()) //to catch sneaky things moving on our tile during our sleep(1)
+			hit = 1
+			break
+
+	//done throwing, either because it hit something or it finished moving
+	throwing = 0
+	if(!hit)
+		for(var/atom/A in get_turf(src)) //looking for our target on the turf we land on.
+			if(A == target)
+				hit = 1
+				throw_impact(A)
+				return 1
+
+		throw_impact(get_turf(src))  // we haven't hit something yet and we still must, let's hit the ground.
+	return 1
+
+/atom/movable/proc/hitcheck()
+	for(var/atom/movable/AM in get_turf(src))
+		if(AM == src)
+			continue
+		if(AM.density && !(AM.pass_flags & LETPASSTHROW) && !(AM.flags & ON_BORDER))
+			throw_impact(AM)
+			return 1
+
+//Overlays
+/atom/movable/overlay
+	var/atom/master = null
+	anchored = 1
+
+/atom/movable/overlay/New()
+	verbs.Cut()
+	return
+
+/atom/movable/overlay/attackby(a, b, c)
+	if (src.master)
+		return src.master.attackby(a, b, c)
+	return
+
+/atom/movable/overlay/attack_paw(a, b, c)
+	if (src.master)
+		return src.master.attack_paw(a, b, c)
+	return
+
+/atom/movable/overlay/attack_hand(a, b, c)
+	if (src.master)
+		return src.master.attack_hand(a, b, c)
+	return