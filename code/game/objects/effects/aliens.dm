/* Alien shit!
 * Contains:
 *		structure/alien
 *		Resin
 *		Weeds
 *		Egg
 *		effect/acid
 */

/obj/structure/alien
	icon = 'icons/mob/alien.dmi'

/*
 * Resin
 */
/obj/structure/alien/resin
	name = "resin"
	desc = "Looks like some kind of thick resin."
	icon = 'icons/obj/smooth_structures/alien/resin_wall.dmi'
	icon_state = "resin"
	density = 1
	opacity = 1
	anchored = 1
	canSmoothWith = list(/obj/structure/alien/resin)
	var/health = 200
	var/resintype = null
	smooth = SMOOTH_TRUE


/obj/structure/alien/resin/New(location)
	..()
	air_update_turf(1)
	return

/obj/structure/alien/resin/Move()
	var/turf/T = loc
	..()
	move_update_air(T)

/obj/structure/alien/resin/CanAtmosPass()
	return !density

/obj/structure/alien/resin/wall
	name = "resin wall"
	desc = "Thick resin solidified into a wall."
	icon = 'icons/obj/smooth_structures/alien/resin_wall.dmi'
	icon_state = "wall0"	//same as resin, but consistency ho!
	resintype = "wall"
	canSmoothWith = list(/obj/structure/alien/resin/wall, /obj/structure/alien/resin/membrane)

/obj/structure/alien/resin/wall/BlockSuperconductivity()
	return 1

/obj/structure/alien/resin/wall/shadowling //For chrysalis
	name = "chrysalis wall"
	desc = "Some sort of purple substance in an egglike shape. It pulses and throbs from within and seems impenetrable."
	health = INFINITY

/obj/structure/alien/resin/membrane
	name = "resin membrane"
	desc = "Resin just thin enough to let light pass through."
	icon = 'icons/obj/smooth_structures/alien/resin_membrane.dmi'
	icon_state = "membrane0"
	opacity = 0
<<<<<<< HEAD
	health = 160
=======
	health = 120
>>>>>>> 0c5151a0
	resintype = "membrane"
	canSmoothWith = list(/obj/structure/alien/resin/wall, /obj/structure/alien/resin/membrane)

/obj/structure/alien/resin/proc/healthcheck()
	if(health <=0)
		qdel(src)


/obj/structure/alien/resin/bullet_act(obj/item/projectile/Proj)
	health -= Proj.damage
	..()
	healthcheck()


/obj/structure/alien/resin/ex_act(severity, target)
	switch(severity)
		if(1)
			health -= 150
		if(2)
			health -= 100
		if(3)
			health -= 50
	healthcheck()


/obj/structure/alien/resin/blob_act()
	health -= 50
	healthcheck()


/obj/structure/alien/resin/hitby(atom/movable/AM)
	..()
	var/tforce = 0
	if(!isobj(AM))
		tforce = 10
	else
		var/obj/O = AM
		tforce = O.throwforce
	playsound(loc, 'sound/effects/attackblob.ogg', 100, 1)
	health -= tforce
	healthcheck()

/obj/structure/alien/resin/attack_hulk(mob/living/carbon/human/user)
	..(user, 1)
	user.do_attack_animation(src)
	user.visible_message("<span class='danger'>[user] destroys [src]!</span>")
	health = 0
	healthcheck()

/obj/structure/alien/resin/attack_paw(mob/user)
	return attack_hand(user)


/obj/structure/alien/resin/attack_alien(mob/living/user)
	user.changeNext_move(CLICK_CD_MELEE)
	user.do_attack_animation(src)
	if(islarva(user))
		return
	user.visible_message("<span class='danger'>[user] claws at the resin!</span>")
	playsound(loc, 'sound/effects/attackblob.ogg', 100, 1)
	health -= 50
	if(health <= 0)
		user.visible_message("<span class='danger'>[user] slices the [name] apart!</span>")
	healthcheck()


/obj/structure/alien/resin/attackby(obj/item/I, mob/living/user, params)
	user.changeNext_move(CLICK_CD_MELEE)
	health -= I.force
	playsound(loc, 'sound/effects/attackblob.ogg', 100, 1)
	healthcheck()
	..()


/obj/structure/alien/resin/CanPass(atom/movable/mover, turf/target, height=0)
	if(istype(mover) && mover.checkpass(PASSGLASS))
		return !opacity
	return !density


/*
 * Weeds
 */

#define NODERANGE 3

/obj/structure/alien/weeds
	gender = PLURAL
	name = "resin floor"
	desc = "A thick resin surface covers the floor."
	anchored = 1
	density = 0
	layer = TURF_LAYER + 0.09
<<<<<<< HEAD
	pixel_x = -4
	pixel_y = -4 //so the sprites line up right
	icon = 'icons/obj/smooth_structures/alien/weeds1.dmi'
=======
>>>>>>> 0c5151a0
	icon_state = "weeds"
	var/health = 15
	var/obj/structure/alien/weeds/node/linked_node = null
	canSmoothWith = list(/obj/structure/alien/weeds, /turf/closed/wall)
	smooth = SMOOTH_MORE


/obj/structure/alien/weeds/New(pos, node)
<<<<<<< HEAD
	..()
	if(!luminosity) //weed nodes have luminosity, but normal weeds don't!
		switch(rand(1,3))//why is there no 1? because we already have the icon set to that
=======
	pixel_x = -4
	pixel_y = -4 //so the sprites line up right in the map editor
	..()
	if(!luminosity) //weed nodes have luminosity, but normal weeds don't!
		switch(rand(1,3))
			if(1)
				icon = 'icons/obj/smooth_structures/alien/weeds1.dmi'
>>>>>>> 0c5151a0
			if(2)
				icon = 'icons/obj/smooth_structures/alien/weeds2.dmi'
			if(3)
				icon = 'icons/obj/smooth_structures/alien/weeds3.dmi'
	linked_node = node
	if(istype(loc, /turf/open/space))
		qdel(src)
		return
	spawn(rand(150, 200))
		if(src)
			Life()

/obj/structure/alien/weeds/Destroy()
	linked_node = null
	return ..()

/obj/structure/alien/weeds/proc/Life()
	set background = BACKGROUND_ENABLED
	var/turf/U = get_turf(src)

	if(istype(U, /turf/open/space))
		qdel(src)
		return

	if(!linked_node || get_dist(linked_node, src) > linked_node.node_range)
		return

	for(var/turf/T in U.GetAtmosAdjacentTurfs())

		if (locate(/obj/structure/alien/weeds) in T || istype(T, /turf/open/space))
			continue

		new /obj/structure/alien/weeds(T, linked_node)


/obj/structure/alien/weeds/ex_act(severity, target)
	qdel(src)


/obj/structure/alien/weeds/attackby(obj/item/I, mob/user, params)
	user.changeNext_move(CLICK_CD_MELEE)
	if(I.attack_verb.len)
		visible_message("<span class='danger'>[user] has [pick(I.attack_verb)] [src] with [I]!</span>")
	else
		visible_message("<span class='danger'>[user] has attacked [src] with [I]!</span>")

	var/damage = I.force / 4
	if(istype(I, /obj/item/weapon/weldingtool))
		var/obj/item/weapon/weldingtool/WT = I
		if(WT.remove_fuel(0, user))
			damage = 15
			playsound(loc, 'sound/items/Welder.ogg', 100, 1)

	health -= damage
	healthcheck()


/obj/structure/alien/weeds/proc/healthcheck()
	if(health <= 0)
		qdel(src)


/obj/structure/alien/weeds/temperature_expose(datum/gas_mixture/air, exposed_temperature, exposed_volume)
	if(exposed_temperature > 300)
		health -= 5
		healthcheck()


//Weed nodes
/obj/structure/alien/weeds/node
	name = "glowing resin"
	desc = "Blue bioluminescence shines from beneath the surface."
<<<<<<< HEAD
	icon = 'icons/obj/smooth_structures/alien/weednode.dmi'
=======
>>>>>>> 0c5151a0
	icon_state = "weednode"
	luminosity = 1
	var/node_range = NODERANGE


/obj/structure/alien/weeds/node/New()
<<<<<<< HEAD
=======
	icon = 'icons/obj/smooth_structures/alien/weednode.dmi'
>>>>>>> 0c5151a0
	..(loc, src)

#undef NODERANGE


/*
 * Egg
 */

//for the status var
#define BURST 0
#define BURSTING 1
#define GROWING 2
#define GROWN 3
<<<<<<< HEAD
#define MIN_GROWTH_TIME 900	//time it takes to grow a hugger
#define MAX_GROWTH_TIME 1500
=======
#define MIN_GROWTH_TIME 1800	//time it takes to grow a hugger
#define MAX_GROWTH_TIME 3000
>>>>>>> 0c5151a0

/obj/structure/alien/egg
	name = "egg"
	desc = "A large mottled egg."
	icon_state = "egg_growing"
	density = 0
	anchored = 1
	var/health = 100
	var/status = GROWING	//can be GROWING, GROWN or BURST; all mutually exclusive
	layer = MOB_LAYER


/obj/structure/alien/egg/New()
	new /obj/item/clothing/mask/facehugger(src)
	..()
	spawn(rand(MIN_GROWTH_TIME, MAX_GROWTH_TIME))
		Grow()

/obj/structure/alien/egg/Destroy()
	remove_from_proximity_list(src, 1)
	..()

/obj/structure/alien/egg/attack_paw(mob/living/user)
	return attack_hand(user)

/obj/structure/alien/egg/attack_hand(mob/living/user)
	if(user.getorgan(/obj/item/organ/internal/alien/plasmavessel))
		switch(status)
			if(BURST)
				user << "<span class='notice'>You clear the hatched egg.</span>"
				playsound(loc, 'sound/effects/attackblob.ogg', 100, 1)
				qdel(src)
				return
			if(GROWING)
				user << "<span class='notice'>The child is not developed yet.</span>"
				return
			if(GROWN)
				user << "<span class='notice'>You retrieve the child.</span>"
				Burst(0)
				return
	else
		user << "<span class='notice'>It feels slimy.</span>"
		user.changeNext_move(CLICK_CD_MELEE)


/obj/structure/alien/egg/proc/GetFacehugger()
	return locate(/obj/item/clothing/mask/facehugger) in contents

/obj/structure/alien/egg/proc/Grow()
	icon_state = "egg"
	status = GROWN
	add_to_proximity_list(src, 1)

/obj/structure/alien/egg/proc/Burst(kill = 1)	//drops and kills the hugger if any is remaining
	if(status == GROWN || status == GROWING)
		remove_from_proximity_list(src, 1)
		icon_state = "egg_hatched"
		flick("egg_opening", src)
		status = BURSTING
		spawn(15)
			status = BURST
			var/obj/item/clothing/mask/facehugger/child = GetFacehugger()
			if(child)
				child.loc = get_turf(src)
				if(kill && istype(child))
					child.Die()
				else
					for(var/mob/M in range(1,src))
						if(CanHug(M))
							child.Attach(M)
							break

/obj/structure/alien/egg/Move()
	remove_from_proximity_list(src, 1)
	..()

/obj/structure/alien/egg/bullet_act(obj/item/projectile/Proj)
	health -= Proj.damage
	..()
	healthcheck()


/obj/structure/alien/egg/attackby(obj/item/I, mob/user, params)
	if(I.attack_verb.len)
		visible_message("<span class='danger'>[user] has [pick(I.attack_verb)] [src] with [I]!</span>")
	else
		visible_message("<span class='danger'>[user] has attacked [src] with [I]!</span>")

	var/damage = I.force / 4
	if(istype(I, /obj/item/weapon/weldingtool))
		var/obj/item/weapon/weldingtool/WT = I

		if(WT.remove_fuel(0, user))
			damage = 15
			playsound(loc, 'sound/items/Welder.ogg', 100, 1)

	health -= damage
	user.changeNext_move(CLICK_CD_MELEE)
	healthcheck()


/obj/structure/alien/egg/proc/healthcheck()
	if(health <= 0)
		if(status != BURST && status != BURSTING)
			Burst()
		else if(status == BURST && prob(50))
			qdel(src)	//Remove the egg after it has been hit after bursting.


/obj/structure/alien/egg/temperature_expose(datum/gas_mixture/air, exposed_temperature, exposed_volume)
	if(exposed_temperature > 500)
		health -= 5
		healthcheck()


/obj/structure/alien/egg/HasProximity(atom/movable/AM)
	if(status == GROWN)
		if(!CanHug(AM))
			return

		var/mob/living/carbon/C = AM
		if(C.stat == CONSCIOUS && C.getorgan(/obj/item/organ/internal/body_egg/alien_embryo))
			return

		Burst(0)

#undef BURST
#undef BURSTING
#undef GROWING
#undef GROWN
#undef MIN_GROWTH_TIME
#undef MAX_GROWTH_TIME


/*
 * Acid
 */
/obj/effect/acid
	gender = PLURAL
	name = "acid"
	desc = "Burbling corrossive stuff."
	icon_state = "acid"
	density = 0
	opacity = 0
	anchored = 1
	unacidable = 1
	var/atom/target
	var/ticks = 0
	var/target_strength = 0


/obj/effect/acid/New(loc, targ)
	..(loc)
	target = targ

	//handle APCs and newscasters and stuff nicely
	pixel_x = target.pixel_x
	pixel_y = target.pixel_y

	if(isturf(target))	//Turfs take twice as long to take down.
		target_strength = 640
	else
		target_strength = 320
	tick()


/obj/effect/acid/proc/tick()
	if(!target)
		qdel(src)

	ticks++

	if(ticks >= target_strength)
		target.visible_message("<span class='warning'>[target] collapses under its own weight into a puddle of goop and undigested debris!</span>")

		if(istype(target, /obj/structure/closet))
			var/obj/structure/closet/T = target
			T.dump_contents()
			qdel(target)

		if(istype(target, /turf/closed/mineral))
			var/turf/closed/mineral/M = target
			M.ChangeTurf(M.baseturf)

		if(istype(target, /turf/open/floor))
			var/turf/open/floor/F = target
			F.ChangeTurf(F.baseturf)

		if(istype(target, /turf/closed/wall))
			var/turf/closed/wall/W = target
			W.dismantle_wall(1)

		else
			qdel(target)

		qdel(src)
		return

	x = target.x
	y = target.y
	z = target.z

	switch(target_strength - ticks)
		if(480)
			visible_message("<span class='warning'>[target] is holding up against the acid!</span>")
		if(320)
			visible_message("<span class='warning'>[target] is being melted by the acid!</span>")
		if(160)
			visible_message("<span class='warning'>[target] is struggling to withstand the acid!</span>")
		if(80)
			visible_message("<span class='warning'>[target] begins to crumble under the acid!</span>")

	spawn(1)
		if(src)
			tick()
<|MERGE_RESOLUTION|>--- conflicted
+++ resolved
@@ -1,511 +1,483 @@
-/* Alien shit!
- * Contains:
- *		structure/alien
- *		Resin
- *		Weeds
- *		Egg
- *		effect/acid
- */
-
-/obj/structure/alien
-	icon = 'icons/mob/alien.dmi'
-
-/*
- * Resin
- */
-/obj/structure/alien/resin
-	name = "resin"
-	desc = "Looks like some kind of thick resin."
-	icon = 'icons/obj/smooth_structures/alien/resin_wall.dmi'
-	icon_state = "resin"
-	density = 1
-	opacity = 1
-	anchored = 1
-	canSmoothWith = list(/obj/structure/alien/resin)
-	var/health = 200
-	var/resintype = null
-	smooth = SMOOTH_TRUE
-
-
-/obj/structure/alien/resin/New(location)
-	..()
-	air_update_turf(1)
-	return
-
-/obj/structure/alien/resin/Move()
-	var/turf/T = loc
-	..()
-	move_update_air(T)
-
-/obj/structure/alien/resin/CanAtmosPass()
-	return !density
-
-/obj/structure/alien/resin/wall
-	name = "resin wall"
-	desc = "Thick resin solidified into a wall."
-	icon = 'icons/obj/smooth_structures/alien/resin_wall.dmi'
-	icon_state = "wall0"	//same as resin, but consistency ho!
-	resintype = "wall"
-	canSmoothWith = list(/obj/structure/alien/resin/wall, /obj/structure/alien/resin/membrane)
-
-/obj/structure/alien/resin/wall/BlockSuperconductivity()
-	return 1
-
-/obj/structure/alien/resin/wall/shadowling //For chrysalis
-	name = "chrysalis wall"
-	desc = "Some sort of purple substance in an egglike shape. It pulses and throbs from within and seems impenetrable."
-	health = INFINITY
-
-/obj/structure/alien/resin/membrane
-	name = "resin membrane"
-	desc = "Resin just thin enough to let light pass through."
-	icon = 'icons/obj/smooth_structures/alien/resin_membrane.dmi'
-	icon_state = "membrane0"
-	opacity = 0
-<<<<<<< HEAD
-	health = 160
-=======
-	health = 120
->>>>>>> 0c5151a0
-	resintype = "membrane"
-	canSmoothWith = list(/obj/structure/alien/resin/wall, /obj/structure/alien/resin/membrane)
-
-/obj/structure/alien/resin/proc/healthcheck()
-	if(health <=0)
-		qdel(src)
-
-
-/obj/structure/alien/resin/bullet_act(obj/item/projectile/Proj)
-	health -= Proj.damage
-	..()
-	healthcheck()
-
-
-/obj/structure/alien/resin/ex_act(severity, target)
-	switch(severity)
-		if(1)
-			health -= 150
-		if(2)
-			health -= 100
-		if(3)
-			health -= 50
-	healthcheck()
-
-
-/obj/structure/alien/resin/blob_act()
-	health -= 50
-	healthcheck()
-
-
-/obj/structure/alien/resin/hitby(atom/movable/AM)
-	..()
-	var/tforce = 0
-	if(!isobj(AM))
-		tforce = 10
-	else
-		var/obj/O = AM
-		tforce = O.throwforce
-	playsound(loc, 'sound/effects/attackblob.ogg', 100, 1)
-	health -= tforce
-	healthcheck()
-
-/obj/structure/alien/resin/attack_hulk(mob/living/carbon/human/user)
-	..(user, 1)
-	user.do_attack_animation(src)
-	user.visible_message("<span class='danger'>[user] destroys [src]!</span>")
-	health = 0
-	healthcheck()
-
-/obj/structure/alien/resin/attack_paw(mob/user)
-	return attack_hand(user)
-
-
-/obj/structure/alien/resin/attack_alien(mob/living/user)
-	user.changeNext_move(CLICK_CD_MELEE)
-	user.do_attack_animation(src)
-	if(islarva(user))
-		return
-	user.visible_message("<span class='danger'>[user] claws at the resin!</span>")
-	playsound(loc, 'sound/effects/attackblob.ogg', 100, 1)
-	health -= 50
-	if(health <= 0)
-		user.visible_message("<span class='danger'>[user] slices the [name] apart!</span>")
-	healthcheck()
-
-
-/obj/structure/alien/resin/attackby(obj/item/I, mob/living/user, params)
-	user.changeNext_move(CLICK_CD_MELEE)
-	health -= I.force
-	playsound(loc, 'sound/effects/attackblob.ogg', 100, 1)
-	healthcheck()
-	..()
-
-
-/obj/structure/alien/resin/CanPass(atom/movable/mover, turf/target, height=0)
-	if(istype(mover) && mover.checkpass(PASSGLASS))
-		return !opacity
-	return !density
-
-
-/*
- * Weeds
- */
-
-#define NODERANGE 3
-
-/obj/structure/alien/weeds
-	gender = PLURAL
-	name = "resin floor"
-	desc = "A thick resin surface covers the floor."
-	anchored = 1
-	density = 0
-	layer = TURF_LAYER + 0.09
-<<<<<<< HEAD
-	pixel_x = -4
-	pixel_y = -4 //so the sprites line up right
-	icon = 'icons/obj/smooth_structures/alien/weeds1.dmi'
-=======
->>>>>>> 0c5151a0
-	icon_state = "weeds"
-	var/health = 15
-	var/obj/structure/alien/weeds/node/linked_node = null
-	canSmoothWith = list(/obj/structure/alien/weeds, /turf/closed/wall)
-	smooth = SMOOTH_MORE
-
-
-/obj/structure/alien/weeds/New(pos, node)
-<<<<<<< HEAD
-	..()
-	if(!luminosity) //weed nodes have luminosity, but normal weeds don't!
-		switch(rand(1,3))//why is there no 1? because we already have the icon set to that
-=======
-	pixel_x = -4
-	pixel_y = -4 //so the sprites line up right in the map editor
-	..()
-	if(!luminosity) //weed nodes have luminosity, but normal weeds don't!
-		switch(rand(1,3))
-			if(1)
-				icon = 'icons/obj/smooth_structures/alien/weeds1.dmi'
->>>>>>> 0c5151a0
-			if(2)
-				icon = 'icons/obj/smooth_structures/alien/weeds2.dmi'
-			if(3)
-				icon = 'icons/obj/smooth_structures/alien/weeds3.dmi'
-	linked_node = node
-	if(istype(loc, /turf/open/space))
-		qdel(src)
-		return
-	spawn(rand(150, 200))
-		if(src)
-			Life()
-
-/obj/structure/alien/weeds/Destroy()
-	linked_node = null
-	return ..()
-
-/obj/structure/alien/weeds/proc/Life()
-	set background = BACKGROUND_ENABLED
-	var/turf/U = get_turf(src)
-
-	if(istype(U, /turf/open/space))
-		qdel(src)
-		return
-
-	if(!linked_node || get_dist(linked_node, src) > linked_node.node_range)
-		return
-
-	for(var/turf/T in U.GetAtmosAdjacentTurfs())
-
-		if (locate(/obj/structure/alien/weeds) in T || istype(T, /turf/open/space))
-			continue
-
-		new /obj/structure/alien/weeds(T, linked_node)
-
-
-/obj/structure/alien/weeds/ex_act(severity, target)
-	qdel(src)
-
-
-/obj/structure/alien/weeds/attackby(obj/item/I, mob/user, params)
-	user.changeNext_move(CLICK_CD_MELEE)
-	if(I.attack_verb.len)
-		visible_message("<span class='danger'>[user] has [pick(I.attack_verb)] [src] with [I]!</span>")
-	else
-		visible_message("<span class='danger'>[user] has attacked [src] with [I]!</span>")
-
-	var/damage = I.force / 4
-	if(istype(I, /obj/item/weapon/weldingtool))
-		var/obj/item/weapon/weldingtool/WT = I
-		if(WT.remove_fuel(0, user))
-			damage = 15
-			playsound(loc, 'sound/items/Welder.ogg', 100, 1)
-
-	health -= damage
-	healthcheck()
-
-
-/obj/structure/alien/weeds/proc/healthcheck()
-	if(health <= 0)
-		qdel(src)
-
-
-/obj/structure/alien/weeds/temperature_expose(datum/gas_mixture/air, exposed_temperature, exposed_volume)
-	if(exposed_temperature > 300)
-		health -= 5
-		healthcheck()
-
-
-//Weed nodes
-/obj/structure/alien/weeds/node
-	name = "glowing resin"
-	desc = "Blue bioluminescence shines from beneath the surface."
-<<<<<<< HEAD
-	icon = 'icons/obj/smooth_structures/alien/weednode.dmi'
-=======
->>>>>>> 0c5151a0
-	icon_state = "weednode"
-	luminosity = 1
-	var/node_range = NODERANGE
-
-
-/obj/structure/alien/weeds/node/New()
-<<<<<<< HEAD
-=======
-	icon = 'icons/obj/smooth_structures/alien/weednode.dmi'
->>>>>>> 0c5151a0
-	..(loc, src)
-
-#undef NODERANGE
-
-
-/*
- * Egg
- */
-
-//for the status var
-#define BURST 0
-#define BURSTING 1
-#define GROWING 2
-#define GROWN 3
-<<<<<<< HEAD
-#define MIN_GROWTH_TIME 900	//time it takes to grow a hugger
-#define MAX_GROWTH_TIME 1500
-=======
-#define MIN_GROWTH_TIME 1800	//time it takes to grow a hugger
-#define MAX_GROWTH_TIME 3000
->>>>>>> 0c5151a0
-
-/obj/structure/alien/egg
-	name = "egg"
-	desc = "A large mottled egg."
-	icon_state = "egg_growing"
-	density = 0
-	anchored = 1
-	var/health = 100
-	var/status = GROWING	//can be GROWING, GROWN or BURST; all mutually exclusive
-	layer = MOB_LAYER
-
-
-/obj/structure/alien/egg/New()
-	new /obj/item/clothing/mask/facehugger(src)
-	..()
-	spawn(rand(MIN_GROWTH_TIME, MAX_GROWTH_TIME))
-		Grow()
-
-/obj/structure/alien/egg/Destroy()
-	remove_from_proximity_list(src, 1)
-	..()
-
-/obj/structure/alien/egg/attack_paw(mob/living/user)
-	return attack_hand(user)
-
-/obj/structure/alien/egg/attack_hand(mob/living/user)
-	if(user.getorgan(/obj/item/organ/internal/alien/plasmavessel))
-		switch(status)
-			if(BURST)
-				user << "<span class='notice'>You clear the hatched egg.</span>"
-				playsound(loc, 'sound/effects/attackblob.ogg', 100, 1)
-				qdel(src)
-				return
-			if(GROWING)
-				user << "<span class='notice'>The child is not developed yet.</span>"
-				return
-			if(GROWN)
-				user << "<span class='notice'>You retrieve the child.</span>"
-				Burst(0)
-				return
-	else
-		user << "<span class='notice'>It feels slimy.</span>"
-		user.changeNext_move(CLICK_CD_MELEE)
-
-
-/obj/structure/alien/egg/proc/GetFacehugger()
-	return locate(/obj/item/clothing/mask/facehugger) in contents
-
-/obj/structure/alien/egg/proc/Grow()
-	icon_state = "egg"
-	status = GROWN
-	add_to_proximity_list(src, 1)
-
-/obj/structure/alien/egg/proc/Burst(kill = 1)	//drops and kills the hugger if any is remaining
-	if(status == GROWN || status == GROWING)
-		remove_from_proximity_list(src, 1)
-		icon_state = "egg_hatched"
-		flick("egg_opening", src)
-		status = BURSTING
-		spawn(15)
-			status = BURST
-			var/obj/item/clothing/mask/facehugger/child = GetFacehugger()
-			if(child)
-				child.loc = get_turf(src)
-				if(kill && istype(child))
-					child.Die()
-				else
-					for(var/mob/M in range(1,src))
-						if(CanHug(M))
-							child.Attach(M)
-							break
-
-/obj/structure/alien/egg/Move()
-	remove_from_proximity_list(src, 1)
-	..()
-
-/obj/structure/alien/egg/bullet_act(obj/item/projectile/Proj)
-	health -= Proj.damage
-	..()
-	healthcheck()
-
-
-/obj/structure/alien/egg/attackby(obj/item/I, mob/user, params)
-	if(I.attack_verb.len)
-		visible_message("<span class='danger'>[user] has [pick(I.attack_verb)] [src] with [I]!</span>")
-	else
-		visible_message("<span class='danger'>[user] has attacked [src] with [I]!</span>")
-
-	var/damage = I.force / 4
-	if(istype(I, /obj/item/weapon/weldingtool))
-		var/obj/item/weapon/weldingtool/WT = I
-
-		if(WT.remove_fuel(0, user))
-			damage = 15
-			playsound(loc, 'sound/items/Welder.ogg', 100, 1)
-
-	health -= damage
-	user.changeNext_move(CLICK_CD_MELEE)
-	healthcheck()
-
-
-/obj/structure/alien/egg/proc/healthcheck()
-	if(health <= 0)
-		if(status != BURST && status != BURSTING)
-			Burst()
-		else if(status == BURST && prob(50))
-			qdel(src)	//Remove the egg after it has been hit after bursting.
-
-
-/obj/structure/alien/egg/temperature_expose(datum/gas_mixture/air, exposed_temperature, exposed_volume)
-	if(exposed_temperature > 500)
-		health -= 5
-		healthcheck()
-
-
-/obj/structure/alien/egg/HasProximity(atom/movable/AM)
-	if(status == GROWN)
-		if(!CanHug(AM))
-			return
-
-		var/mob/living/carbon/C = AM
-		if(C.stat == CONSCIOUS && C.getorgan(/obj/item/organ/internal/body_egg/alien_embryo))
-			return
-
-		Burst(0)
-
-#undef BURST
-#undef BURSTING
-#undef GROWING
-#undef GROWN
-#undef MIN_GROWTH_TIME
-#undef MAX_GROWTH_TIME
-
-
-/*
- * Acid
- */
-/obj/effect/acid
-	gender = PLURAL
-	name = "acid"
-	desc = "Burbling corrossive stuff."
-	icon_state = "acid"
-	density = 0
-	opacity = 0
-	anchored = 1
-	unacidable = 1
-	var/atom/target
-	var/ticks = 0
-	var/target_strength = 0
-
-
-/obj/effect/acid/New(loc, targ)
-	..(loc)
-	target = targ
-
-	//handle APCs and newscasters and stuff nicely
-	pixel_x = target.pixel_x
-	pixel_y = target.pixel_y
-
-	if(isturf(target))	//Turfs take twice as long to take down.
-		target_strength = 640
-	else
-		target_strength = 320
-	tick()
-
-
-/obj/effect/acid/proc/tick()
-	if(!target)
-		qdel(src)
-
-	ticks++
-
-	if(ticks >= target_strength)
-		target.visible_message("<span class='warning'>[target] collapses under its own weight into a puddle of goop and undigested debris!</span>")
-
-		if(istype(target, /obj/structure/closet))
-			var/obj/structure/closet/T = target
-			T.dump_contents()
-			qdel(target)
-
-		if(istype(target, /turf/closed/mineral))
-			var/turf/closed/mineral/M = target
-			M.ChangeTurf(M.baseturf)
-
-		if(istype(target, /turf/open/floor))
-			var/turf/open/floor/F = target
-			F.ChangeTurf(F.baseturf)
-
-		if(istype(target, /turf/closed/wall))
-			var/turf/closed/wall/W = target
-			W.dismantle_wall(1)
-
-		else
-			qdel(target)
-
-		qdel(src)
-		return
-
-	x = target.x
-	y = target.y
-	z = target.z
-
-	switch(target_strength - ticks)
-		if(480)
-			visible_message("<span class='warning'>[target] is holding up against the acid!</span>")
-		if(320)
-			visible_message("<span class='warning'>[target] is being melted by the acid!</span>")
-		if(160)
-			visible_message("<span class='warning'>[target] is struggling to withstand the acid!</span>")
-		if(80)
-			visible_message("<span class='warning'>[target] begins to crumble under the acid!</span>")
-
-	spawn(1)
-		if(src)
-			tick()
+/* Alien shit!
+ * Contains:
+ *		structure/alien
+ *		Resin
+ *		Weeds
+ *		Egg
+ *		effect/acid
+ */
+
+/obj/structure/alien
+	icon = 'icons/mob/alien.dmi'
+
+/*
+ * Resin
+ */
+/obj/structure/alien/resin
+	name = "resin"
+	desc = "Looks like some kind of thick resin."
+	icon = 'icons/obj/smooth_structures/alien/resin_wall.dmi'
+	icon_state = "resin"
+	density = 1
+	opacity = 1
+	anchored = 1
+	canSmoothWith = list(/obj/structure/alien/resin)
+	var/health = 200
+	var/resintype = null
+	smooth = SMOOTH_TRUE
+
+
+/obj/structure/alien/resin/New(location)
+	..()
+	air_update_turf(1)
+	return
+
+/obj/structure/alien/resin/Move()
+	var/turf/T = loc
+	..()
+	move_update_air(T)
+
+/obj/structure/alien/resin/CanAtmosPass()
+	return !density
+
+/obj/structure/alien/resin/wall
+	name = "resin wall"
+	desc = "Thick resin solidified into a wall."
+	icon = 'icons/obj/smooth_structures/alien/resin_wall.dmi'
+	icon_state = "wall0"	//same as resin, but consistency ho!
+	resintype = "wall"
+	canSmoothWith = list(/obj/structure/alien/resin/wall, /obj/structure/alien/resin/membrane)
+
+/obj/structure/alien/resin/wall/BlockSuperconductivity()
+	return 1
+
+/obj/structure/alien/resin/wall/shadowling //For chrysalis
+	name = "chrysalis wall"
+	desc = "Some sort of purple substance in an egglike shape. It pulses and throbs from within and seems impenetrable."
+	health = INFINITY
+
+/obj/structure/alien/resin/membrane
+	name = "resin membrane"
+	desc = "Resin just thin enough to let light pass through."
+	icon = 'icons/obj/smooth_structures/alien/resin_membrane.dmi'
+	icon_state = "membrane0"
+	opacity = 0
+	health = 160
+	resintype = "membrane"
+	canSmoothWith = list(/obj/structure/alien/resin/wall, /obj/structure/alien/resin/membrane)
+
+/obj/structure/alien/resin/proc/healthcheck()
+	if(health <=0)
+		qdel(src)
+
+
+/obj/structure/alien/resin/bullet_act(obj/item/projectile/Proj)
+	health -= Proj.damage
+	..()
+	healthcheck()
+
+
+/obj/structure/alien/resin/ex_act(severity, target)
+	switch(severity)
+		if(1)
+			health -= 150
+		if(2)
+			health -= 100
+		if(3)
+			health -= 50
+	healthcheck()
+
+
+/obj/structure/alien/resin/blob_act()
+	health -= 50
+	healthcheck()
+
+
+/obj/structure/alien/resin/hitby(atom/movable/AM)
+	..()
+	var/tforce = 0
+	if(!isobj(AM))
+		tforce = 10
+	else
+		var/obj/O = AM
+		tforce = O.throwforce
+	playsound(loc, 'sound/effects/attackblob.ogg', 100, 1)
+	health -= tforce
+	healthcheck()
+
+/obj/structure/alien/resin/attack_hulk(mob/living/carbon/human/user)
+	..(user, 1)
+	user.do_attack_animation(src)
+	user.visible_message("<span class='danger'>[user] destroys [src]!</span>")
+	health = 0
+	healthcheck()
+
+/obj/structure/alien/resin/attack_paw(mob/user)
+	return attack_hand(user)
+
+
+/obj/structure/alien/resin/attack_alien(mob/living/user)
+	user.changeNext_move(CLICK_CD_MELEE)
+	user.do_attack_animation(src)
+	if(islarva(user))
+		return
+	user.visible_message("<span class='danger'>[user] claws at the resin!</span>")
+	playsound(loc, 'sound/effects/attackblob.ogg', 100, 1)
+	health -= 50
+	if(health <= 0)
+		user.visible_message("<span class='danger'>[user] slices the [name] apart!</span>")
+	healthcheck()
+
+
+/obj/structure/alien/resin/attackby(obj/item/I, mob/living/user, params)
+	user.changeNext_move(CLICK_CD_MELEE)
+	health -= I.force
+	playsound(loc, 'sound/effects/attackblob.ogg', 100, 1)
+	healthcheck()
+	..()
+
+
+/obj/structure/alien/resin/CanPass(atom/movable/mover, turf/target, height=0)
+	if(istype(mover) && mover.checkpass(PASSGLASS))
+		return !opacity
+	return !density
+
+
+/*
+ * Weeds
+ */
+
+#define NODERANGE 3
+
+/obj/structure/alien/weeds
+	gender = PLURAL
+	name = "resin floor"
+	desc = "A thick resin surface covers the floor."
+	anchored = 1
+	density = 0
+	layer = TURF_LAYER + 0.09
+	icon_state = "weeds"
+	var/health = 15
+	var/obj/structure/alien/weeds/node/linked_node = null
+	canSmoothWith = list(/obj/structure/alien/weeds, /turf/closed/wall)
+	smooth = SMOOTH_MORE
+
+
+/obj/structure/alien/weeds/New(pos, node)
+	pixel_x = -4
+	pixel_y = -4 //so the sprites line up right in the map editor
+	..()
+	if(!luminosity) //weed nodes have luminosity, but normal weeds don't!
+		switch(rand(1,3))
+			if(1)
+				icon = 'icons/obj/smooth_structures/alien/weeds1.dmi'
+			if(2)
+				icon = 'icons/obj/smooth_structures/alien/weeds2.dmi'
+			if(3)
+				icon = 'icons/obj/smooth_structures/alien/weeds3.dmi'
+	linked_node = node
+	if(istype(loc, /turf/open/space))
+		qdel(src)
+		return
+	spawn(rand(150, 200))
+		if(src)
+			Life()
+
+/obj/structure/alien/weeds/Destroy()
+	linked_node = null
+	return ..()
+
+/obj/structure/alien/weeds/proc/Life()
+	set background = BACKGROUND_ENABLED
+	var/turf/U = get_turf(src)
+
+	if(istype(U, /turf/open/space))
+		qdel(src)
+		return
+
+	if(!linked_node || get_dist(linked_node, src) > linked_node.node_range)
+		return
+
+	for(var/turf/T in U.GetAtmosAdjacentTurfs())
+
+		if (locate(/obj/structure/alien/weeds) in T || istype(T, /turf/open/space))
+			continue
+
+		new /obj/structure/alien/weeds(T, linked_node)
+
+
+/obj/structure/alien/weeds/ex_act(severity, target)
+	qdel(src)
+
+
+/obj/structure/alien/weeds/attackby(obj/item/I, mob/user, params)
+	user.changeNext_move(CLICK_CD_MELEE)
+	if(I.attack_verb.len)
+		visible_message("<span class='danger'>[user] has [pick(I.attack_verb)] [src] with [I]!</span>")
+	else
+		visible_message("<span class='danger'>[user] has attacked [src] with [I]!</span>")
+
+	var/damage = I.force / 4
+	if(istype(I, /obj/item/weapon/weldingtool))
+		var/obj/item/weapon/weldingtool/WT = I
+		if(WT.remove_fuel(0, user))
+			damage = 15
+			playsound(loc, 'sound/items/Welder.ogg', 100, 1)
+
+	health -= damage
+	healthcheck()
+
+
+/obj/structure/alien/weeds/proc/healthcheck()
+	if(health <= 0)
+		qdel(src)
+
+
+/obj/structure/alien/weeds/temperature_expose(datum/gas_mixture/air, exposed_temperature, exposed_volume)
+	if(exposed_temperature > 300)
+		health -= 5
+		healthcheck()
+
+
+//Weed nodes
+/obj/structure/alien/weeds/node
+	name = "glowing resin"
+	desc = "Blue bioluminescence shines from beneath the surface."
+	icon_state = "weednode"
+	luminosity = 1
+	var/node_range = NODERANGE
+
+
+/obj/structure/alien/weeds/node/New()
+	icon = 'icons/obj/smooth_structures/alien/weednode.dmi'
+	..(loc, src)
+
+#undef NODERANGE
+
+
+/*
+ * Egg
+ */
+
+//for the status var
+#define BURST 0
+#define BURSTING 1
+#define GROWING 2
+#define GROWN 3
+#define MIN_GROWTH_TIME 900	//time it takes to grow a hugger
+#define MAX_GROWTH_TIME 1500
+
+/obj/structure/alien/egg
+	name = "egg"
+	desc = "A large mottled egg."
+	icon_state = "egg_growing"
+	density = 0
+	anchored = 1
+	var/health = 100
+	var/status = GROWING	//can be GROWING, GROWN or BURST; all mutually exclusive
+	layer = MOB_LAYER
+
+
+/obj/structure/alien/egg/New()
+	new /obj/item/clothing/mask/facehugger(src)
+	..()
+	spawn(rand(MIN_GROWTH_TIME, MAX_GROWTH_TIME))
+		Grow()
+
+/obj/structure/alien/egg/Destroy()
+	remove_from_proximity_list(src, 1)
+	..()
+
+/obj/structure/alien/egg/attack_paw(mob/living/user)
+	return attack_hand(user)
+
+/obj/structure/alien/egg/attack_hand(mob/living/user)
+	if(user.getorgan(/obj/item/organ/internal/alien/plasmavessel))
+		switch(status)
+			if(BURST)
+				user << "<span class='notice'>You clear the hatched egg.</span>"
+				playsound(loc, 'sound/effects/attackblob.ogg', 100, 1)
+				qdel(src)
+				return
+			if(GROWING)
+				user << "<span class='notice'>The child is not developed yet.</span>"
+				return
+			if(GROWN)
+				user << "<span class='notice'>You retrieve the child.</span>"
+				Burst(0)
+				return
+	else
+		user << "<span class='notice'>It feels slimy.</span>"
+		user.changeNext_move(CLICK_CD_MELEE)
+
+
+/obj/structure/alien/egg/proc/GetFacehugger()
+	return locate(/obj/item/clothing/mask/facehugger) in contents
+
+/obj/structure/alien/egg/proc/Grow()
+	icon_state = "egg"
+	status = GROWN
+	add_to_proximity_list(src, 1)
+
+/obj/structure/alien/egg/proc/Burst(kill = 1)	//drops and kills the hugger if any is remaining
+	if(status == GROWN || status == GROWING)
+		remove_from_proximity_list(src, 1)
+		icon_state = "egg_hatched"
+		flick("egg_opening", src)
+		status = BURSTING
+		spawn(15)
+			status = BURST
+			var/obj/item/clothing/mask/facehugger/child = GetFacehugger()
+			if(child)
+				child.loc = get_turf(src)
+				if(kill && istype(child))
+					child.Die()
+				else
+					for(var/mob/M in range(1,src))
+						if(CanHug(M))
+							child.Attach(M)
+							break
+
+/obj/structure/alien/egg/Move()
+	remove_from_proximity_list(src, 1)
+	..()
+
+/obj/structure/alien/egg/bullet_act(obj/item/projectile/Proj)
+	health -= Proj.damage
+	..()
+	healthcheck()
+
+
+/obj/structure/alien/egg/attackby(obj/item/I, mob/user, params)
+	if(I.attack_verb.len)
+		visible_message("<span class='danger'>[user] has [pick(I.attack_verb)] [src] with [I]!</span>")
+	else
+		visible_message("<span class='danger'>[user] has attacked [src] with [I]!</span>")
+
+	var/damage = I.force / 4
+	if(istype(I, /obj/item/weapon/weldingtool))
+		var/obj/item/weapon/weldingtool/WT = I
+
+		if(WT.remove_fuel(0, user))
+			damage = 15
+			playsound(loc, 'sound/items/Welder.ogg', 100, 1)
+
+	health -= damage
+	user.changeNext_move(CLICK_CD_MELEE)
+	healthcheck()
+
+
+/obj/structure/alien/egg/proc/healthcheck()
+	if(health <= 0)
+		if(status != BURST && status != BURSTING)
+			Burst()
+		else if(status == BURST && prob(50))
+			qdel(src)	//Remove the egg after it has been hit after bursting.
+
+
+/obj/structure/alien/egg/temperature_expose(datum/gas_mixture/air, exposed_temperature, exposed_volume)
+	if(exposed_temperature > 500)
+		health -= 5
+		healthcheck()
+
+
+/obj/structure/alien/egg/HasProximity(atom/movable/AM)
+	if(status == GROWN)
+		if(!CanHug(AM))
+			return
+
+		var/mob/living/carbon/C = AM
+		if(C.stat == CONSCIOUS && C.getorgan(/obj/item/organ/internal/body_egg/alien_embryo))
+			return
+
+		Burst(0)
+
+#undef BURST
+#undef BURSTING
+#undef GROWING
+#undef GROWN
+#undef MIN_GROWTH_TIME
+#undef MAX_GROWTH_TIME
+
+
+/*
+ * Acid
+ */
+/obj/effect/acid
+	gender = PLURAL
+	name = "acid"
+	desc = "Burbling corrossive stuff."
+	icon_state = "acid"
+	density = 0
+	opacity = 0
+	anchored = 1
+	unacidable = 1
+	var/atom/target
+	var/ticks = 0
+	var/target_strength = 0
+
+
+/obj/effect/acid/New(loc, targ)
+	..(loc)
+	target = targ
+
+	//handle APCs and newscasters and stuff nicely
+	pixel_x = target.pixel_x
+	pixel_y = target.pixel_y
+
+	if(isturf(target))	//Turfs take twice as long to take down.
+		target_strength = 640
+	else
+		target_strength = 320
+	tick()
+
+
+/obj/effect/acid/proc/tick()
+	if(!target)
+		qdel(src)
+
+	ticks++
+
+	if(ticks >= target_strength)
+		target.visible_message("<span class='warning'>[target] collapses under its own weight into a puddle of goop and undigested debris!</span>")
+
+		if(istype(target, /obj/structure/closet))
+			var/obj/structure/closet/T = target
+			T.dump_contents()
+			qdel(target)
+
+		if(istype(target, /turf/closed/mineral))
+			var/turf/closed/mineral/M = target
+			M.ChangeTurf(M.baseturf)
+
+		if(istype(target, /turf/open/floor))
+			var/turf/open/floor/F = target
+			F.ChangeTurf(F.baseturf)
+
+		if(istype(target, /turf/closed/wall))
+			var/turf/closed/wall/W = target
+			W.dismantle_wall(1)
+
+		else
+			qdel(target)
+
+		qdel(src)
+		return
+
+	x = target.x
+	y = target.y
+	z = target.z
+
+	switch(target_strength - ticks)
+		if(480)
+			visible_message("<span class='warning'>[target] is holding up against the acid!</span>")
+		if(320)
+			visible_message("<span class='warning'>[target] is being melted by the acid!</span>")
+		if(160)
+			visible_message("<span class='warning'>[target] is struggling to withstand the acid!</span>")
+		if(80)
+			visible_message("<span class='warning'>[target] begins to crumble under the acid!</span>")
+
+	spawn(1)
+		if(src)
+			tick()