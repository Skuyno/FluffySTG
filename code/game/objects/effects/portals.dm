--- conflicted
+++ resolved
@@ -1,71 +1,64 @@
-
-<<<<<<< HEAD
-/obj/effect
-	icon = 'icons/effects/effects.dmi'
-	resistance_flags = INDESTRUCTIBLE | LAVA_PROOF | FIRE_PROOF | UNACIDABLE
-
-=======
->>>>>>> 69281c24
-/obj/effect/portal
-	name = "portal"
-	desc = "Looks unstable. Best to test it with the clown."
-	icon = 'icons/obj/stationobjs.dmi'
-	icon_state = "portal"
-	density = 1
-	var/obj/item/target = null
-	var/creator = null
-	anchored = 1
-	var/precision = 1 // how close to the portal you will teleport. 0 = on the portal, 1 = adjacent
-
-/obj/effect/portal/Bumped(mob/M as mob|obj)
-	teleport(M)
-
-/obj/effect/portal/attack_hand(mob/user)
-	if(Adjacent(user))
-		teleport(user)
-
-/obj/effect/portal/attackby(obj/item/weapon/W, mob/user, params)
-	if(user && Adjacent(user))
-		teleport(user)
-
-
-
-/obj/effect/portal/New(loc, turf/target, creator=null, lifespan=300)
-	..()
-	portals += src
-	src.target = target
-	src.creator = creator
-
-	var/area/A = get_area(target)
-	if(A && A.noteleport) // No point in persisting if the target is unreachable.
-		qdel(src)
-		return
-	if(lifespan > 0)
-		spawn(lifespan)
-			qdel(src)
-
-/obj/effect/portal/Destroy()
-	portals -= src
-	if(istype(creator, /obj/item/weapon/hand_tele))
-		var/obj/item/weapon/hand_tele/O = creator
-		O.active_portals--
-	else if(istype(creator, /obj/item/weapon/gun/energy/wormhole_projector))
-		var/obj/item/weapon/gun/energy/wormhole_projector/P = creator
-		P.portal_destroyed(src)
-	creator = null
-	return ..()
-
-/obj/effect/portal/proc/teleport(atom/movable/M as mob|obj)
-	if(istype(M, /obj/effect)) //sparks don't teleport
-		return
-	if(M.anchored&&istype(M, /obj/mecha))
-		return
-	if (!( target ))
-		qdel(src)
-		return
-	if (istype(M, /atom/movable))
-		if(ismegafauna(M))
-			message_admins("[M] (<A HREF='?_src_=holder;adminplayerobservefollow=\ref[M]'>FLW</A>) has teleported through [src].")
-		do_teleport(M, target, precision) ///You will appear adjacent to the beacon
-
-
+
+/obj/effect/portal
+	name = "portal"
+	desc = "Looks unstable. Best to test it with the clown."
+	icon = 'icons/obj/stationobjs.dmi'
+	icon_state = "portal"
+	density = 1
+	var/obj/item/target = null
+	var/creator = null
+	anchored = 1
+	var/precision = 1 // how close to the portal you will teleport. 0 = on the portal, 1 = adjacent
+
+/obj/effect/portal/Bumped(mob/M as mob|obj)
+	teleport(M)
+
+/obj/effect/portal/attack_hand(mob/user)
+	if(Adjacent(user))
+		teleport(user)
+
+/obj/effect/portal/attackby(obj/item/weapon/W, mob/user, params)
+	if(user && Adjacent(user))
+		teleport(user)
+
+
+
+/obj/effect/portal/New(loc, turf/target, creator=null, lifespan=300)
+	..()
+	portals += src
+	src.target = target
+	src.creator = creator
+
+	var/area/A = get_area(target)
+	if(A && A.noteleport) // No point in persisting if the target is unreachable.
+		qdel(src)
+		return
+	if(lifespan > 0)
+		spawn(lifespan)
+			qdel(src)
+
+/obj/effect/portal/Destroy()
+	portals -= src
+	if(istype(creator, /obj/item/weapon/hand_tele))
+		var/obj/item/weapon/hand_tele/O = creator
+		O.active_portals--
+	else if(istype(creator, /obj/item/weapon/gun/energy/wormhole_projector))
+		var/obj/item/weapon/gun/energy/wormhole_projector/P = creator
+		P.portal_destroyed(src)
+	creator = null
+	return ..()
+
+/obj/effect/portal/proc/teleport(atom/movable/M as mob|obj)
+	if(istype(M, /obj/effect)) //sparks don't teleport
+		return
+	if(M.anchored&&istype(M, /obj/mecha))
+		return
+	if (!( target ))
+		qdel(src)
+		return
+	if (istype(M, /atom/movable))
+		if(ismegafauna(M))
+			message_admins("[M] (<A HREF='?_src_=holder;adminplayerobservefollow=\ref[M]'>FLW</A>) has teleported through [src].")
+		do_teleport(M, target, precision) ///You will appear adjacent to the beacon
+
+