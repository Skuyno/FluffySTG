--- conflicted
+++ resolved
@@ -1,388 +1,385 @@
-/*
- *	These absorb the functionality of the plant bag, ore satchel, etc.
- *	They use the use_to_pickup, quick_gather, and quick_empty functions
- *	that were already defined in weapon/storage, but which had been
- *	re-implemented in other classes.
- *
- *	Contains:
- *		Trash Bag
- *		Mining Satchel
- *		Plant Bag
- *		Sheet Snatcher
- *		Book Bag
- *      Biowaste Bag
- *
- *	-Sayu
- */
-
-//  Generic non-item
-/obj/item/weapon/storage/bag
-	allow_quick_gather = 1
-	allow_quick_empty = 1
-	display_contents_with_number = 1 // should work fine now
-	use_to_pickup = 1
-	slot_flags = SLOT_BELT
-
-// -----------------------------
-//          Trash bag
-// -----------------------------
-/obj/item/weapon/storage/bag/trash
-	name = "trash bag"
-	desc = "It's the heavy-duty black polymer kind. Time to take out the trash!"
-	icon = 'icons/obj/janitor.dmi'
-	icon_state = "trashbag"
-	item_state = "trashbag"
-
-	w_class = 4
-	max_w_class = 2
-	max_combined_w_class = 30
-	storage_slots = 30
-	can_hold = list() // any
-	cant_hold = list(/obj/item/weapon/disk/nuclear)
-
-/obj/item/weapon/storage/bag/trash/suicide_act(mob/user)
-	user.visible_message("<span class='suicide'>[user] puts the [src.name] over their head and starts chomping at the insides! Disgusting!</span>")
-	playsound(loc, 'sound/items/eatfood.ogg', 50, 1, -1)
-	return (TOXLOSS)
-
-/obj/item/weapon/storage/bag/trash/update_icon()
-	if(contents.len == 0)
-		icon_state = "[initial(icon_state)]"
-	else if(contents.len < 12)
-		icon_state = "[initial(icon_state)]1"
-	else if(contents.len < 21)
-		icon_state = "[initial(icon_state)]2"
-	else icon_state = "[initial(icon_state)]3"
-
-/obj/item/weapon/storage/bag/trash/cyborg
-
-/obj/item/weapon/storage/bag/trash/proc/janicart_insert(mob/user, obj/structure/janitorialcart/J)
-	J.put_in_cart(src, user)
-	J.mybag=src
-	J.update_icon()
-
-/obj/item/weapon/storage/bag/trash/cyborg/janicart_insert(mob/user, obj/structure/janitorialcart/J)
-	return
-
-/obj/item/weapon/storage/bag/trash/bluespace
-	name = "trash bag of holding"
-	desc = "The latest and greatest in custodial convenience, a trashbag that is capable of holding vast quantities of garbage."
-	icon_state = "bluetrashbag"
-	origin_tech = "materials=4;bluespace=4;engineering=4;plasmatech=3"
-	max_combined_w_class = 60
-	storage_slots = 60
-
-// -----------------------------
-//        Mining Satchel
-// -----------------------------
-
-/obj/item/weapon/storage/bag/ore
-	name = "mining satchel"
-	desc = "This little bugger can be used to store and transport ores."
-	icon = 'icons/obj/mining.dmi'
-	icon_state = "satchel"
-	origin_tech = "engineering=2"
-	slot_flags = SLOT_BELT | SLOT_POCKET
-	w_class = 3
-	storage_slots = 50
-	max_combined_w_class = 200 //Doesn't matter what this is, so long as it's more or equal to storage_slots * ore.w_class
-	max_w_class = 3
-	can_hold = list(/obj/item/weapon/ore)
-
-/obj/item/weapon/storage/bag/ore/cyborg
-	name = "cyborg mining satchel"
-
-/obj/item/weapon/storage/bag/ore/holding //miners, your messiah has arrived
-	name = "mining satchel of holding"
-	desc = "A revolution in convenience, this satchel allows for infinite ore storage. It's been outfitted with anti-malfunction safety measures."
-	storage_slots = INFINITY
-	max_combined_w_class = INFINITY
-	origin_tech = "bluespace=4;materials=3;engineering=3"
-	icon_state = "satchel_bspace"
-
-// -----------------------------
-//          Plant bag
-// -----------------------------
-
-/obj/item/weapon/storage/bag/plants
-	name = "plant bag"
-	icon = 'icons/obj/hydroponics/equipment.dmi'
-	icon_state = "plantbag"
-	storage_slots = 100; //the number of plant pieces it can carry.
-	max_combined_w_class = 100 //Doesn't matter what this is, so long as it's more or equal to storage_slots * plants.w_class
-	max_w_class = 3
-	w_class = 1
-<<<<<<< HEAD
-	can_hold = list(/obj/item/weapon/reagent_containers/food/snacks/grown,/obj/item/seeds,/obj/item/weapon/grown,/obj/item/weapon/reagent_containers/food/snacks/ash_flora)
-	resistance_flags = 0
-=======
-	can_hold = list(/obj/item/weapon/reagent_containers/food/snacks/grown,/obj/item/seeds,/obj/item/weapon/grown)
-	resistance_flags = FLAMMABLE
->>>>>>> fc4dd0d0
-
-////////
-
-/obj/item/weapon/storage/bag/plants/portaseeder
-	name = "portable seed extractor"
-	desc = "For the enterprising botanist on the go. Less efficient than the stationary model, it creates one seed per plant."
-	icon_state = "portaseeder"
-	origin_tech = "biotech=3;engineering=2"
-
-/obj/item/weapon/storage/bag/plants/portaseeder/verb/dissolve_contents()
-	set name = "Activate Seed Extraction"
-	set category = "Object"
-	set desc = "Activate to convert your plants into plantable seeds."
-	if(usr.stat || !usr.canmove || usr.restrained())
-		return
-	for(var/obj/item/O in contents)
-		seedify(O, 1)
-	close_all()
-
-
-// -----------------------------
-//        Sheet Snatcher
-// -----------------------------
-// Because it stacks stacks, this doesn't operate normally.
-// However, making it a storage/bag allows us to reuse existing code in some places. -Sayu
-
-/obj/item/weapon/storage/bag/sheetsnatcher
-	name = "sheet snatcher"
-	desc = "A patented Nanotrasen storage system designed for any kind of mineral sheet."
-	icon = 'icons/obj/mining.dmi'
-	icon_state = "sheetsnatcher"
-
-	var/capacity = 300; //the number of sheets it can carry.
-	w_class = 3
-
-	allow_quick_empty = 1 // this function is superceded
-
-/obj/item/weapon/storage/bag/sheetsnatcher/New()
-	..()
-	//verbs -= /obj/item/weapon/storage/verb/quick_empty
-	//verbs += /obj/item/weapon/storage/bag/sheetsnatcher/quick_empty
-
-/obj/item/weapon/storage/bag/sheetsnatcher/can_be_inserted(obj/item/W, stop_messages = 0)
-	if(!istype(W,/obj/item/stack/sheet) || istype(W,/obj/item/stack/sheet/mineral/sandstone) || istype(W,/obj/item/stack/sheet/mineral/wood))
-		if(!stop_messages)
-			usr << "The snatcher does not accept [W]."
-		return 0 //I don't care, but the existing code rejects them for not being "sheets" *shrug* -Sayu
-	var/current = 0
-	for(var/obj/item/stack/sheet/S in contents)
-		current += S.amount
-	if(capacity == current)//If it's full, you're done
-		if(!stop_messages)
-			usr << "<span class='danger'>The snatcher is full.</span>"
-		return 0
-	return 1
-
-
-// Modified handle_item_insertion.  Would prefer not to, but...
-/obj/item/weapon/storage/bag/sheetsnatcher/handle_item_insertion(obj/item/W, prevent_warning = 0)
-	var/obj/item/stack/sheet/S = W
-	if(!istype(S)) return 0
-
-	var/amount
-	var/inserted = 0
-	var/current = 0
-	for(var/obj/item/stack/sheet/S2 in contents)
-		current += S2.amount
-	if(capacity < current + S.amount)//If the stack will fill it up
-		amount = capacity - current
-	else
-		amount = S.amount
-
-	for(var/obj/item/stack/sheet/sheet in contents)
-		if(S.type == sheet.type) // we are violating the amount limitation because these are not sane objects
-			sheet.amount += amount	// they should only be removed through procs in this file, which split them up.
-			S.amount -= amount
-			inserted = 1
-			break
-
-	if(!inserted || !S.amount)
-		usr.unEquip(S)
-		if (usr.client && usr.s_active != src)
-			usr.client.screen -= S
-		S.dropped(usr)
-		if(!S.amount)
-			qdel(S)
-		else
-			if(S.pulledby)
-				S.pulledby.stop_pulling()
-			S.loc = src
-
-	orient2hud(usr)
-	if(usr.s_active)
-		usr.s_active.show_to(usr)
-	update_icon()
-	return 1
-
-
-// Sets up numbered display to show the stack size of each stored mineral
-// NOTE: numbered display is turned off currently because it's broken
-/obj/item/weapon/storage/bag/sheetsnatcher/orient2hud(mob/user)
-	var/adjusted_contents = contents.len
-
-	//Numbered contents display
-	var/list/datum/numbered_display/numbered_contents
-	if(display_contents_with_number)
-		numbered_contents = list()
-		adjusted_contents = 0
-		for(var/obj/item/stack/sheet/I in contents)
-			adjusted_contents++
-			var/datum/numbered_display/D = new/datum/numbered_display(I)
-			D.number = I.amount
-			numbered_contents.Add( D )
-
-	var/row_num = 0
-	var/col_count = min(7,storage_slots) -1
-	if (adjusted_contents > 7)
-		row_num = round((adjusted_contents-1) / 7) // 7 is the maximum allowed width.
-	src.standard_orient_objs(row_num, col_count, numbered_contents)
-	return
-
-
-// Modified quick_empty verb drops appropriate sized stacks
-/obj/item/weapon/storage/bag/sheetsnatcher/quick_empty()
-	var/location = get_turf(src)
-	for(var/obj/item/stack/sheet/S in contents)
-		while(S.amount)
-			var/obj/item/stack/sheet/N = new S.type(location)
-			var/stacksize = min(S.amount,N.max_amount)
-			N.amount = stacksize
-			S.amount -= stacksize
-		if(!S.amount)
-			qdel(S)// todo: there's probably something missing here
-	orient2hud(usr)
-	if(usr.s_active)
-		usr.s_active.show_to(usr)
-	update_icon()
-
-// Instead of removing
-/obj/item/weapon/storage/bag/sheetsnatcher/remove_from_storage(obj/item/W, atom/new_location)
-	var/obj/item/stack/sheet/S = W
-	if(!istype(S)) return 0
-
-	//I would prefer to drop a new stack, but the item/attack_hand code
-	// that calls this can't recieve a different object than you clicked on.
-	//Therefore, make a new stack internally that has the remainder.
-	// -Sayu
-
-	if(S.amount > S.max_amount)
-		var/obj/item/stack/sheet/temp = new S.type(src)
-		temp.amount = S.amount - S.max_amount
-		S.amount = S.max_amount
-
-	return ..(S,new_location)
-
-// -----------------------------
-//    Sheet Snatcher (Cyborg)
-// -----------------------------
-
-/obj/item/weapon/storage/bag/sheetsnatcher/borg
-	name = "sheet snatcher 9000"
-	desc = ""
-	capacity = 500//Borgs get more because >specialization
-
-
-// -----------------------------
-//           Book bag
-// -----------------------------
-
-/obj/item/weapon/storage/bag/books
-	name = "book bag"
-	desc = "A bag for books."
-	icon = 'icons/obj/library.dmi'
-	icon_state = "bookbag"
-	display_contents_with_number = 0 //This would look really stupid otherwise
-	storage_slots = 7
-	max_combined_w_class = 21
-	max_w_class = 3
-	w_class = 4 //Bigger than a book because physics
-	can_hold = list(/obj/item/weapon/book, /obj/item/weapon/storage/book, /obj/item/weapon/spellbook)
-	resistance_flags = FLAMMABLE
-
-/*
- * Trays - Agouri
- */
-/obj/item/weapon/storage/bag/tray
-	name = "tray"
-	icon = 'icons/obj/food/containers.dmi'
-	icon_state = "tray"
-	desc = "A metal tray to lay food on."
-	force = 5
-	throwforce = 10
-	throw_speed = 3
-	throw_range = 5
-	w_class = 4
-	flags = CONDUCT
-	materials = list(MAT_METAL=3000)
-	preposition = "on"
-
-/obj/item/weapon/storage/bag/tray/attack(mob/living/M, mob/living/user)
-	..()
-	// Drop all the things. All of them.
-	var/list/obj/item/oldContents = contents.Copy()
-	quick_empty()
-
-	// Make each item scatter a bit
-	for(var/obj/item/I in oldContents)
-		spawn()
-			for(var/i = 1, i <= rand(1,2), i++)
-				if(I)
-					step(I, pick(NORTH,SOUTH,EAST,WEST))
-					sleep(rand(2,4))
-
-	if(prob(50))
-		playsound(M, 'sound/items/trayhit1.ogg', 50, 1)
-	else
-		playsound(M, 'sound/items/trayhit2.ogg', 50, 1)
-
-	if(ishuman(M) || ismonkey(M))
-		if(prob(10))
-			M.Weaken(2)
-
-/obj/item/weapon/storage/bag/tray/proc/rebuild_overlays()
-	cut_overlays()
-	for(var/obj/item/I in contents)
-		add_overlay(image("icon" = I.icon, "icon_state" = I.icon_state, "layer" = -1))
-
-/obj/item/weapon/storage/bag/tray/remove_from_storage(obj/item/W as obj, atom/new_location)
-	..()
-	rebuild_overlays()
-
-/obj/item/weapon/storage/bag/tray/handle_item_insertion(obj/item/I, prevent_warning = 0)
-	add_overlay(image("icon" = I.icon, "icon_state" = I.icon_state, "layer" = -1))
-	. = ..()
-
-
-/*
- *	Chemistry bag
- */
-
-/obj/item/weapon/storage/bag/chemistry
-	name = "chemistry bag"
-	icon = 'icons/obj/chemical.dmi'
-	icon_state = "bag"
-	desc = "A bag for storing pills, patches, and bottles."
-	storage_slots = 50
-	max_combined_w_class = 200
-	w_class = 1
-	preposition = "in"
-	can_hold = list(/obj/item/weapon/reagent_containers/pill, /obj/item/weapon/reagent_containers/glass/beaker, /obj/item/weapon/reagent_containers/glass/bottle)
-	resistance_flags = FLAMMABLE
-
-/*
- *  Biowaste bag (mostly for xenobiologists)
- */
-
-/obj/item/weapon/storage/bag/bio
-	name = "bio bag"
-	icon = 'icons/obj/chemical.dmi'
-	icon_state = "biobag"
-	desc = "A bag for the safe transportation and disposal of biowaste and other biological materials."
-	storage_slots = 25
-	max_combined_w_class = 200
-	w_class = 1
-	preposition = "in"
-	can_hold = list(/obj/item/slime_extract, /obj/item/weapon/reagent_containers/syringe, /obj/item/weapon/reagent_containers/glass/beaker, /obj/item/weapon/reagent_containers/glass/bottle, /obj/item/weapon/reagent_containers/blood, /obj/item/weapon/reagent_containers/hypospray/medipen, /obj/item/trash/deadmouse)
-	resistance_flags = FLAMMABLE
+/*
+ *	These absorb the functionality of the plant bag, ore satchel, etc.
+ *	They use the use_to_pickup, quick_gather, and quick_empty functions
+ *	that were already defined in weapon/storage, but which had been
+ *	re-implemented in other classes.
+ *
+ *	Contains:
+ *		Trash Bag
+ *		Mining Satchel
+ *		Plant Bag
+ *		Sheet Snatcher
+ *		Book Bag
+ *      Biowaste Bag
+ *
+ *	-Sayu
+ */
+
+//  Generic non-item
+/obj/item/weapon/storage/bag
+	allow_quick_gather = 1
+	allow_quick_empty = 1
+	display_contents_with_number = 1 // should work fine now
+	use_to_pickup = 1
+	slot_flags = SLOT_BELT
+
+// -----------------------------
+//          Trash bag
+// -----------------------------
+/obj/item/weapon/storage/bag/trash
+	name = "trash bag"
+	desc = "It's the heavy-duty black polymer kind. Time to take out the trash!"
+	icon = 'icons/obj/janitor.dmi'
+	icon_state = "trashbag"
+	item_state = "trashbag"
+
+	w_class = 4
+	max_w_class = 2
+	max_combined_w_class = 30
+	storage_slots = 30
+	can_hold = list() // any
+	cant_hold = list(/obj/item/weapon/disk/nuclear)
+
+/obj/item/weapon/storage/bag/trash/suicide_act(mob/user)
+	user.visible_message("<span class='suicide'>[user] puts the [src.name] over their head and starts chomping at the insides! Disgusting!</span>")
+	playsound(loc, 'sound/items/eatfood.ogg', 50, 1, -1)
+	return (TOXLOSS)
+
+/obj/item/weapon/storage/bag/trash/update_icon()
+	if(contents.len == 0)
+		icon_state = "[initial(icon_state)]"
+	else if(contents.len < 12)
+		icon_state = "[initial(icon_state)]1"
+	else if(contents.len < 21)
+		icon_state = "[initial(icon_state)]2"
+	else icon_state = "[initial(icon_state)]3"
+
+/obj/item/weapon/storage/bag/trash/cyborg
+
+/obj/item/weapon/storage/bag/trash/proc/janicart_insert(mob/user, obj/structure/janitorialcart/J)
+	J.put_in_cart(src, user)
+	J.mybag=src
+	J.update_icon()
+
+/obj/item/weapon/storage/bag/trash/cyborg/janicart_insert(mob/user, obj/structure/janitorialcart/J)
+	return
+
+/obj/item/weapon/storage/bag/trash/bluespace
+	name = "trash bag of holding"
+	desc = "The latest and greatest in custodial convenience, a trashbag that is capable of holding vast quantities of garbage."
+	icon_state = "bluetrashbag"
+	origin_tech = "materials=4;bluespace=4;engineering=4;plasmatech=3"
+	max_combined_w_class = 60
+	storage_slots = 60
+
+// -----------------------------
+//        Mining Satchel
+// -----------------------------
+
+/obj/item/weapon/storage/bag/ore
+	name = "mining satchel"
+	desc = "This little bugger can be used to store and transport ores."
+	icon = 'icons/obj/mining.dmi'
+	icon_state = "satchel"
+	origin_tech = "engineering=2"
+	slot_flags = SLOT_BELT | SLOT_POCKET
+	w_class = 3
+	storage_slots = 50
+	max_combined_w_class = 200 //Doesn't matter what this is, so long as it's more or equal to storage_slots * ore.w_class
+	max_w_class = 3
+	can_hold = list(/obj/item/weapon/ore)
+
+/obj/item/weapon/storage/bag/ore/cyborg
+	name = "cyborg mining satchel"
+
+/obj/item/weapon/storage/bag/ore/holding //miners, your messiah has arrived
+	name = "mining satchel of holding"
+	desc = "A revolution in convenience, this satchel allows for infinite ore storage. It's been outfitted with anti-malfunction safety measures."
+	storage_slots = INFINITY
+	max_combined_w_class = INFINITY
+	origin_tech = "bluespace=4;materials=3;engineering=3"
+	icon_state = "satchel_bspace"
+
+// -----------------------------
+//          Plant bag
+// -----------------------------
+
+/obj/item/weapon/storage/bag/plants
+	name = "plant bag"
+	icon = 'icons/obj/hydroponics/equipment.dmi'
+	icon_state = "plantbag"
+	storage_slots = 100; //the number of plant pieces it can carry.
+	max_combined_w_class = 100 //Doesn't matter what this is, so long as it's more or equal to storage_slots * plants.w_class
+	max_w_class = 3
+	w_class = 1
+	can_hold = list(/obj/item/weapon/reagent_containers/food/snacks/grown,/obj/item/seeds,/obj/item/weapon/grown,/obj/item/weapon/reagent_containers/food/snacks/ash_flora)
+	resistance_flags = 0
+	can_hold = list(/obj/item/weapon/reagent_containers/food/snacks/grown,/obj/item/seeds,/obj/item/weapon/grown)
+	resistance_flags = FLAMMABLE
+
+////////
+
+/obj/item/weapon/storage/bag/plants/portaseeder
+	name = "portable seed extractor"
+	desc = "For the enterprising botanist on the go. Less efficient than the stationary model, it creates one seed per plant."
+	icon_state = "portaseeder"
+	origin_tech = "biotech=3;engineering=2"
+
+/obj/item/weapon/storage/bag/plants/portaseeder/verb/dissolve_contents()
+	set name = "Activate Seed Extraction"
+	set category = "Object"
+	set desc = "Activate to convert your plants into plantable seeds."
+	if(usr.stat || !usr.canmove || usr.restrained())
+		return
+	for(var/obj/item/O in contents)
+		seedify(O, 1)
+	close_all()
+
+
+// -----------------------------
+//        Sheet Snatcher
+// -----------------------------
+// Because it stacks stacks, this doesn't operate normally.
+// However, making it a storage/bag allows us to reuse existing code in some places. -Sayu
+
+/obj/item/weapon/storage/bag/sheetsnatcher
+	name = "sheet snatcher"
+	desc = "A patented Nanotrasen storage system designed for any kind of mineral sheet."
+	icon = 'icons/obj/mining.dmi'
+	icon_state = "sheetsnatcher"
+
+	var/capacity = 300; //the number of sheets it can carry.
+	w_class = 3
+
+	allow_quick_empty = 1 // this function is superceded
+
+/obj/item/weapon/storage/bag/sheetsnatcher/New()
+	..()
+	//verbs -= /obj/item/weapon/storage/verb/quick_empty
+	//verbs += /obj/item/weapon/storage/bag/sheetsnatcher/quick_empty
+
+/obj/item/weapon/storage/bag/sheetsnatcher/can_be_inserted(obj/item/W, stop_messages = 0)
+	if(!istype(W,/obj/item/stack/sheet) || istype(W,/obj/item/stack/sheet/mineral/sandstone) || istype(W,/obj/item/stack/sheet/mineral/wood))
+		if(!stop_messages)
+			usr << "The snatcher does not accept [W]."
+		return 0 //I don't care, but the existing code rejects them for not being "sheets" *shrug* -Sayu
+	var/current = 0
+	for(var/obj/item/stack/sheet/S in contents)
+		current += S.amount
+	if(capacity == current)//If it's full, you're done
+		if(!stop_messages)
+			usr << "<span class='danger'>The snatcher is full.</span>"
+		return 0
+	return 1
+
+
+// Modified handle_item_insertion.  Would prefer not to, but...
+/obj/item/weapon/storage/bag/sheetsnatcher/handle_item_insertion(obj/item/W, prevent_warning = 0)
+	var/obj/item/stack/sheet/S = W
+	if(!istype(S)) return 0
+
+	var/amount
+	var/inserted = 0
+	var/current = 0
+	for(var/obj/item/stack/sheet/S2 in contents)
+		current += S2.amount
+	if(capacity < current + S.amount)//If the stack will fill it up
+		amount = capacity - current
+	else
+		amount = S.amount
+
+	for(var/obj/item/stack/sheet/sheet in contents)
+		if(S.type == sheet.type) // we are violating the amount limitation because these are not sane objects
+			sheet.amount += amount	// they should only be removed through procs in this file, which split them up.
+			S.amount -= amount
+			inserted = 1
+			break
+
+	if(!inserted || !S.amount)
+		usr.unEquip(S)
+		if (usr.client && usr.s_active != src)
+			usr.client.screen -= S
+		S.dropped(usr)
+		if(!S.amount)
+			qdel(S)
+		else
+			if(S.pulledby)
+				S.pulledby.stop_pulling()
+			S.loc = src
+
+	orient2hud(usr)
+	if(usr.s_active)
+		usr.s_active.show_to(usr)
+	update_icon()
+	return 1
+
+
+// Sets up numbered display to show the stack size of each stored mineral
+// NOTE: numbered display is turned off currently because it's broken
+/obj/item/weapon/storage/bag/sheetsnatcher/orient2hud(mob/user)
+	var/adjusted_contents = contents.len
+
+	//Numbered contents display
+	var/list/datum/numbered_display/numbered_contents
+	if(display_contents_with_number)
+		numbered_contents = list()
+		adjusted_contents = 0
+		for(var/obj/item/stack/sheet/I in contents)
+			adjusted_contents++
+			var/datum/numbered_display/D = new/datum/numbered_display(I)
+			D.number = I.amount
+			numbered_contents.Add( D )
+
+	var/row_num = 0
+	var/col_count = min(7,storage_slots) -1
+	if (adjusted_contents > 7)
+		row_num = round((adjusted_contents-1) / 7) // 7 is the maximum allowed width.
+	src.standard_orient_objs(row_num, col_count, numbered_contents)
+	return
+
+
+// Modified quick_empty verb drops appropriate sized stacks
+/obj/item/weapon/storage/bag/sheetsnatcher/quick_empty()
+	var/location = get_turf(src)
+	for(var/obj/item/stack/sheet/S in contents)
+		while(S.amount)
+			var/obj/item/stack/sheet/N = new S.type(location)
+			var/stacksize = min(S.amount,N.max_amount)
+			N.amount = stacksize
+			S.amount -= stacksize
+		if(!S.amount)
+			qdel(S)// todo: there's probably something missing here
+	orient2hud(usr)
+	if(usr.s_active)
+		usr.s_active.show_to(usr)
+	update_icon()
+
+// Instead of removing
+/obj/item/weapon/storage/bag/sheetsnatcher/remove_from_storage(obj/item/W, atom/new_location)
+	var/obj/item/stack/sheet/S = W
+	if(!istype(S)) return 0
+
+	//I would prefer to drop a new stack, but the item/attack_hand code
+	// that calls this can't recieve a different object than you clicked on.
+	//Therefore, make a new stack internally that has the remainder.
+	// -Sayu
+
+	if(S.amount > S.max_amount)
+		var/obj/item/stack/sheet/temp = new S.type(src)
+		temp.amount = S.amount - S.max_amount
+		S.amount = S.max_amount
+
+	return ..(S,new_location)
+
+// -----------------------------
+//    Sheet Snatcher (Cyborg)
+// -----------------------------
+
+/obj/item/weapon/storage/bag/sheetsnatcher/borg
+	name = "sheet snatcher 9000"
+	desc = ""
+	capacity = 500//Borgs get more because >specialization
+
+
+// -----------------------------
+//           Book bag
+// -----------------------------
+
+/obj/item/weapon/storage/bag/books
+	name = "book bag"
+	desc = "A bag for books."
+	icon = 'icons/obj/library.dmi'
+	icon_state = "bookbag"
+	display_contents_with_number = 0 //This would look really stupid otherwise
+	storage_slots = 7
+	max_combined_w_class = 21
+	max_w_class = 3
+	w_class = 4 //Bigger than a book because physics
+	can_hold = list(/obj/item/weapon/book, /obj/item/weapon/storage/book, /obj/item/weapon/spellbook)
+	resistance_flags = FLAMMABLE
+
+/*
+ * Trays - Agouri
+ */
+/obj/item/weapon/storage/bag/tray
+	name = "tray"
+	icon = 'icons/obj/food/containers.dmi'
+	icon_state = "tray"
+	desc = "A metal tray to lay food on."
+	force = 5
+	throwforce = 10
+	throw_speed = 3
+	throw_range = 5
+	w_class = 4
+	flags = CONDUCT
+	materials = list(MAT_METAL=3000)
+	preposition = "on"
+
+/obj/item/weapon/storage/bag/tray/attack(mob/living/M, mob/living/user)
+	..()
+	// Drop all the things. All of them.
+	var/list/obj/item/oldContents = contents.Copy()
+	quick_empty()
+
+	// Make each item scatter a bit
+	for(var/obj/item/I in oldContents)
+		spawn()
+			for(var/i = 1, i <= rand(1,2), i++)
+				if(I)
+					step(I, pick(NORTH,SOUTH,EAST,WEST))
+					sleep(rand(2,4))
+
+	if(prob(50))
+		playsound(M, 'sound/items/trayhit1.ogg', 50, 1)
+	else
+		playsound(M, 'sound/items/trayhit2.ogg', 50, 1)
+
+	if(ishuman(M) || ismonkey(M))
+		if(prob(10))
+			M.Weaken(2)
+
+/obj/item/weapon/storage/bag/tray/proc/rebuild_overlays()
+	cut_overlays()
+	for(var/obj/item/I in contents)
+		add_overlay(image("icon" = I.icon, "icon_state" = I.icon_state, "layer" = -1))
+
+/obj/item/weapon/storage/bag/tray/remove_from_storage(obj/item/W as obj, atom/new_location)
+	..()
+	rebuild_overlays()
+
+/obj/item/weapon/storage/bag/tray/handle_item_insertion(obj/item/I, prevent_warning = 0)
+	add_overlay(image("icon" = I.icon, "icon_state" = I.icon_state, "layer" = -1))
+	. = ..()
+
+
+/*
+ *	Chemistry bag
+ */
+
+/obj/item/weapon/storage/bag/chemistry
+	name = "chemistry bag"
+	icon = 'icons/obj/chemical.dmi'
+	icon_state = "bag"
+	desc = "A bag for storing pills, patches, and bottles."
+	storage_slots = 50
+	max_combined_w_class = 200
+	w_class = 1
+	preposition = "in"
+	can_hold = list(/obj/item/weapon/reagent_containers/pill, /obj/item/weapon/reagent_containers/glass/beaker, /obj/item/weapon/reagent_containers/glass/bottle)
+	resistance_flags = FLAMMABLE
+
+/*
+ *  Biowaste bag (mostly for xenobiologists)
+ */
+
+/obj/item/weapon/storage/bag/bio
+	name = "bio bag"
+	icon = 'icons/obj/chemical.dmi'
+	icon_state = "biobag"
+	desc = "A bag for the safe transportation and disposal of biowaste and other biological materials."
+	storage_slots = 25
+	max_combined_w_class = 200
+	w_class = 1
+	preposition = "in"
+	can_hold = list(/obj/item/slime_extract, /obj/item/weapon/reagent_containers/syringe, /obj/item/weapon/reagent_containers/glass/beaker, /obj/item/weapon/reagent_containers/glass/bottle, /obj/item/weapon/reagent_containers/blood, /obj/item/weapon/reagent_containers/hypospray/medipen, /obj/item/trash/deadmouse)
+	resistance_flags = FLAMMABLE