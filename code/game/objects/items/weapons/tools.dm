--- conflicted
+++ resolved
@@ -1,501 +1,496 @@
-//This file was auto-corrected by findeclaration.exe on 25.5.2012 20:42:32
-
-/* Tools!
- * Note: Multitools are /obj/item/device
- *
- * Contains:
- * 		Wrench
- * 		Screwdriver
- * 		Wirecutters
- * 		Welding Tool
- * 		Crowbar
- */
-
-/*
- * Wrench
- */
-/obj/item/weapon/wrench
-	name = "wrench"
-	desc = "A wrench with common uses. Can be found in your hand."
-	icon = 'icons/obj/items.dmi'
-	icon_state = "wrench"
-	flags = CONDUCT
-	slot_flags = SLOT_BELT
-	force = 5
-	throwforce = 7
-	w_class = 2
-	materials = list(MAT_METAL=150)
-	origin_tech = "materials=1;engineering=1"
-	attack_verb = list("bashed", "battered", "bludgeoned", "whacked")
-	toolspeed = 1
-
-/obj/item/weapon/wrench/suicide_act(mob/user)
-	user.visible_message("<span class='suicide'>[user] is beating \himself to death with the [src.name]! It looks like \he's trying to commit suicide.</span>")
-	playsound(loc, 'sound/weapons/genhit.ogg', 50, 1, -1)
-	return (BRUTELOSS)
-
-/*
- * Screwdriver
- */
-/obj/item/weapon/screwdriver
-	name = "screwdriver"
-	desc = "You can be totally screwy with this."
-	icon = 'icons/obj/items.dmi'
-	icon_state = "screwdriver"
-	flags = CONDUCT
-	slot_flags = SLOT_BELT
-	force = 5
-	w_class = 1
-	throwforce = 5
-	throw_speed = 3
-	throw_range = 5
-	materials = list(MAT_METAL=75)
-	attack_verb = list("stabbed")
-	hitsound = 'sound/weapons/bladeslice.ogg'
-	toolspeed = 1
-
-/obj/item/weapon/screwdriver/suicide_act(mob/user)
-	user.visible_message(pick("<span class='suicide'>[user] is stabbing the [src.name] into \his temple! It looks like \he's trying to commit suicide.</span>", \
-						"<span class='suicide'>[user] is stabbing the [src.name] into \his heart! It looks like \he's trying to commit suicide.</span>"))
-	return(BRUTELOSS)
-
-/obj/item/weapon/screwdriver/New(loc, var/param_color = null)
-	if(!param_color)
-		param_color = pick("red","blue","purple","brown","green","cyan","yellow")
-
-	switch(param_color)
-		if ("red")
-			icon_state = "screwdriver2"
-			item_state = "screwdriver"
-		if ("blue")
-			icon_state = "screwdriver"
-			item_state = "screwdriver_blue"
-		if ("purple")
-			icon_state = "screwdriver3"
-			item_state = "screwdriver_purple"
-		if ("brown")
-			icon_state = "screwdriver4"
-			item_state = "screwdriver_brown"
-		if ("green")
-			icon_state = "screwdriver5"
-			item_state = "screwdriver_green"
-		if ("cyan")
-			icon_state = "screwdriver6"
-			item_state = "screwdriver_cyan"
-		if ("yellow")
-			icon_state = "screwdriver7"
-			item_state = "screwdriver_yellow"
-
-	if (prob(75))
-		src.pixel_y = rand(0, 16)
-	return
-
-/obj/item/weapon/screwdriver/attack(mob/living/carbon/M, mob/living/carbon/user)
-<<<<<<< HEAD
-	if(!istype(M))	return ..()
-	if(user.zone_selected != "eyes" && user.zone_selected != "head")
-=======
-	if(!istype(M))
-		return ..()
-	if(user.zone_sel.selecting != "eyes" && user.zone_sel.selecting != "head")
->>>>>>> 213d324d
-		return ..()
-	if(user.disabilities & CLUMSY && prob(50))
-		M = user
-	return eyestab(M,user)
-
-/*
- * Wirecutters
- */
-/obj/item/weapon/wirecutters
-	name = "wirecutters"
-	desc = "This cuts wires."
-	icon = 'icons/obj/items.dmi'
-	icon_state = "cutters"
-	flags = CONDUCT
-	slot_flags = SLOT_BELT
-	force = 6
-	throw_speed = 3
-	throw_range = 7
-	w_class = 2
-	materials = list(MAT_METAL=80)
-	origin_tech = "materials=1;engineering=1"
-	attack_verb = list("pinched", "nipped")
-	hitsound = 'sound/items/Wirecutter.ogg'
-	toolspeed = 1
-
-/obj/item/weapon/wirecutters/New(loc, var/param_color = null)
-	..()
-	if((!param_color && prob(50)) || param_color == "yellow")
-		icon_state = "cutters-y"
-		item_state = "cutters_yellow"
-
-/obj/item/weapon/wirecutters/attack(mob/living/carbon/C, mob/user)
-	if(istype(C) && C.handcuffed && istype(C.handcuffed, /obj/item/weapon/restraints/handcuffs/cable))
-		user.visible_message("<span class='notice'>[user] cuts [C]'s restraints with [src]!</span>")
-		qdel(C.handcuffed)
-		C.handcuffed = null
-		if(C.buckled && C.buckled.buckle_requires_restraints)
-			C.buckled.unbuckle_mob()
-		C.update_handcuffed()
-		return
-	else
-		..()
-
-/obj/item/weapon/wirecutters/suicide_act(mob/user)
-	user.visible_message("<span class='suicide'>[user] is cutting at \his arteries with the [src.name]! It looks like \he's trying to commit suicide.</span>")
-	playsound(loc, 'sound/items/Wirecutter.ogg', 50, 1, -1)
-	return (BRUTELOSS)
-
-/*
- * Welding Tool
- */
-/obj/item/weapon/weldingtool
-	name = "welding tool"
-	desc = "A standard edition welder provided by NanoTrasen."
-	icon = 'icons/obj/items.dmi'
-	icon_state = "welder"
-	item_state = "welder"
-	flags = CONDUCT
-	slot_flags = SLOT_BELT
-	force = 3
-	throwforce = 5
-	hitsound = "swing_hit"
-	throw_speed = 3
-	throw_range = 5
-	w_class = 2
-
-	materials = list(MAT_METAL=70, MAT_GLASS=30)
-	origin_tech = "engineering=1"
-	var/welding = 0 	//Whether or not the welding tool is off(0), on(1) or currently welding(2)
-	var/status = 1 		//Whether the welder is secured or unsecured (able to attach rods to it to make a flamethrower)
-	var/max_fuel = 20 	//The max amount of fuel the welder can hold
-	var/change_icons = 1
-	var/can_off_process = 0
-	var/light_intensity = 2 //how powerful the emitted light is when used.
-	heat = 3800
-	toolspeed = 1
-
-/obj/item/weapon/weldingtool/New()
-	..()
-	create_reagents(max_fuel)
-	reagents.add_reagent("welding_fuel", max_fuel)
-	update_icon()
-	return
-
-/obj/item/weapon/weldingtool/proc/update_torch()
-	overlays.Cut()
-	if(welding)
-		overlays += "[initial(icon_state)]-on"
-		item_state = "[initial(item_state)]1"
-	else
-		item_state = "[initial(item_state)]"
-
-/obj/item/weapon/weldingtool/update_icon()
-	if(change_icons)
-		var/ratio = get_fuel() / max_fuel
-		ratio = Ceiling(ratio*4) * 25
-		if(ratio == 100)
-			icon_state = initial(icon_state)
-		else
-			icon_state = "[initial(icon_state)][ratio]"
-	update_torch()
-	return
-
-/obj/item/weapon/weldingtool/examine(mob/user)
-	..()
-	user << "It contains [get_fuel()] unit\s of fuel out of [max_fuel]."
-
-/obj/item/weapon/weldingtool/suicide_act(mob/user)
-	user.visible_message("<span class='suicide'>[user] welds \his every orifice closed! It looks like \he's trying to commit suicide..</span>")
-	return (FIRELOSS)
-
-
-/obj/item/weapon/weldingtool/attackby(obj/item/I, mob/user, params)
-	if(istype(I, /obj/item/weapon/screwdriver))
-		flamethrower_screwdriver(I, user)
-	if(istype(I, /obj/item/stack/rods))
-		flamethrower_rods(I, user)
-	..()
-
-
-/obj/item/weapon/weldingtool/attack(mob/living/carbon/human/H, mob/user)
-	if(!istype(H))
-		return ..()
-
-	var/obj/item/organ/limb/affecting = H.get_organ(check_zone(user.zone_selected))
-
-	if(affecting.status == ORGAN_ROBOTIC && user.a_intent != "harm")
-		if(src.remove_fuel(1))
-			playsound(loc, 'sound/items/Welder.ogg', 50, 1)
-			user.visible_message("<span class='notice'>[user] starts to fix some of the dents on [H]'s [affecting.getDisplayName()].</span>", "<span class='notice'>You start fixing some of the dents on [H]'s [affecting.getDisplayName()].</span>")
-			if(!do_mob(user, H, 50))
-				return
-			item_heal_robotic(H, user, 5, 0)
-			return
-		else
-			return
-	else
-		return ..()
-
-/obj/item/weapon/weldingtool/process()
-	switch(welding)
-		if(0)
-			force = 3
-			damtype = "brute"
-			update_icon()
-			if(!can_off_process)
-				SSobj.processing.Remove(src)
-			return
-	//Welders left on now use up fuel, but lets not have them run out quite that fast
-		if(1)
-			force = 15
-			damtype = "fire"
-			if(prob(5))
-				remove_fuel(1)
-			update_icon()
-
-	//This is to start fires. process() is only called if the welder is on.
-	var/turf/location = loc
-	if(ismob(location))
-		var/mob/M = location
-		if(M.l_hand == src || M.r_hand == src)
-			location = get_turf(M)
-	if(isturf(location))
-		location.hotspot_expose(700, 5)
-
-
-/obj/item/weapon/weldingtool/afterattack(atom/O, mob/user, proximity)
-	if(!proximity) return
-	if(istype(O, /obj/structure/reagent_dispensers/fueltank) && in_range(src, O))
-		if(!welding)
-			O.reagents.trans_to(src, max_fuel)
-			user << "<span class='notice'>[src] refueled.</span>"
-			playsound(src.loc, 'sound/effects/refill.ogg', 50, 1, -6)
-			update_icon()
-			return
-		else
-			message_admins("[key_name_admin(user)] triggered a fueltank explosion.")
-			log_game("[key_name(user)] triggered a fueltank explosion.")
-			user << "<span class='warning'>That was stupid of you.</span>"
-			O.ex_act()
-			return
-
-	if(welding)
-		remove_fuel(1)
-		var/turf/location = get_turf(user)
-		location.hotspot_expose(700, 50, 1)
-
-		if(isliving(O))
-			var/mob/living/L = O
-			L.IgniteMob()
-
-/obj/item/weapon/weldingtool/attack_self(mob/user)
-	toggle(user)
-	update_icon()
-
-//Returns the amount of fuel in the welder
-/obj/item/weapon/weldingtool/proc/get_fuel()
-	return reagents.get_reagent_amount("welding_fuel")
-
-
-//Removes fuel from the welding tool. If a mob is passed, it will try to flash the mob's eyes. This should probably be renamed to use()
-/obj/item/weapon/weldingtool/proc/remove_fuel(amount = 1, mob/living/M = null)
-	if(!welding || !check_fuel())
-		return 0
-	if(get_fuel() >= amount)
-		reagents.remove_reagent("welding_fuel", amount)
-		check_fuel()
-		if(M)
-			M.flash_eyes(light_intensity)
-		return 1
-	else
-		if(M)
-			M << "<span class='warning'>You need more welding fuel to complete this task!</span>"
-		return 0
-
-
-//Returns whether or not the welding tool is currently on.
-/obj/item/weapon/weldingtool/proc/isOn()
-	return welding
-
-
-//Turns off the welder if there is no more fuel (does this really need to be its own proc?)
-/obj/item/weapon/weldingtool/proc/check_fuel(mob/user)
-	if(get_fuel() <= 0 && welding)
-		toggle(user, 1)
-		update_icon()
-		//mob icon update
-		if(ismob(loc))
-			var/mob/M = loc
-			M.update_inv_r_hand(0)
-			M.update_inv_l_hand(0)
-
-		return 0
-	return 1
-
-
-//Toggles the welder off and on
-/obj/item/weapon/weldingtool/proc/toggle(mob/user, message = 0)
-	if(!status)
-		user << "<span class='warning'>[src] can't be turned on while unsecured!</span>"
-		return
-	welding = !welding
-	if(welding)
-		if(get_fuel() >= 1)
-			user << "<span class='notice'>You switch [src] on.</span>"
-			force = 15
-			damtype = "fire"
-			hitsound = 'sound/items/welder.ogg'
-			update_icon()
-			SSobj.processing |= src
-		else
-			user << "<span class='warning'>You need more fuel!</span>"
-			welding = 0
-	else
-		if(!message)
-			user << "<span class='notice'>You switch [src] off.</span>"
-		else
-			user << "<span class='warning'>[src] shuts off!</span>"
-		force = 3
-		damtype = "brute"
-		hitsound = "swing_hit"
-		update_icon()
-
-/obj/item/weapon/weldingtool/is_hot()
-	return welding * heat
-
-/obj/item/weapon/weldingtool/proc/flamethrower_screwdriver(obj/item/I, mob/user)
-	if(welding)
-		user << "<span class='warning'>Turn it off first!</span>"
-		return
-	status = !status
-	if(status)
-		user << "<span class='notice'>You resecure [src].</span>"
-	else
-		user << "<span class='notice'>[src] can now be attached and modified.</span>"
-	add_fingerprint(user)
-
-/obj/item/weapon/weldingtool/proc/flamethrower_rods(obj/item/I, mob/user)
-	if(!status)
-		var/obj/item/stack/rods/R = I
-		if (R.use(1))
-			var/obj/item/weapon/flamethrower/F = new /obj/item/weapon/flamethrower(user.loc)
-			if(!remove_item_from_storage(F))
-				user.unEquip(src)
-				loc = F
-			F.weldtool = src
-			add_fingerprint(user)
-			user << "<span class='notice'>You add a rod to a welder, starting to build a flamethrower.</span>"
-			user.put_in_hands(F)
-		else
-			user << "<span class='warning'>You need one rod to start building a flamethrower!</span>"
-			return
-
-/obj/item/weapon/weldingtool/largetank
-	name = "industrial welding tool"
-	desc = "A slightly larger welder with a larger tank."
-	icon_state = "indwelder"
-	max_fuel = 40
-	materials = list(MAT_GLASS=60)
-	origin_tech = "engineering=2"
-
-/obj/item/weapon/weldingtool/largetank/cyborg
-
-/obj/item/weapon/weldingtool/largetank/flamethrower_screwdriver()
-	return
-
-
-/obj/item/weapon/weldingtool/mini
-	name = "emergency welding tool"
-	desc = "A miniature welder used during emergencies."
-	icon_state = "miniwelder"
-	max_fuel = 10
-	w_class = 1
-	materials = list(MAT_METAL=30, MAT_GLASS=10)
-	change_icons = 0
-
-/obj/item/weapon/weldingtool/mini/flamethrower_screwdriver()
-	return
-
-
-/obj/item/weapon/weldingtool/hugetank
-	name = "upgraded industrial welding tool"
-	desc = "An upgraded welder based of the industrial welder."
-	icon_state = "upindwelder"
-	item_state = "upindwelder"
-	max_fuel = 80
-	materials = list(MAT_METAL=70, MAT_GLASS=120)
-	origin_tech = "engineering=3"
-
-/obj/item/weapon/weldingtool/experimental
-	name = "experimental welding tool"
-	desc = "An experimental welder capable of self-fuel generation and less harmful to the eyes."
-	icon_state = "exwelder"
-	item_state = "exwelder"
-	max_fuel = 40
-	materials = list(MAT_METAL=70, MAT_GLASS=120)
-	origin_tech = "materials=4;engineering=4;bluespace=3;plasmatech=3"
-	var/last_gen = 0
-	change_icons = 0
-	can_off_process = 1
-	light_intensity = 1
-	toolspeed = 2
-
-
-//Proc to make the experimental welder generate fuel, optimized as fuck -Sieve
-//i don't think this is actually used, yaaaaay -Pete
-/obj/item/weapon/weldingtool/experimental/proc/fuel_gen()
-	if(!welding && !last_gen)
-		last_gen = 1
-		reagents.add_reagent("welding_fuel",1)
-		spawn(10)
-			last_gen = 0
-
-/obj/item/weapon/weldingtool/experimental/process()
-	..()
-	if(reagents.total_volume < max_fuel)
-		fuel_gen()
-
-
-
-/*
- * Crowbar
- */
-
-/obj/item/weapon/crowbar
-	name = "pocket crowbar"
-	desc = "A small crowbar. This handy tool is useful for lots of things, such as prying floor tiles or opening unpowered doors."
-	icon = 'icons/obj/items.dmi'
-	icon_state = "crowbar"
-	flags = CONDUCT
-	slot_flags = SLOT_BELT
-	force = 5
-	throwforce = 7
-	item_state = "crowbar"
-	w_class = 2
-	materials = list(MAT_METAL=50)
-	origin_tech = "engineering=1"
-	attack_verb = list("attacked", "bashed", "battered", "bludgeoned", "whacked")
-	toolspeed = 1
-
-/obj/item/weapon/crowbar/suicide_act(mob/user)
-	user.visible_message("<span class='suicide'>[user] is beating \himself to death with the [src.name]! It looks like \he's trying to commit suicide.</span>")
-	playsound(loc, 'sound/weapons/genhit.ogg', 50, 1, -1)
-	return (BRUTELOSS)
-
-/obj/item/weapon/crowbar/red
-	icon_state = "red_crowbar"
-	item_state = "crowbar_red"
-	force = 8
-
-/obj/item/weapon/crowbar/large
-	name = "crowbar"
-	desc = "It's a big crowbar. It doesn't fit in your pockets, because it's big."
-	force = 12
-	w_class = 3
-	throw_speed = 3
-	throw_range = 3
-	materials = list(MAT_METAL=70)
-	icon_state = "crowbar_large"
-	toolspeed = 2
+//This file was auto-corrected by findeclaration.exe on 25.5.2012 20:42:32
+
+/* Tools!
+ * Note: Multitools are /obj/item/device
+ *
+ * Contains:
+ * 		Wrench
+ * 		Screwdriver
+ * 		Wirecutters
+ * 		Welding Tool
+ * 		Crowbar
+ */
+
+/*
+ * Wrench
+ */
+/obj/item/weapon/wrench
+	name = "wrench"
+	desc = "A wrench with common uses. Can be found in your hand."
+	icon = 'icons/obj/items.dmi'
+	icon_state = "wrench"
+	flags = CONDUCT
+	slot_flags = SLOT_BELT
+	force = 5
+	throwforce = 7
+	w_class = 2
+	materials = list(MAT_METAL=150)
+	origin_tech = "materials=1;engineering=1"
+	attack_verb = list("bashed", "battered", "bludgeoned", "whacked")
+	toolspeed = 1
+
+/obj/item/weapon/wrench/suicide_act(mob/user)
+	user.visible_message("<span class='suicide'>[user] is beating \himself to death with the [src.name]! It looks like \he's trying to commit suicide.</span>")
+	playsound(loc, 'sound/weapons/genhit.ogg', 50, 1, -1)
+	return (BRUTELOSS)
+
+/*
+ * Screwdriver
+ */
+/obj/item/weapon/screwdriver
+	name = "screwdriver"
+	desc = "You can be totally screwy with this."
+	icon = 'icons/obj/items.dmi'
+	icon_state = "screwdriver"
+	flags = CONDUCT
+	slot_flags = SLOT_BELT
+	force = 5
+	w_class = 1
+	throwforce = 5
+	throw_speed = 3
+	throw_range = 5
+	materials = list(MAT_METAL=75)
+	attack_verb = list("stabbed")
+	hitsound = 'sound/weapons/bladeslice.ogg'
+	toolspeed = 1
+
+/obj/item/weapon/screwdriver/suicide_act(mob/user)
+	user.visible_message(pick("<span class='suicide'>[user] is stabbing the [src.name] into \his temple! It looks like \he's trying to commit suicide.</span>", \
+						"<span class='suicide'>[user] is stabbing the [src.name] into \his heart! It looks like \he's trying to commit suicide.</span>"))
+	return(BRUTELOSS)
+
+/obj/item/weapon/screwdriver/New(loc, var/param_color = null)
+	if(!param_color)
+		param_color = pick("red","blue","purple","brown","green","cyan","yellow")
+
+	switch(param_color)
+		if ("red")
+			icon_state = "screwdriver2"
+			item_state = "screwdriver"
+		if ("blue")
+			icon_state = "screwdriver"
+			item_state = "screwdriver_blue"
+		if ("purple")
+			icon_state = "screwdriver3"
+			item_state = "screwdriver_purple"
+		if ("brown")
+			icon_state = "screwdriver4"
+			item_state = "screwdriver_brown"
+		if ("green")
+			icon_state = "screwdriver5"
+			item_state = "screwdriver_green"
+		if ("cyan")
+			icon_state = "screwdriver6"
+			item_state = "screwdriver_cyan"
+		if ("yellow")
+			icon_state = "screwdriver7"
+			item_state = "screwdriver_yellow"
+
+	if (prob(75))
+		src.pixel_y = rand(0, 16)
+	return
+
+/obj/item/weapon/screwdriver/attack(mob/living/carbon/M, mob/living/carbon/user)
+	if(!istype(M))
+		return ..()
+	if(user.zone_selected != "eyes" && user.zone_selected != "head")
+		return ..()
+	if(user.disabilities & CLUMSY && prob(50))
+		M = user
+	return eyestab(M,user)
+
+/*
+ * Wirecutters
+ */
+/obj/item/weapon/wirecutters
+	name = "wirecutters"
+	desc = "This cuts wires."
+	icon = 'icons/obj/items.dmi'
+	icon_state = "cutters"
+	flags = CONDUCT
+	slot_flags = SLOT_BELT
+	force = 6
+	throw_speed = 3
+	throw_range = 7
+	w_class = 2
+	materials = list(MAT_METAL=80)
+	origin_tech = "materials=1;engineering=1"
+	attack_verb = list("pinched", "nipped")
+	hitsound = 'sound/items/Wirecutter.ogg'
+	toolspeed = 1
+
+/obj/item/weapon/wirecutters/New(loc, var/param_color = null)
+	..()
+	if((!param_color && prob(50)) || param_color == "yellow")
+		icon_state = "cutters-y"
+		item_state = "cutters_yellow"
+
+/obj/item/weapon/wirecutters/attack(mob/living/carbon/C, mob/user)
+	if(istype(C) && C.handcuffed && istype(C.handcuffed, /obj/item/weapon/restraints/handcuffs/cable))
+		user.visible_message("<span class='notice'>[user] cuts [C]'s restraints with [src]!</span>")
+		qdel(C.handcuffed)
+		C.handcuffed = null
+		if(C.buckled && C.buckled.buckle_requires_restraints)
+			C.buckled.unbuckle_mob()
+		C.update_handcuffed()
+		return
+	else
+		..()
+
+/obj/item/weapon/wirecutters/suicide_act(mob/user)
+	user.visible_message("<span class='suicide'>[user] is cutting at \his arteries with the [src.name]! It looks like \he's trying to commit suicide.</span>")
+	playsound(loc, 'sound/items/Wirecutter.ogg', 50, 1, -1)
+	return (BRUTELOSS)
+
+/*
+ * Welding Tool
+ */
+/obj/item/weapon/weldingtool
+	name = "welding tool"
+	desc = "A standard edition welder provided by NanoTrasen."
+	icon = 'icons/obj/items.dmi'
+	icon_state = "welder"
+	item_state = "welder"
+	flags = CONDUCT
+	slot_flags = SLOT_BELT
+	force = 3
+	throwforce = 5
+	hitsound = "swing_hit"
+	throw_speed = 3
+	throw_range = 5
+	w_class = 2
+
+	materials = list(MAT_METAL=70, MAT_GLASS=30)
+	origin_tech = "engineering=1"
+	var/welding = 0 	//Whether or not the welding tool is off(0), on(1) or currently welding(2)
+	var/status = 1 		//Whether the welder is secured or unsecured (able to attach rods to it to make a flamethrower)
+	var/max_fuel = 20 	//The max amount of fuel the welder can hold
+	var/change_icons = 1
+	var/can_off_process = 0
+	var/light_intensity = 2 //how powerful the emitted light is when used.
+	heat = 3800
+	toolspeed = 1
+
+/obj/item/weapon/weldingtool/New()
+	..()
+	create_reagents(max_fuel)
+	reagents.add_reagent("welding_fuel", max_fuel)
+	update_icon()
+	return
+
+/obj/item/weapon/weldingtool/proc/update_torch()
+	overlays.Cut()
+	if(welding)
+		overlays += "[initial(icon_state)]-on"
+		item_state = "[initial(item_state)]1"
+	else
+		item_state = "[initial(item_state)]"
+
+/obj/item/weapon/weldingtool/update_icon()
+	if(change_icons)
+		var/ratio = get_fuel() / max_fuel
+		ratio = Ceiling(ratio*4) * 25
+		if(ratio == 100)
+			icon_state = initial(icon_state)
+		else
+			icon_state = "[initial(icon_state)][ratio]"
+	update_torch()
+	return
+
+/obj/item/weapon/weldingtool/examine(mob/user)
+	..()
+	user << "It contains [get_fuel()] unit\s of fuel out of [max_fuel]."
+
+/obj/item/weapon/weldingtool/suicide_act(mob/user)
+	user.visible_message("<span class='suicide'>[user] welds \his every orifice closed! It looks like \he's trying to commit suicide..</span>")
+	return (FIRELOSS)
+
+
+/obj/item/weapon/weldingtool/attackby(obj/item/I, mob/user, params)
+	if(istype(I, /obj/item/weapon/screwdriver))
+		flamethrower_screwdriver(I, user)
+	if(istype(I, /obj/item/stack/rods))
+		flamethrower_rods(I, user)
+	..()
+
+
+/obj/item/weapon/weldingtool/attack(mob/living/carbon/human/H, mob/user)
+	if(!istype(H))
+		return ..()
+
+	var/obj/item/organ/limb/affecting = H.get_organ(check_zone(user.zone_selected))
+
+	if(affecting.status == ORGAN_ROBOTIC && user.a_intent != "harm")
+		if(src.remove_fuel(1))
+			playsound(loc, 'sound/items/Welder.ogg', 50, 1)
+			user.visible_message("<span class='notice'>[user] starts to fix some of the dents on [H]'s [affecting.getDisplayName()].</span>", "<span class='notice'>You start fixing some of the dents on [H]'s [affecting.getDisplayName()].</span>")
+			if(!do_mob(user, H, 50))
+				return
+			item_heal_robotic(H, user, 5, 0)
+			return
+		else
+			return
+	else
+		return ..()
+
+/obj/item/weapon/weldingtool/process()
+	switch(welding)
+		if(0)
+			force = 3
+			damtype = "brute"
+			update_icon()
+			if(!can_off_process)
+				SSobj.processing.Remove(src)
+			return
+	//Welders left on now use up fuel, but lets not have them run out quite that fast
+		if(1)
+			force = 15
+			damtype = "fire"
+			if(prob(5))
+				remove_fuel(1)
+			update_icon()
+
+	//This is to start fires. process() is only called if the welder is on.
+	var/turf/location = loc
+	if(ismob(location))
+		var/mob/M = location
+		if(M.l_hand == src || M.r_hand == src)
+			location = get_turf(M)
+	if(isturf(location))
+		location.hotspot_expose(700, 5)
+
+
+/obj/item/weapon/weldingtool/afterattack(atom/O, mob/user, proximity)
+	if(!proximity) return
+	if(istype(O, /obj/structure/reagent_dispensers/fueltank) && in_range(src, O))
+		if(!welding)
+			O.reagents.trans_to(src, max_fuel)
+			user << "<span class='notice'>[src] refueled.</span>"
+			playsound(src.loc, 'sound/effects/refill.ogg', 50, 1, -6)
+			update_icon()
+			return
+		else
+			message_admins("[key_name_admin(user)] triggered a fueltank explosion.")
+			log_game("[key_name(user)] triggered a fueltank explosion.")
+			user << "<span class='warning'>That was stupid of you.</span>"
+			O.ex_act()
+			return
+
+	if(welding)
+		remove_fuel(1)
+		var/turf/location = get_turf(user)
+		location.hotspot_expose(700, 50, 1)
+
+		if(isliving(O))
+			var/mob/living/L = O
+			L.IgniteMob()
+
+/obj/item/weapon/weldingtool/attack_self(mob/user)
+	toggle(user)
+	update_icon()
+
+//Returns the amount of fuel in the welder
+/obj/item/weapon/weldingtool/proc/get_fuel()
+	return reagents.get_reagent_amount("welding_fuel")
+
+
+//Removes fuel from the welding tool. If a mob is passed, it will try to flash the mob's eyes. This should probably be renamed to use()
+/obj/item/weapon/weldingtool/proc/remove_fuel(amount = 1, mob/living/M = null)
+	if(!welding || !check_fuel())
+		return 0
+	if(get_fuel() >= amount)
+		reagents.remove_reagent("welding_fuel", amount)
+		check_fuel()
+		if(M)
+			M.flash_eyes(light_intensity)
+		return 1
+	else
+		if(M)
+			M << "<span class='warning'>You need more welding fuel to complete this task!</span>"
+		return 0
+
+
+//Returns whether or not the welding tool is currently on.
+/obj/item/weapon/weldingtool/proc/isOn()
+	return welding
+
+
+//Turns off the welder if there is no more fuel (does this really need to be its own proc?)
+/obj/item/weapon/weldingtool/proc/check_fuel(mob/user)
+	if(get_fuel() <= 0 && welding)
+		toggle(user, 1)
+		update_icon()
+		//mob icon update
+		if(ismob(loc))
+			var/mob/M = loc
+			M.update_inv_r_hand(0)
+			M.update_inv_l_hand(0)
+
+		return 0
+	return 1
+
+
+//Toggles the welder off and on
+/obj/item/weapon/weldingtool/proc/toggle(mob/user, message = 0)
+	if(!status)
+		user << "<span class='warning'>[src] can't be turned on while unsecured!</span>"
+		return
+	welding = !welding
+	if(welding)
+		if(get_fuel() >= 1)
+			user << "<span class='notice'>You switch [src] on.</span>"
+			force = 15
+			damtype = "fire"
+			hitsound = 'sound/items/welder.ogg'
+			update_icon()
+			SSobj.processing |= src
+		else
+			user << "<span class='warning'>You need more fuel!</span>"
+			welding = 0
+	else
+		if(!message)
+			user << "<span class='notice'>You switch [src] off.</span>"
+		else
+			user << "<span class='warning'>[src] shuts off!</span>"
+		force = 3
+		damtype = "brute"
+		hitsound = "swing_hit"
+		update_icon()
+
+/obj/item/weapon/weldingtool/is_hot()
+	return welding * heat
+
+/obj/item/weapon/weldingtool/proc/flamethrower_screwdriver(obj/item/I, mob/user)
+	if(welding)
+		user << "<span class='warning'>Turn it off first!</span>"
+		return
+	status = !status
+	if(status)
+		user << "<span class='notice'>You resecure [src].</span>"
+	else
+		user << "<span class='notice'>[src] can now be attached and modified.</span>"
+	add_fingerprint(user)
+
+/obj/item/weapon/weldingtool/proc/flamethrower_rods(obj/item/I, mob/user)
+	if(!status)
+		var/obj/item/stack/rods/R = I
+		if (R.use(1))
+			var/obj/item/weapon/flamethrower/F = new /obj/item/weapon/flamethrower(user.loc)
+			if(!remove_item_from_storage(F))
+				user.unEquip(src)
+				loc = F
+			F.weldtool = src
+			add_fingerprint(user)
+			user << "<span class='notice'>You add a rod to a welder, starting to build a flamethrower.</span>"
+			user.put_in_hands(F)
+		else
+			user << "<span class='warning'>You need one rod to start building a flamethrower!</span>"
+			return
+
+/obj/item/weapon/weldingtool/largetank
+	name = "industrial welding tool"
+	desc = "A slightly larger welder with a larger tank."
+	icon_state = "indwelder"
+	max_fuel = 40
+	materials = list(MAT_GLASS=60)
+	origin_tech = "engineering=2"
+
+/obj/item/weapon/weldingtool/largetank/cyborg
+
+/obj/item/weapon/weldingtool/largetank/flamethrower_screwdriver()
+	return
+
+
+/obj/item/weapon/weldingtool/mini
+	name = "emergency welding tool"
+	desc = "A miniature welder used during emergencies."
+	icon_state = "miniwelder"
+	max_fuel = 10
+	w_class = 1
+	materials = list(MAT_METAL=30, MAT_GLASS=10)
+	change_icons = 0
+
+/obj/item/weapon/weldingtool/mini/flamethrower_screwdriver()
+	return
+
+
+/obj/item/weapon/weldingtool/hugetank
+	name = "upgraded industrial welding tool"
+	desc = "An upgraded welder based of the industrial welder."
+	icon_state = "upindwelder"
+	item_state = "upindwelder"
+	max_fuel = 80
+	materials = list(MAT_METAL=70, MAT_GLASS=120)
+	origin_tech = "engineering=3"
+
+/obj/item/weapon/weldingtool/experimental
+	name = "experimental welding tool"
+	desc = "An experimental welder capable of self-fuel generation and less harmful to the eyes."
+	icon_state = "exwelder"
+	item_state = "exwelder"
+	max_fuel = 40
+	materials = list(MAT_METAL=70, MAT_GLASS=120)
+	origin_tech = "materials=4;engineering=4;bluespace=3;plasmatech=3"
+	var/last_gen = 0
+	change_icons = 0
+	can_off_process = 1
+	light_intensity = 1
+	toolspeed = 2
+
+
+//Proc to make the experimental welder generate fuel, optimized as fuck -Sieve
+//i don't think this is actually used, yaaaaay -Pete
+/obj/item/weapon/weldingtool/experimental/proc/fuel_gen()
+	if(!welding && !last_gen)
+		last_gen = 1
+		reagents.add_reagent("welding_fuel",1)
+		spawn(10)
+			last_gen = 0
+
+/obj/item/weapon/weldingtool/experimental/process()
+	..()
+	if(reagents.total_volume < max_fuel)
+		fuel_gen()
+
+
+
+/*
+ * Crowbar
+ */
+
+/obj/item/weapon/crowbar
+	name = "pocket crowbar"
+	desc = "A small crowbar. This handy tool is useful for lots of things, such as prying floor tiles or opening unpowered doors."
+	icon = 'icons/obj/items.dmi'
+	icon_state = "crowbar"
+	flags = CONDUCT
+	slot_flags = SLOT_BELT
+	force = 5
+	throwforce = 7
+	item_state = "crowbar"
+	w_class = 2
+	materials = list(MAT_METAL=50)
+	origin_tech = "engineering=1"
+	attack_verb = list("attacked", "bashed", "battered", "bludgeoned", "whacked")
+	toolspeed = 1
+
+/obj/item/weapon/crowbar/suicide_act(mob/user)
+	user.visible_message("<span class='suicide'>[user] is beating \himself to death with the [src.name]! It looks like \he's trying to commit suicide.</span>")
+	playsound(loc, 'sound/weapons/genhit.ogg', 50, 1, -1)
+	return (BRUTELOSS)
+
+/obj/item/weapon/crowbar/red
+	icon_state = "red_crowbar"
+	item_state = "crowbar_red"
+	force = 8
+
+/obj/item/weapon/crowbar/large
+	name = "crowbar"
+	desc = "It's a big crowbar. It doesn't fit in your pockets, because it's big."
+	force = 12
+	w_class = 3
+	throw_speed = 3
+	throw_range = 3
+	materials = list(MAT_METAL=70)
+	icon_state = "crowbar_large"
+	toolspeed = 2