/*
Mineral Sheets
	Contains:
		- Sandstone
		- Sandbags
		- Diamond
		- Snow
		- Uranium
		- Plasma
		- Gold
		- Silver
		- Clown
	Others:
		- Adamantine
		- Mythril
		- Enriched Uranium
		- Abductor
*/

/obj/item/stack/sheet/mineral
	icon = 'icons/obj/mining.dmi'

/*
 * Sandstone
 */

var/global/list/datum/stack_recipe/sandstone_recipes = list ( \
	new/datum/stack_recipe("pile of dirt", /obj/machinery/hydroponics/soil, 3, time = 10, one_per_turf = 1, on_floor = 1), \
	new/datum/stack_recipe("sandstone door", /obj/structure/mineral_door/sandstone, 10, one_per_turf = 1, on_floor = 1), \
	new/datum/stack_recipe("Assistant Statue", /obj/structure/statue/sandstone/assistant, 5, one_per_turf = 1, on_floor = 1), \
	new/datum/stack_recipe("Breakdown into sand", /obj/item/weapon/ore/glass, 1, one_per_turf = 0, on_floor = 1), \
/*	new/datum/stack_recipe("sandstone wall", ???), \
		new/datum/stack_recipe("sandstone floor", ???),\ */
	)

/obj/item/stack/sheet/mineral/sandstone
	name = "sandstone brick"
	desc = "This appears to be a combination of both sand and stone."
	singular_name = "sandstone brick"
	icon_state = "sheet-sandstone"
	throw_speed = 3
	throw_range = 5
	origin_tech = "materials=1"
	materials = list(MAT_GLASS=MINERAL_MATERIAL_AMOUNT)
	sheettype = "sandstone"

/obj/item/stack/sheet/mineral/sandstone/New(var/loc, var/amount=null)
	recipes = sandstone_recipes
	pixel_x = rand(0,4)-4
	pixel_y = rand(0,4)-4
	..()

/obj/item/stack/sheet/mineral/sandstone/thirty
	amount = 30

/*
 * Sandbags
 */

/obj/item/stack/sheet/mineral/sandbags
	name = "sandbags"
	icon = 'icons/obj/items.dmi'
	icon_state = "sandbags"
	singular_name = "sandbag"
<<<<<<< HEAD
=======
	force = 5
	layer = 2.95
	throwforce = 5
	w_class = 3
	throw_speed = 1
	throw_range = 3
>>>>>>> 6d6711fa
	origin_tech = "materials=2"

var/global/list/datum/stack_recipe/sandbag_recipes = list ( \
	new/datum/stack_recipe("sandbags", /obj/structure/barricade/sandbags, 1, time = 25, one_per_turf = 1, on_floor = 1), \
	)

/obj/item/stack/sheet/mineral/sandbags/New(var/loc, var/amount=null)
	recipes = sandbag_recipes
	pixel_x = rand(0,4)-4
	pixel_y = rand(0,4)-4
	..()

/*
 * Diamond
 */
/obj/item/stack/sheet/mineral/diamond
	name = "diamond"
	icon_state = "sheet-diamond"
	singular_name = "diamond"
	origin_tech = "materials=6"
	sheettype = "diamond"
	materials = list(MAT_DIAMOND=MINERAL_MATERIAL_AMOUNT)

var/global/list/datum/stack_recipe/diamond_recipes = list ( \
	new/datum/stack_recipe("diamond door", /obj/structure/mineral_door/transparent/diamond, 10, one_per_turf = 1, on_floor = 1), \
	new/datum/stack_recipe("diamond tile", /obj/item/stack/tile/mineral/diamond, 1, 4, 20),  \
	new/datum/stack_recipe("Captain Statue", /obj/structure/statue/diamond/captain, 5, one_per_turf = 1, on_floor = 1), \
	new/datum/stack_recipe("AI Hologram Statue", /obj/structure/statue/diamond/ai1, 5, one_per_turf = 1, on_floor = 1), \
	new/datum/stack_recipe("AI Core Statue", /obj/structure/statue/diamond/ai2, 5, one_per_turf = 1, on_floor = 1), \
	)

/obj/item/stack/sheet/mineral/diamond/New(var/loc, var/amount=null)
	recipes = diamond_recipes
	pixel_x = rand(0,4)-4
	pixel_y = rand(0,4)-4
	..()

/*
 * Uranium
 */
/obj/item/stack/sheet/mineral/uranium
	name = "uranium"
	icon_state = "sheet-uranium"
	singular_name = "uranium sheet"
	origin_tech = "materials=5"
	sheettype = "uranium"
	materials = list(MAT_URANIUM=MINERAL_MATERIAL_AMOUNT)

var/global/list/datum/stack_recipe/uranium_recipes = list ( \
	new/datum/stack_recipe("uranium door", /obj/structure/mineral_door/uranium, 10, one_per_turf = 1, on_floor = 1), \
	new/datum/stack_recipe("uranium tile", /obj/item/stack/tile/mineral/uranium, 1, 4, 20), \
	new/datum/stack_recipe("Nuke Statue", /obj/structure/statue/uranium/nuke, 5, one_per_turf = 1, on_floor = 1), \
	new/datum/stack_recipe("Engineer Statue", /obj/structure/statue/uranium/eng, 5, one_per_turf = 1, on_floor = 1), \
	)

/obj/item/stack/sheet/mineral/uranium/New(var/loc, var/amount=null)
	recipes = uranium_recipes
	pixel_x = rand(0,4)-4
	pixel_y = rand(0,4)-4
	..()

/*
 * Plasma
 */
/obj/item/stack/sheet/mineral/plasma
	name = "solid plasma"
	icon_state = "sheet-plasma"
	singular_name = "plasma sheet"
	origin_tech = "plasmatech=2;materials=2"
	sheettype = "plasma"
	burn_state = FLAMMABLE
	burntime = 5
	materials = list(MAT_PLASMA=MINERAL_MATERIAL_AMOUNT)

var/global/list/datum/stack_recipe/plasma_recipes = list ( \
	new/datum/stack_recipe("plasma door", /obj/structure/mineral_door/transparent/plasma, 10, one_per_turf = 1, on_floor = 1), \
	new/datum/stack_recipe("plasma tile", /obj/item/stack/tile/mineral/plasma, 1, 4, 20), \
	new/datum/stack_recipe("Scientist Statue", /obj/structure/statue/plasma/scientist, 5, one_per_turf = 1, on_floor = 1), \
	)

/obj/item/stack/sheet/mineral/plasma/New(var/loc, var/amount=null)
	recipes = plasma_recipes
	pixel_x = rand(0,4)-4
	pixel_y = rand(0,4)-4
	..()

/obj/item/stack/sheet/mineral/plasma/attackby(obj/item/weapon/W as obj, mob/user as mob, params)
	if(W.is_hot() > 300)//If the temperature of the object is over 300, then ignite
		message_admins("Plasma sheets ignited by [key_name_admin(user)](<A HREF='?_src_=holder;adminmoreinfo=\ref[user]'>?</A>) (<A HREF='?_src_=holder;adminplayerobservefollow=\ref[user]'>FLW</A>) in ([x],[y],[z] - <A HREF='?_src_=holder;adminplayerobservecoodjump=1;X=[x];Y=[y];Z=[z]'>JMP</a>)",0,1)
		log_game("Plasma sheets ignited by [key_name(user)] in ([x],[y],[z])")
		fire_act()
	else
		return ..()

/obj/item/stack/sheet/mineral/plasma/fire_act()
	atmos_spawn_air("plasma=[amount*10];TEMP=1000")
	qdel(src)

/*
 * Gold
 */
/obj/item/stack/sheet/mineral/gold
	name = "gold"
	icon_state = "sheet-gold"
	singular_name = "gold bar"
	origin_tech = "materials=4"
	sheettype = "gold"
	materials = list(MAT_GOLD=MINERAL_MATERIAL_AMOUNT)

var/global/list/datum/stack_recipe/gold_recipes = list ( \
	new/datum/stack_recipe("golden door", /obj/structure/mineral_door/gold, 10, one_per_turf = 1, on_floor = 1), \
	new/datum/stack_recipe("gold tile", /obj/item/stack/tile/mineral/gold, 1, 4, 20), \
	new/datum/stack_recipe("HoS Statue", /obj/structure/statue/gold/hos, 5, one_per_turf = 1, on_floor = 1), \
	new/datum/stack_recipe("HoP Statue", /obj/structure/statue/gold/hop, 5, one_per_turf = 1, on_floor = 1), \
	new/datum/stack_recipe("CE Statue", /obj/structure/statue/gold/ce, 5, one_per_turf = 1, on_floor = 1), \
	new/datum/stack_recipe("RD Statue", /obj/structure/statue/gold/rd, 5, one_per_turf = 1, on_floor = 1), \
	new/datum/stack_recipe("CMO Statue", /obj/structure/statue/gold/cmo, 5, one_per_turf = 1, on_floor = 1), \
	)

/obj/item/stack/sheet/mineral/gold/New(var/loc, var/amount=null)
	recipes = gold_recipes
	pixel_x = rand(0,4)-4
	pixel_y = rand(0,4)-4
	..()

/*
 * Silver
 */
/obj/item/stack/sheet/mineral/silver
	name = "silver"
	icon_state = "sheet-silver"
	singular_name = "silver bar"
	origin_tech = "materials=4"
	sheettype = "silver"
	materials = list(MAT_SILVER=MINERAL_MATERIAL_AMOUNT)

var/global/list/datum/stack_recipe/silver_recipes = list ( \
	new/datum/stack_recipe("silver door", /obj/structure/mineral_door/silver, 10, one_per_turf = 1, on_floor = 1), \
	new/datum/stack_recipe("silver tile", /obj/item/stack/tile/mineral/silver, 1, 4, 20), \
	new/datum/stack_recipe("Med Officer Statue", /obj/structure/statue/silver/md, 5, one_per_turf = 1, on_floor = 1), \
	new/datum/stack_recipe("Janitor Statue", /obj/structure/statue/silver/janitor, 5, one_per_turf = 1, on_floor = 1), \
	new/datum/stack_recipe("Sec Officer Statue", /obj/structure/statue/silver/sec, 5, one_per_turf = 1, on_floor = 1), \
	new/datum/stack_recipe("Sec Borg Statue", /obj/structure/statue/silver/secborg, 5, one_per_turf = 1, on_floor = 1), \
	new/datum/stack_recipe("Med Borg Statue", /obj/structure/statue/silver/medborg, 5, one_per_turf = 1, on_floor = 1), \
	)

/obj/item/stack/sheet/mineral/silver/New(var/loc, var/amount=null)
	recipes = silver_recipes
	pixel_x = rand(0,4)-4
	pixel_y = rand(0,4)-4
	..()

/*
 * Clown
 */
/obj/item/stack/sheet/mineral/bananium
	name = "bananium"
	icon_state = "sheet-clown"
	singular_name = "bananium sheet"
	origin_tech = "materials=4"
	sheettype = "clown"
	materials = list(MAT_BANANIUM=MINERAL_MATERIAL_AMOUNT)

var/global/list/datum/stack_recipe/clown_recipes = list ( \
	new/datum/stack_recipe("bananium tile", /obj/item/stack/tile/mineral/bananium, 1, 4, 20), \
	new/datum/stack_recipe("Clown Statue", /obj/structure/statue/bananium/clown, 5, one_per_turf = 1, on_floor = 1), \
	)

/obj/item/stack/sheet/mineral/bananium/New(var/loc, var/amount=null)
	recipes = clown_recipes
	pixel_x = rand(0,4)-4
	pixel_y = rand(0,4)-4
	..()

/*
 * Snow
 */
/obj/item/stack/sheet/mineral/snow
	name = "snow"
	icon_state = "sheet-snow"
	singular_name = "snow block"
	force = 1
	throwforce = 2
	origin_tech = "materials=1"
	sheettype = "snow"

var/global/list/datum/stack_recipe/snow_recipes = list ( \
	new/datum/stack_recipe("Snow Wall",/turf/closed/wall/mineral/snow, 5, one_per_turf = 1, on_floor = 1), \
	new/datum/stack_recipe("Snowman", /obj/structure/statue/snow/snowman, 5, one_per_turf = 1, on_floor = 1), \
	new/datum/stack_recipe("Snowball", /obj/item/toy/snowball, 1), \
	)

/obj/item/stack/sheet/mineral/snow/New(var/loc, var/amount=null)
	recipes = snow_recipes
	pixel_x = rand(0,4)-4
	pixel_y = rand(0,4)-4
	..()

/****************************** Others ****************************/

/*
 * Enriched Uranium
 */
/obj/item/stack/sheet/mineral/enruranium
	name = "enriched uranium"
	icon_state = "sheet-enruranium"
	singular_name = "enriched uranium sheet"
	origin_tech = "materials=6"
	materials = list(MAT_URANIUM=3000)

/*
 * Adamantine
 */
/obj/item/stack/sheet/mineral/adamantine
	name = "adamantine"
	icon_state = "sheet-adamantine"
	singular_name = "adamantine sheet"
	origin_tech = "materials=4"

/*
 * Mythril
 */
/obj/item/stack/sheet/mineral/mythril
	name = "mythril"
	icon_state = "sheet-mythril"
	singular_name = "mythril sheet"
	origin_tech = "materials=4"

/*
 * Alien Alloy
 */
/obj/item/stack/sheet/mineral/abductor
	name = "alien alloy"
	icon = 'icons/obj/abductor.dmi'
	icon_state = "sheet-abductor"
	singular_name = "alien alloy sheet"
	origin_tech = "materials=6;abductor=1"
	sheettype = "abductor"

var/global/list/datum/stack_recipe/abductor_recipes = list ( \
/*	new/datum/stack_recipe("alien chair", /obj/structure/chair, one_per_turf = 1, on_floor = 1), \ */
	new/datum/stack_recipe("alien bed", /obj/structure/bed/abductor, 2, one_per_turf = 1, on_floor = 1), \
	new/datum/stack_recipe("alien locker", /obj/structure/closet/abductor, 1, time = 15, one_per_turf = 1, on_floor = 1), \
	new/datum/stack_recipe("alien table frame", /obj/structure/table_frame/abductor, 1, time = 15, one_per_turf = 1, on_floor = 1), \
	new/datum/stack_recipe("alien airlock assembly", /obj/structure/door_assembly/door_assembly_abductor, 4, time = 20, one_per_turf = 1, on_floor = 1), \
	null, \
	new/datum/stack_recipe("alien floor tile", /obj/item/stack/tile/mineral/abductor, 1, 4, 20), \
/*	null, \
	new/datum/stack_recipe("Abductor Agent Statue", /obj/structure/statue/bananium/clown, 5, one_per_turf = 1, on_floor = 1), \
	new/datum/stack_recipe("Abductor Sciencist Statue", /obj/structure/statue/bananium/clown, 5, one_per_turf = 1, on_floor = 1)*/
	)

/obj/item/stack/sheet/mineral/abductor/New(var/loc, var/amount=null)
	recipes = abductor_recipes
	..()<|MERGE_RESOLUTION|>--- conflicted
+++ resolved
@@ -62,15 +62,7 @@
 	icon = 'icons/obj/items.dmi'
 	icon_state = "sandbags"
 	singular_name = "sandbag"
-<<<<<<< HEAD
-=======
-	force = 5
 	layer = 2.95
-	throwforce = 5
-	w_class = 3
-	throw_speed = 1
-	throw_range = 3
->>>>>>> 6d6711fa
 	origin_tech = "materials=2"
 
 var/global/list/datum/stack_recipe/sandbag_recipes = list ( \
