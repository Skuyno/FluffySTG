--- conflicted
+++ resolved
@@ -63,13 +63,8 @@
 		do_the_flick()
 		density = 1
 		sleep(5)
-<<<<<<< HEAD
-		if(!qdeleted(src))
+		if(!QDELETED(src))
 			set_opacity(1)
-=======
-		if(!QDELETED(src))
-			SetOpacity(1)
->>>>>>> d5b9b20a
 			update_icon()
 	air_update_turf(1)
 	opening = 0
