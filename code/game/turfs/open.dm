--- conflicted
+++ resolved
@@ -145,11 +145,7 @@
 			C.slipping = TRUE
 			spawn(1)
 				step(C, olddir)
-<<<<<<< HEAD
-			C.slipping = FALSE
-=======
 				C.slipping = FALSE
->>>>>>> 32ef285d
 		return 1
 
 /turf/open/proc/MakeSlippery(wet_setting = TURF_WET_WATER, min_wet_time = 0, wet_time_to_add = 0) // 1 = Water, 2 = Lube, 3 = Ice, 4 = Permafrost, 5 = Slide
