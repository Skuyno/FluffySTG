--- conflicted
+++ resolved
@@ -1,251 +1,243 @@
-/* In this file:
- *
- * Plating
- * Airless
- * Airless plating
- * Engine floor
- */
-// note that plating and engine floor do not call their parent attackby, unlike other flooring
-// this is done in order to avoid inheriting the crowbar attackby
-
-/turf/simulated/floor/plating
-	name = "plating"
-	icon_state = "plating"
-	intact = 0
-	broken_states = list("platingdmg1", "platingdmg2", "platingdmg3")
-	burnt_states = list("panelscorched")
-
-/turf/simulated/floor/plating/New()
-	..()
-	icon_plating = icon_state
-
-/turf/simulated/floor/plating/update_icon()
-	if(!..())
-		return
-	if(!broken && !burnt)
-		icon_state = icon_plating //Because asteroids are 'platings' too.
-
-/turf/simulated/floor/plating/attackby(obj/item/C, mob/user, params)
-	if(..())
-		return
-	if(istype(C, /obj/item/stack/rods))
-		if(broken || burnt)
-			user << "<span class='warning'>Repair the plating first!</span>"
-			return
-		var/obj/item/stack/rods/R = C
-		if (R.get_amount() < 2)
-			user << "<span class='warning'>You need two rods to make a reinforced floor!</span>"
-			return
-		else
-			user << "<span class='notice'>You begin reinforcing the floor...</span>"
-			if(do_after(user, 30, target = src))
-				if (R.get_amount() >= 2 && !istype(src, /turf/simulated/floor/engine))
-					ChangeTurf(/turf/simulated/floor/engine)
-					playsound(src, 'sound/items/Deconstruct.ogg', 80, 1)
-					R.use(2)
-					user << "<span class='notice'>You reinforce the floor.</span>"
-				return
-	else if(istype(C, /obj/item/stack/tile))
-		if(!broken && !burnt)
-			var/obj/item/stack/tile/W = C
-			if(!W.use(1))
-				return
-			var/turf/simulated/floor/T = ChangeTurf(W.turf_type)
-			if(istype(W,/obj/item/stack/tile/light)) //TODO: get rid of this ugly check somehow
-				var/obj/item/stack/tile/light/L = W
-				var/turf/simulated/floor/light/F = T
-				F.state = L.state
-			playsound(src, 'sound/weapons/Genhit.ogg', 50, 1)
-		else
-			user << "<span class='warning'>This section is too damaged to support a tile! Use a welder to fix the damage.</span>"
-	else if(istype(C, /obj/item/weapon/weldingtool))
-		var/obj/item/weapon/weldingtool/welder = C
-		if( welder.isOn() && (broken || burnt) )
-			if(welder.remove_fuel(0,user))
-				user << "<span class='danger'>You fix some dents on the broken plating.</span>"
-				playsound(src, 'sound/items/Welder.ogg', 80, 1)
-				icon_state = icon_plating
-				burnt = 0
-				broken = 0
-
-/turf/simulated/floor/plating/airless
-	icon_state = "plating"
-	oxygen = 0
-	nitrogen = 0
-	temperature = TCMB
-
-/turf/simulated/floor/engine
-	name = "reinforced floor"
-	icon_state = "engine"
-	thermal_conductivity = 0.025
-	heat_capacity = 325000
-	floor_tile = /obj/item/stack/rods
-
-/turf/simulated/floor/engine/break_tile()
-	return //unbreakable
-
-/turf/simulated/floor/engine/burn_tile()
-	return //unburnable
-
-/turf/simulated/floor/engine/make_plating(force = 0)
-	if(force)
-		..()
-	return //unplateable
-
-/turf/simulated/floor/engine/attackby(obj/item/weapon/C, mob/user, params)
-	if(!C || !user)
-		return
-	if(istype(C, /obj/item/weapon/wrench))
-		user << "<span class='notice'>You begin removing rods...</span>"
-		playsound(src, 'sound/items/Ratchet.ogg', 80, 1)
-		if(do_after(user, 30/C.toolspeed, target = src))
-			if(!istype(src, /turf/simulated/floor/engine))
-				return
-			new /obj/item/stack/rods(src, 2)
-			ChangeTurf(/turf/simulated/floor/plating)
-			return
-
-
-/turf/simulated/floor/engine/ex_act(severity,target)
-	switch(severity)
-		if(1)
-			if(prob(80))
-				ReplaceWithLattice()
-			else if(prob(50))
-				qdel(src)
-			else
-				make_plating(1)
-		if(2)
-			if(prob(50))
-				make_plating(1)
-
-
-/turf/simulated/floor/engine/cult
-	name = "engraved floor"
-	icon_state = "cult"
-
-/turf/simulated/floor/engine/cult/New()
-	PoolOrNew(/obj/effect/overlay/temp/cult/turf/floor, src)
-	..()
-
-/turf/simulated/floor/engine/cult/narsie_act()
-	return
-
-/turf/simulated/floor/engine/n20/New()
-	..()
-	var/datum/gas_mixture/adding = new
-	var/datum/gas/sleeping_agent/trace_gas = new
-
-	trace_gas.moles = 6000
-	adding.trace_gases += trace_gas
-	adding.temperature = T20C
-
-	assume_air(adding)
-
-/turf/simulated/floor/engine/singularity_pull(S, current_size)
-	if(current_size >= STAGE_FIVE)
-		if(builtin_tile)
-			if(prob(30))
-				builtin_tile.loc = src
-				make_plating()
-		else if(prob(30))
-			ReplaceWithLattice()
-
-/turf/simulated/floor/engine/vacuum
-	name = "vacuum floor"
-	icon_state = "engine"
-	oxygen = 0
-	nitrogen = 0
-	temperature = TCMB
-
-/turf/simulated/floor/plasteel/airless
-	oxygen = 0
-	nitrogen = 0
-	temperature = TCMB
-
-/turf/simulated/floor/plating/abductor
-	name = "alien floor"
-	icon_state = "alienpod1"
-
-/turf/simulated/floor/plating/abductor/New()
-	..()
-	icon_state = "alienpod[rand(1,9)]"
-
-<<<<<<< HEAD
-=======
-/turf/simulated/floor/plating/basalt
-	name = "basalt floor"
-	icon_state = "basalt1"
-
->>>>>>> 11c26fb3
-///LAVA
-
-
-/turf/simulated/floor/plating/lava
-	name = "lava"
-	icon_state = "lava"
-	baseturf = /turf/simulated/floor/plating/lava //lava all the way down
-	slowdown = 2
-	var/processing = 0
-	luminosity = 1
-
-/turf/simulated/floor/plating/lava/airless
-	oxygen = 0
-	nitrogen = 0
-	temperature = TCMB
-
-/turf/simulated/floor/plating/lava/Entered(atom/movable/AM)
-	burn_stuff()
-	if(!processing)
-		processing = 1
-		SSobj.processing |= src
-
-/turf/simulated/floor/plating/lava/process()
-	if(!contents)
-		processing = 0
-		SSobj.processing.Remove(src)
-		return
-	burn_stuff()
-
-/turf/simulated/floor/plating/lava/proc/burn_stuff()
-	for(var/atom/movable/AM in contents)
-		if(!istype(AM))
-			return
-		if(istype(AM, /obj))
-			var/obj/O = AM
-			if(istype(O, /obj/effect/decal/cleanable/ash)) //So we don't get stuck burning the same ash pile forever
-				qdel(O)
-				return
-			if(O.burn_state == -1)
-				O.burn_state = 0 //Even fireproof things burn up in lava
-			O.fire_act()
-		else if (istype(AM, /mob/living))
-			var/mob/living/L = AM
-			L.adjustFireLoss(20)
-			L.adjust_fire_stacks(20)
-			L.IgniteMob()
-
-/turf/simulated/floor/plating/lava/attackby(obj/item/C, mob/user, params) //Lava isn't a good foundation to build on
-	return
-
-/turf/simulated/floor/plating/lava/break_tile()
-	return
-
-/turf/simulated/floor/plating/lava/burn_tile()
-	return
-
-/turf/simulated/floor/plating/lava/attackby(obj/item/C, mob/user, params) //Lava isn't a good foundation to build on
-	return
-
-/turf/simulated/floor/plating/lava/smooth
-	name = "lava"
-	baseturf = /turf/simulated/floor/plating/lava/smooth
-	smooth = SMOOTH_TRUE
-	icon = 'icons/turf/floors/lava.dmi'
-	icon_state = "smooth"
-	canSmoothWith = list(/turf/simulated/wall)
-
-/turf/simulated/floor/plating/lava/smooth/airless
-	oxygen = 0
-	nitrogen = 0
+/* In this file:
+ *
+ * Plating
+ * Airless
+ * Airless plating
+ * Engine floor
+ */
+// note that plating and engine floor do not call their parent attackby, unlike other flooring
+// this is done in order to avoid inheriting the crowbar attackby
+
+/turf/simulated/floor/plating
+	name = "plating"
+	icon_state = "plating"
+	intact = 0
+	broken_states = list("platingdmg1", "platingdmg2", "platingdmg3")
+	burnt_states = list("panelscorched")
+
+/turf/simulated/floor/plating/New()
+	..()
+	icon_plating = icon_state
+
+/turf/simulated/floor/plating/update_icon()
+	if(!..())
+		return
+	if(!broken && !burnt)
+		icon_state = icon_plating //Because asteroids are 'platings' too.
+
+/turf/simulated/floor/plating/attackby(obj/item/C, mob/user, params)
+	if(..())
+		return
+	if(istype(C, /obj/item/stack/rods))
+		if(broken || burnt)
+			user << "<span class='warning'>Repair the plating first!</span>"
+			return
+		var/obj/item/stack/rods/R = C
+		if (R.get_amount() < 2)
+			user << "<span class='warning'>You need two rods to make a reinforced floor!</span>"
+			return
+		else
+			user << "<span class='notice'>You begin reinforcing the floor...</span>"
+			if(do_after(user, 30, target = src))
+				if (R.get_amount() >= 2 && !istype(src, /turf/simulated/floor/engine))
+					ChangeTurf(/turf/simulated/floor/engine)
+					playsound(src, 'sound/items/Deconstruct.ogg', 80, 1)
+					R.use(2)
+					user << "<span class='notice'>You reinforce the floor.</span>"
+				return
+	else if(istype(C, /obj/item/stack/tile))
+		if(!broken && !burnt)
+			var/obj/item/stack/tile/W = C
+			if(!W.use(1))
+				return
+			var/turf/simulated/floor/T = ChangeTurf(W.turf_type)
+			if(istype(W,/obj/item/stack/tile/light)) //TODO: get rid of this ugly check somehow
+				var/obj/item/stack/tile/light/L = W
+				var/turf/simulated/floor/light/F = T
+				F.state = L.state
+			playsound(src, 'sound/weapons/Genhit.ogg', 50, 1)
+		else
+			user << "<span class='warning'>This section is too damaged to support a tile! Use a welder to fix the damage.</span>"
+	else if(istype(C, /obj/item/weapon/weldingtool))
+		var/obj/item/weapon/weldingtool/welder = C
+		if( welder.isOn() && (broken || burnt) )
+			if(welder.remove_fuel(0,user))
+				user << "<span class='danger'>You fix some dents on the broken plating.</span>"
+				playsound(src, 'sound/items/Welder.ogg', 80, 1)
+				icon_state = icon_plating
+				burnt = 0
+				broken = 0
+
+/turf/simulated/floor/plating/airless
+	icon_state = "plating"
+	oxygen = 0
+	nitrogen = 0
+	temperature = TCMB
+
+/turf/simulated/floor/engine
+	name = "reinforced floor"
+	icon_state = "engine"
+	thermal_conductivity = 0.025
+	heat_capacity = 325000
+	floor_tile = /obj/item/stack/rods
+
+/turf/simulated/floor/engine/break_tile()
+	return //unbreakable
+
+/turf/simulated/floor/engine/burn_tile()
+	return //unburnable
+
+/turf/simulated/floor/engine/make_plating(force = 0)
+	if(force)
+		..()
+	return //unplateable
+
+/turf/simulated/floor/engine/attackby(obj/item/weapon/C, mob/user, params)
+	if(!C || !user)
+		return
+	if(istype(C, /obj/item/weapon/wrench))
+		user << "<span class='notice'>You begin removing rods...</span>"
+		playsound(src, 'sound/items/Ratchet.ogg', 80, 1)
+		if(do_after(user, 30/C.toolspeed, target = src))
+			if(!istype(src, /turf/simulated/floor/engine))
+				return
+			new /obj/item/stack/rods(src, 2)
+			ChangeTurf(/turf/simulated/floor/plating)
+			return
+
+
+/turf/simulated/floor/engine/ex_act(severity,target)
+	switch(severity)
+		if(1)
+			if(prob(80))
+				ReplaceWithLattice()
+			else if(prob(50))
+				qdel(src)
+			else
+				make_plating(1)
+		if(2)
+			if(prob(50))
+				make_plating(1)
+
+
+/turf/simulated/floor/engine/cult
+	name = "engraved floor"
+	icon_state = "cult"
+
+/turf/simulated/floor/engine/cult/New()
+	PoolOrNew(/obj/effect/overlay/temp/cult/turf/floor, src)
+	..()
+
+/turf/simulated/floor/engine/cult/narsie_act()
+	return
+
+/turf/simulated/floor/engine/n20/New()
+	..()
+	var/datum/gas_mixture/adding = new
+	var/datum/gas/sleeping_agent/trace_gas = new
+
+	trace_gas.moles = 6000
+	adding.trace_gases += trace_gas
+	adding.temperature = T20C
+
+	assume_air(adding)
+
+/turf/simulated/floor/engine/singularity_pull(S, current_size)
+	if(current_size >= STAGE_FIVE)
+		if(builtin_tile)
+			if(prob(30))
+				builtin_tile.loc = src
+				make_plating()
+		else if(prob(30))
+			ReplaceWithLattice()
+
+/turf/simulated/floor/engine/vacuum
+	name = "vacuum floor"
+	icon_state = "engine"
+	oxygen = 0
+	nitrogen = 0
+	temperature = TCMB
+
+/turf/simulated/floor/plasteel/airless
+	oxygen = 0
+	nitrogen = 0
+	temperature = TCMB
+
+/turf/simulated/floor/plating/abductor
+	name = "alien floor"
+	icon_state = "alienpod1"
+
+/turf/simulated/floor/plating/abductor/New()
+	..()
+	icon_state = "alienpod[rand(1,9)]"
+
+///LAVA
+
+/turf/simulated/floor/plating/lava
+	name = "lava"
+	icon_state = "lava"
+	baseturf = /turf/simulated/floor/plating/lava //lava all the way down
+	slowdown = 2
+	var/processing = 0
+	luminosity = 1
+
+/turf/simulated/floor/plating/lava/airless
+	oxygen = 0
+	nitrogen = 0
+	temperature = TCMB
+
+/turf/simulated/floor/plating/lava/Entered(atom/movable/AM)
+	burn_stuff()
+	if(!processing)
+		processing = 1
+		SSobj.processing |= src
+
+/turf/simulated/floor/plating/lava/process()
+	if(!contents)
+		processing = 0
+		SSobj.processing.Remove(src)
+		return
+	burn_stuff()
+
+/turf/simulated/floor/plating/lava/proc/burn_stuff()
+	for(var/atom/movable/AM in contents)
+		if(!istype(AM))
+			return
+		if(istype(AM, /obj))
+			var/obj/O = AM
+			if(istype(O, /obj/effect/decal/cleanable/ash)) //So we don't get stuck burning the same ash pile forever
+				qdel(O)
+				return
+			if(O.burn_state == -1)
+				O.burn_state = 0 //Even fireproof things burn up in lava
+			O.fire_act()
+		else if (istype(AM, /mob/living))
+			var/mob/living/L = AM
+			L.adjustFireLoss(20)
+			L.adjust_fire_stacks(20)
+			L.IgniteMob()
+
+/turf/simulated/floor/plating/lava/attackby(obj/item/C, mob/user, params) //Lava isn't a good foundation to build on
+	return
+
+/turf/simulated/floor/plating/lava/break_tile()
+	return
+
+/turf/simulated/floor/plating/lava/burn_tile()
+	return
+
+/turf/simulated/floor/plating/lava/attackby(obj/item/C, mob/user, params) //Lava isn't a good foundation to build on
+	return
+
+/turf/simulated/floor/plating/lava/smooth
+	name = "lava"
+	baseturf = /turf/simulated/floor/plating/lava/smooth
+	smooth = SMOOTH_TRUE
+	icon = 'icons/turf/floors/lava.dmi'
+	icon_state = "smooth"
+	canSmoothWith = list(/turf/simulated/wall)
+
+/turf/simulated/floor/plating/lava/smooth/airless
+	oxygen = 0
+	nitrogen = 0
 	temperature = TCMB