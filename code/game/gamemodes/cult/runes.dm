var/list/sacrificed = list()

/obj/effect/rune
/////////////////////////////////////////FIRST RUNE
	proc
		teleport(var/key)
			var/mob/living/user = usr
			var/allrunesloc[]
			allrunesloc = new/list()
			var/index = 0
		//	var/tempnum = 0
			for(var/obj/effect/rune/R in world)
				if(R == src)
					continue
				if(R.word1 == wordtravel && R.word2 == wordself && R.word3 == key && R.z != 2)
					index++
					allrunesloc.len = index
					allrunesloc[index] = R.loc
			if(index >= 5)
				user << "\red You feel pain, as rune disappears in reality shift caused by too much wear of space-time fabric"
				if (istype(user, /mob/living))
					user.take_overall_damage(5, 0)
				qdel(src)
			if(allrunesloc && index != 0)
				if(istype(src,/obj/effect/rune))
					user.say("Sas[pick("'","`")]so c'arta forbici!")//Only you can stop auto-muting
				else
					user.whisper("Sas[pick("'","`")]so c'arta forbici!")
				user.visible_message("\red [user] disappears in a flash of red light!", \
				"\red You feel as your body gets dragged through the dimension of Nar-Sie!", \
				"\red You hear a sickening crunch and sloshing of viscera.")
				user.loc = allrunesloc[rand(1,index)]
				return
			if(istype(src,/obj/effect/rune))
				return	fizzle() //Use friggin manuals, Dorf, your list was of zero length.
			else
				call(/obj/effect/rune/proc/fizzle)()
				return


		itemport(var/key)
//			var/allrunesloc[]
//			allrunesloc = new/list()
//			var/index = 0
		//	var/tempnum = 0
			var/culcount = 0
			var/runecount = 0
			var/obj/effect/rune/IP = null
			var/mob/living/user = usr
			for(var/obj/effect/rune/R in world)
				if(R == src)
					continue
				if(R.word1 == wordtravel && R.word2 == wordother && R.word3 == key)
					IP = R
					runecount++
			if(runecount >= 2)
				user << "\red You feel pain, as rune disappears in reality shift caused by too much wear of space-time fabric"
				if (istype(user, /mob/living))
					user.take_overall_damage(5, 0)
				qdel(src)
			for(var/mob/living/carbon/C in orange(1,src))
				if(iscultist(C) && !C.stat)
					culcount++
			if(user.loc==src.loc)
				return fizzle()
			if(culcount>=1)
				user.say("Sas[pick("'","`")]so c'arta forbici tarem!")
				user.visible_message("\red You feel air moving from the rune - like as it was swapped with somewhere else.", \
				"\red You feel air moving from the rune - like as it was swapped with somewhere else.", \
				"\red You smell ozone.")
				for(var/obj/O in src.loc)
					if(!O.anchored)
						O.loc = IP.loc
				for(var/mob/M in src.loc)
					M.loc = IP.loc
				return

			return fizzle()

/////////////////////////////////////////SECOND RUNE

		tomesummon()
			if(istype(src,/obj/effect/rune))
				usr.say("N[pick("'","`")]ath reth sh'yro eth d'raggathnor!")
			else
				usr.whisper("N[pick("'","`")]ath reth sh'yro eth d'raggathnor!")
			usr.visible_message("\red Rune disappears with a flash of red light, and in its place now a book lies.", \
			"\red You are blinded by the flash of red light! After you're able to see again, you see that now instead of the rune there's a book.", \
			"\red You hear a pop and smell ozone.")
			if(istype(src,/obj/effect/rune))
				new /obj/item/weapon/tome(src.loc)
			else
				new /obj/item/weapon/tome(usr.loc)
			qdel(src)
			return



/////////////////////////////////////////THIRD RUNE

		convert()
			var/list/mob/living/carbon/human/cultsinrange = list()
			for(var/mob/living/carbon/M in src.loc)
				if(iscultist(M))
					continue
				if(M.stat==2)
					continue
				for(var/mob/living/carbon/C in orange(1,src))
					if(iscultist(C) && !C.stat)		//converting requires three cultists
						cultsinrange += C
						C.say("Mah[pick("'","`")]weyh pleggh at e'ntrath!")
				if(cultsinrange.len >= 3)
					M.visible_message("\red [M] writhes in pain as the markings below him glow a bloody red.", \
					"\red AAAAAAHHHH!.", \
					"\red You hear an anguished scream.")
					if(is_convertable_to_cult(M.mind))
						ticker.mode.add_cultist(M.mind)
						M.mind.special_role = "Cultist"
						M << "<font color=\"purple\"><b><i>Your blood pulses. Your head throbs. The world goes red. All at once you are aware of a horrible, horrible truth. The veil of reality has been ripped away and in the festering wound left behind something sinister takes root.</b></i></font>"
						M << "<font color=\"purple\"><b><i>Assist your new compatriots in their dark dealings. Their goal is yours, and yours is theirs. You serve the Dark One above all else. Bring It back.</b></i></font>"
	/*	//convert no longer gives words
						//picking which word to use
						if(usr.mind.cult_words.len != ticker.mode.allwords.len) // No point running if they already know everything
							var/convert_word
							for(var/i=1, i<=3, i++)
								convert_word = pick(ticker.mode.grantwords)
								if(convert_word in usr.mind.cult_words)
									if(i==3) convert_word = null				//NOTE: If max loops is changed ensure this condition is changed to match /Mal
								else
									break
							if(!convert_word)
								usr << "\red This Convert was unworthy of knowledge of the other side!"
							else
								usr << "\red The Geometer of Blood is pleased to see his followers grow in numbers."
								ticker.mode.grant_runeword(usr, convert_word)
							return 1		*/
					else
						M << "<font color=\"purple\"><b><i>Your blood pulses. Your head throbs. The world goes red. All at once you are aware of a horrible, horrible truth. The veil of reality has been ripped away and in the festering wound left behind something sinister takes root.</b></i></font>"
						M << "<font color=\"red\"><b>And not a single fuck was given, exterminate the cult at all costs.</b></font>"
						if(ticker.mode.name == "cult")
							if(M.mind == ticker.mode.sacrifice_target)
								for(var/mob/living/carbon/human/cultist in cultsinrange)
									cultist << "<span class='h2.userdanger'>The Chosen One!! <BR>KILL THE CHOSEN ONE!!! </span>"
						return 0
				else
					for(var/mob/living/carbon/human/cultist in cultsinrange)
						cultist << "<span class='warning'>You need more brothers to overcome their lies and make them see Truth. </span>"
			return fizzle()



/////////////////////////////////////////FOURTH RUNE

		tearreality()
			var/list/mob/living/carbon/human/cultist_count = list()
			for(var/mob/M in range(1,src))
				if(iscultist(M) && !M.stat)
					M.say("Tok-lyr rqa'nap g[pick("'","`")]lt-ulotf!")
					cultist_count += M
			if(cultist_count.len >= 9)
				if(ticker.mode.name == "cult")
					if("eldergod" in ticker.mode.cult_objectives)
						ticker.mode:eldergod = 0
					else
						message_admins("[usr.real_name]([usr.ckey]) tried to summon a god when she didn't want to come out to play.")	// Admin alert because you *KNOW* dickbutts are going to abuse this.
						for(var/mob/M in cultist_count)
							M.reagents.add_reagent("hell_water", 10)
							M << "<span class='h2.userdanger'>YOUR SOUL BURNS WITH YOUR ARROGANCE!!!</span>"
						return
				var/narsie_type = /obj/machinery/singularity/narsie/large
				// Moves narsie if she was already summoned.
				var/obj/her = locate(narsie_type, machines)
				if(her)
					her.loc = get_turf(src)
					return
				// Otherwise...
				new narsie_type(src.loc) // Summon her!
<<<<<<< HEAD
				del(src) // Stops cultists from spamming the rune to summon narsie more than once.
=======
				if(ticker.mode.name == "cult")
					ticker.mode:eldergod = 0
				qdel(src) 	// Stops cultists from spamming the rune to summon narsie more than once.
							// Might actually be wise to straight up del() this
>>>>>>> 45e3255e
				return
			else
				return fizzle()

/////////////////////////////////////////FIFTH RUNE

		emp(var/U,var/range_red) //range_red - var which determines by which number to reduce the default emp range, U is the source loc, needed because of talisman emps which are held in hand at the moment of using and that apparently messes things up -- Urist
			if(istype(src,/obj/effect/rune))
				usr.say("Ta'gh fara[pick("'","`")]qha fel d'amar det!")
			else
				usr.whisper("Ta'gh fara[pick("'","`")]qha fel d'amar det!")
			playsound(U, 'sound/items/Welder2.ogg', 25, 1)
			var/turf/T = get_turf(U)
			if(T)
				T.hotspot_expose(700,125)
			var/rune = src // detaching the proc - in theory
			empulse(U, (range_red - 2), range_red)
			qdel(rune)

/////////////////////////////////////////SIXTH RUNE

		drain()
			var/drain = 0
			for(var/obj/effect/rune/R in world)
				if(R.word1==wordtravel && R.word2==wordblood && R.word3==wordself)
					for(var/mob/living/carbon/D in R.loc)
						if(D.stat!=2)
							var/bdrain = rand(1,25)
							D << "\red You feel weakened."
							D.take_overall_damage(bdrain, 0)
							drain += bdrain
			if(!drain)
				return fizzle()
			usr.say ("Yu[pick("'","`")]gular faras desdae. Havas mithum javara. Umathar uf'kal thenar!")
			usr.visible_message("\red Blood flows from the rune into [usr]!", \
			"\red The blood starts flowing from the rune and into your frail mortal body. You feel... empowered.", \
			"\red You hear a liquid flowing.")
			var/mob/living/user = usr
			if(user.bhunger)
				user.bhunger = max(user.bhunger-2*drain,0)
			if(drain>=50)
				user.visible_message("\red [user]'s eyes give off eerie red glow!", \
				"\red ...but it wasn't nearly enough. You crave, crave for more. The hunger consumes you from within.", \
				"\red You hear a heartbeat.")
				user.bhunger += drain
				src = user
				spawn()
					for (,user.bhunger>0,user.bhunger--)
						sleep(50)
						user.take_overall_damage(3, 0)
				return
			user.heal_organ_damage(drain%5, 0)
			drain-=drain%5
			for (,drain>0,drain-=5)
				sleep(2)
				user.heal_organ_damage(5, 0)
			return






/////////////////////////////////////////SEVENTH RUNE

		seer()
			if(usr.loc==src.loc)
				usr.say("Rash'tla sektath mal[pick("'","`")]zua. Zasan therium vivira. Itonis al'ra matum!")
				var/mob/living/carbon/human/user = usr
				if(user.see_invisible!=25  || (istype(user) && user.glasses))	//check for non humans
					user << "\red The world beyond flashes your eyes but disappears quickly, as if something is disrupting your vision."
				else
					user << "\red The world beyond opens to your eyes."
				var/see_temp = user.see_invisible
				user.see_invisible = SEE_INVISIBLE_OBSERVER
				user.seer = 1
				while(user.loc==src.loc)
					sleep(30)
				user.seer = 0
				user.see_invisible = see_temp
				return
			return fizzle()

/////////////////////////////////////////EIGHTH RUNE

		raise()
			var/mob/living/carbon/human/corpse_to_raise
			var/mob/living/carbon/human/body_to_sacrifice

			var/is_sacrifice_target = 0
			for(var/mob/living/carbon/human/M in src.loc)
				if(M.stat == DEAD)
					if(ticker.mode.name == "cult" && M.mind == ticker.mode:sacrifice_target)
						is_sacrifice_target = 1
					else
						corpse_to_raise = M
						if(M.key)
							M.ghostize(1)	//kick them out of their body
						break
			if(!corpse_to_raise)
				if(is_sacrifice_target)
					usr << "\red The Geometer of blood wants this mortal for himself."
				return fizzle()


			is_sacrifice_target = 0
			find_sacrifice:
				for(var/obj/effect/rune/R in world)
					if(R.word1==wordblood && R.word2==wordjoin && R.word3==wordhell)
						for(var/mob/living/carbon/human/N in R.loc)
							if(ticker.mode.name == "cult" && N.mind && N.mind == ticker.mode:sacrifice_target)
								is_sacrifice_target = 1
							else
								if(N.stat!= DEAD)
									body_to_sacrifice = N
									break find_sacrifice

			if(!body_to_sacrifice)
				if (is_sacrifice_target)
					usr << "\red The Geometer of blood wants that corpse for himself."
				else
					usr << "\red The sacrifical corpse is not dead. You must free it from this world of illusions before it may be used."
				return fizzle()

			var/mob/dead/observer/ghost
			for(var/mob/dead/observer/O in loc)
				if(!O.client)	continue
				if(O.mind && O.mind.current && O.mind.current.stat != DEAD)	continue
				ghost = O
				break

			if(!ghost)
				usr << "\red You require a restless spirit which clings to this world. Beckon their prescence with the sacred chants of Nar-Sie."
				return fizzle()

			for(var/obj/item/organ/limb/affecting in corpse_to_raise.organs)
				affecting.heal_damage(1000, 1000, 0)
			corpse_to_raise.setToxLoss(0)
			corpse_to_raise.setOxyLoss(0)
			corpse_to_raise.SetParalysis(0)
			corpse_to_raise.SetStunned(0)
			corpse_to_raise.SetWeakened(0)
			corpse_to_raise.radiation = 0
//			corpse_to_raise.buckled = null
//			if(corpse_to_raise.handcuffed)
//				qdel(corpse_to_raise.handcuffed)
//				corpse_to_raise.update_inv_handcuffed(0)
			corpse_to_raise.stat = CONSCIOUS
			corpse_to_raise.updatehealth()
			corpse_to_raise.update_damage_overlays(0)

			corpse_to_raise.key = ghost.key	//the corpse will keep its old mind! but a new player takes ownership of it (they are essentially possessed)
											//This means, should that player leave the body, the original may re-enter
			usr.say("Pasnar val'keriam usinar. Savrae ines amutan. Yam'toth remium il'tarat!")
			corpse_to_raise.visible_message("\red [corpse_to_raise]'s eyes glow with a faint red as he stands up, slowly starting to breathe again.", \
			"\red Life... I'm alive again...", \
			"\red You hear a faint, slightly familiar whisper.")
			body_to_sacrifice.visible_message("\red [body_to_sacrifice] is torn apart, a black smoke swiftly dissipating from his remains!", \
			"\red You feel as your blood boils, tearing you apart.", \
			"\red You hear a thousand voices, all crying in pain.")
			body_to_sacrifice.gib()

//			if(ticker.mode.name == "cult")
//				ticker.mode:add_cultist(corpse_to_raise.mind)
//			else
//				ticker.mode.cult |= corpse_to_raise.mind

			corpse_to_raise << "<font color=\"purple\"><b><i>Your blood pulses. Your head throbs. The world goes red. All at once you are aware of a horrible, horrible truth. The veil of reality has been ripped away and in the festering wound left behind something sinister takes root.</b></i></font>"
			corpse_to_raise << "<font color=\"purple\"><b><i>Assist your new compatriots in their dark dealings. Their goal is yours, and yours is theirs. You serve the Dark One above all else. Bring It back.</b></i></font>"
			return





/////////////////////////////////////////NINETH RUNE

		obscure(var/rad)
			var/S=0
			for(var/obj/effect/rune/R in orange(rad,src))
				if(R!=src)
					R.invisibility=INVISIBILITY_OBSERVER
				S=1
			if(S)
				if(istype(src,/obj/effect/rune))
					usr.say("Kla[pick("'","`")]atu barada nikt'o!")
					for (var/mob/V in viewers(src))
						V.show_message("\red The rune turns into gray dust, veiling the surrounding runes.", 3)
					qdel(src)
				else
					usr.whisper("Kla[pick("'","`")]atu barada nikt'o!")
					usr << "\red Your talisman turns into gray dust, veiling the surrounding runes."
					for (var/mob/V in orange(1,src))
						if(V!=usr)
							V.show_message("\red Dust emanates from [usr]'s hands for a moment.", 3)

				return
			if(istype(src,/obj/effect/rune))
				return	fizzle()
			else
				call(/obj/effect/rune/proc/fizzle)()
				return

/////////////////////////////////////////TENTH RUNE

		ajourney() //some bits copypastaed from admin tools - Urist
			if(usr.loc==src.loc)
				var/mob/living/carbon/human/L = usr
				usr.say("Fwe[pick("'","`")]sh mah erl nyag r'ya!")
				usr.visible_message("\red [usr]'s eyes glow blue as \he freezes in place, absolutely motionless.", \
				"\red The shadow that is your spirit separates itself from your body. You are now in the realm beyond. While this is a great sight, being here strains your mind and body. Hurry...", \
				"\red You hear only complete silence for a moment.")
				usr.ghostize(1)
				L.ajourn = 1
				while(L)
					if(L.key)
						L.ajourn=0
						return
					else
						L.take_organ_damage(10, 0)
					sleep(100)
			return fizzle()




/////////////////////////////////////////ELEVENTH RUNE

		manifest()
			var/obj/effect/rune/this_rune = src
			src = null
			if(usr.loc!=this_rune.loc)
				return this_rune.fizzle()
			var/mob/dead/observer/ghost
			for(var/mob/dead/observer/O in this_rune.loc)
				if(!O.client)	continue
				if(O.mind && O.mind.current && O.mind.current.stat != DEAD)	continue
				ghost = O
				break
			if(!ghost)
				return this_rune.fizzle()

			usr.say("Gal'h'rfikk harfrandid mud[pick("'","`")]gib!")
			var/mob/living/carbon/human/dummy/D = new(this_rune.loc)
			usr.visible_message("\red A shape forms in the center of the rune. A shape of... a man.", \
			"\red A shape forms in the center of the rune. A shape of... a man.", \
			"\red You hear liquid flowing.")
			D.real_name = "[pick(first_names_male)] [pick(last_names)]"
			D.universal_speak = 1
			D.status_flags &= ~GODMODE

			D.key = ghost.key

			if(ticker.mode.name == "cult")
				ticker.mode:add_cultist(D.mind)
			else
				ticker.mode.cult+=D.mind

			D.mind.special_role = "Cultist"
			D << "<font color=\"purple\"><b><i>Your blood pulses. Your head throbs. The world goes red. All at once you are aware of a horrible, horrible truth. The veil of reality has been ripped away and in the festering wound left behind something sinister takes root.</b></i></font>"
			D << "<font color=\"purple\"><b><i>Assist your new compatriots in their dark dealings. Their goal is yours, and yours is theirs. You serve the Dark One above all else. Bring It back.</b></i></font>"

			var/mob/living/user = usr
			while(this_rune && user && user.stat==CONSCIOUS && user.client && user.loc==this_rune.loc)
				user.take_organ_damage(1, 0)
				sleep(30)
			if(D)
				D.visible_message("\red [D] slowly dissipates into dust and bones.", \
				"\red You feel pain, as bonds formed between your soul and this homunculus break.", \
				"\red You hear faint rustle.")
				D.dust()
			return





/////////////////////////////////////////TWELFTH RUNE

		talisman()//only hide, emp, teleport, deafen, blind and tome runes can be imbued atm
			var/obj/item/weapon/paper/newtalisman
			var/unsuitable_newtalisman = 0
			for(var/obj/item/weapon/paper/P in src.loc)
				if(!P.info)
					newtalisman = P
					break
				else
					unsuitable_newtalisman = 1
			if (!newtalisman)
				if (unsuitable_newtalisman)
					usr << "\red The blank is tainted. It is unsuitable."
				return fizzle()

			var/obj/effect/rune/imbued_from
			var/obj/item/weapon/paper/talisman/T
			for(var/obj/effect/rune/R in orange(1,src))
				if(R==src)
					continue
				if(R.word1==wordtravel && R.word2==wordself)  //teleport
					T = new(src.loc)
					T.imbue = "[R.word3]"
					T.info = "[R.word3]"
					imbued_from = R
					break
				if(R.word1==wordsee && R.word2==wordblood && R.word3==wordhell) //tome
					T = new(src.loc)
					T.imbue = "newtome"
					imbued_from = R
					break
				if(R.word1==worddestr && R.word2==wordsee && R.word3==wordtech) //emp
					T = new(src.loc)
					T.imbue = "emp"
					imbued_from = R
					break
				if(R.word1==wordblood && R.word2==wordsee && R.word3==worddestr) //conceal
					T = new(src.loc)
					T.imbue = "conceal"
					imbued_from = R
					break
				if(R.word1==wordhell && R.word2==worddestr && R.word3==wordother) //armor
					T = new(src.loc)
					T.imbue = "armor"
					imbued_from = R
					break
				if(R.word1==wordblood && R.word2==wordsee && R.word3==wordhide) //reveal
					T = new(src.loc)
					T.imbue = "revealrunes"
					imbued_from = R
					break
				if(R.word1==wordhide && R.word2==wordother && R.word3==wordsee) //deafen
					T = new(src.loc)
					T.imbue = "deafen"
					imbued_from = R
					break
				if(R.word1==worddestr && R.word2==wordsee && R.word3==wordother) //blind
					T = new(src.loc)
					T.imbue = "blind"
					imbued_from = R
					break
				if(R.word1==wordself && R.word2==wordother && R.word3==wordtech) //communicat
					T = new(src.loc)
					T.imbue = "communicate"
					imbued_from = R
					break
				if(R.word1==wordjoin && R.word2==wordhide && R.word3==wordtech) //communicat
					T = new(src.loc)
					T.imbue = "runestun"
					imbued_from = R
					break
			if (imbued_from)
				for (var/mob/V in viewers(src))
					V.show_message("\red The runes turn into dust, which then forms into an arcane image on the paper.", 3)
				usr.say("H'drak v[pick("'","`")]loso, mir'kanas verbot!")
				qdel(imbued_from)
				qdel(newtalisman)
			else
				return fizzle()

/////////////////////////////////////////THIRTEENTH RUNE

		mend()
			var/mob/living/user = usr
			src = null
			user.say("Uhrast ka'hfa heldsagen ver[pick("'","`")]lot!")
			user.take_overall_damage(200, 0)
			runedec+=10
			user.visible_message("\red [user] keels over dead, his blood glowing blue as it escapes his body and dissipates into thin air.", \
			"\red In the last moment of your humble life, you feel an immense pain as fabric of reality mends... with your blood.", \
			"\red You hear faint rustle.")
			for(,user.stat==2)
				sleep(600)
				if (!user)
					return
			runedec-=10
			return


/////////////////////////////////////////FOURTEETH RUNE

		// returns 0 if the rune is not used. returns 1 if the rune is used.
		communicate()
			. = 1 // Default output is 1. If the rune is deleted it will return 1
			var/input = stripped_input(usr, "Please choose a message to tell to the other acolytes.", "Voice of Blood", "")
			if(!input)
				if (istype(src))
					fizzle()
					return 0
				else
					return 0
			if(istype(src,/obj/effect/rune))
				usr.say("O bidai nabora se[pick("'","`")]sma!")
			else
				usr.whisper("O bidai nabora se[pick("'","`")]sma!")

			if(istype(src,/obj/effect/rune))
				usr.say("[input]")
			else
				usr.whisper("[input]")
			for(var/datum/mind/H in ticker.mode.cult)
				if (H.current)
					H.current << "\red \b [input]"
			return 1

/////////////////////////////////////////FIFTEENTH RUNE

		sacrifice()
			var/list/mob/living/carbon/human/cultsinrange = list()
			var/list/mob/living/carbon/human/victims = list()
			for(var/mob/living/carbon/human/V in src.loc)//Checks for non-cultist humans to sacrifice
				if(ishuman(V))
					if(!(iscultist(V)))
						victims += V//Checks for cult status and mob type
			for(var/obj/item/I in src.loc)//Checks for MMIs/brains/Intellicards
				if(istype(I,/obj/item/organ/brain))
					var/obj/item/organ/brain/B = I
					victims += B.brainmob
				else if(istype(I,/obj/item/device/mmi))
					var/obj/item/device/mmi/B = I
					victims += B.brainmob
				else if(istype(I,/obj/item/device/aicard))
					for(var/mob/living/silicon/ai/A in I)
						victims += A
			for(var/mob/living/carbon/C in orange(1,src))
				if(iscultist(C) && !C.stat)
					cultsinrange += C
					C.say("Barhah hra zar[pick("'","`")]garis!")
			for(var/mob/H in victims)
				if (ticker.mode.name == "cult")
					if(H.mind == ticker.mode:sacrifice_target)
						if(cultsinrange.len >= 3)
							sacrificed += H.mind
							stone_or_gib(H)
							usr << "\red The Geometer of Blood accepts this sacrifice, your objective is now complete."
							usr << "\red He is pleased!"
							sac_grant_word()
							sac_grant_word()
							sac_grant_word()	//Little reward for completing the objective
						else
							usr << "\red Your target's earthly bonds are too strong. You need more cultists to succeed in this ritual."
					else
						if(cultsinrange.len >= 3)
							if(H.stat !=2)
								usr << "\red The Geometer of Blood accepts this sacrifice."
								sac_grant_word()
								stone_or_gib(H)
							else
								if(prob(60))
									usr << "\red The Geometer of blood accepts this sacrifice."
									sac_grant_word()
								else
									usr << "\red The Geometer of blood accepts this sacrifice."
									usr << "\red However, a mere dead body is not enough to satisfy Him."
								stone_or_gib(H)
						else
							if(H.stat !=2)
								usr << "\red The victim is still alive, you will need more cultists chanting for the sacrifice to succeed."
							else
								if(prob(60))
									usr << "\red The Geometer of blood accepts this sacrifice."
									sac_grant_word()
								else
									usr << "\red The Geometer of blood accepts this sacrifice."
									usr << "\red However, a mere dead body is not enough to satisfy Him."
								stone_or_gib(H)
				else
					if(cultsinrange.len >= 3)
						if(H.stat !=2)
							usr << "\red The Geometer of Blood accepts this sacrifice."
							sac_grant_word()
							if(isrobot(H))
								H.dust()//To prevent the MMI from remaining
							else
								H.gib()
						else
							if(prob(60))
								usr << "\red The Geometer of blood accepts this sacrifice."
								sac_grant_word()
							else
								usr << "\red The Geometer of blood accepts this sacrifice."
								usr << "\red However, a mere dead body is not enough to satisfy Him."
							stone_or_gib(H)
					else
						if(H.stat !=2)
							usr << "\red The victim is still alive, you will need more cultists chanting for the sacrifice to succeed."
						else
							if(prob(60))
								usr << "\red The Geometer of blood accepts this sacrifice."
								sac_grant_word()
							else
								usr << "\red The Geometer of blood accepts this sacrifice."
								usr << "\red However, a mere dead body is not enough to satisfy Him."
							stone_or_gib(H)
			for(var/mob/living/carbon/monkey/M in src.loc)
				if (ticker.mode.name == "cult")
					if(M.mind == ticker.mode:sacrifice_target)
						if(cultsinrange.len >= 3)
							sacrificed += M.mind
							usr << "\red The Geometer of Blood accepts this sacrifice, your objective is now complete."
							usr << "\red He is pleased!"
							sac_grant_word()
							sac_grant_word()
							sac_grant_word()	//Little reward for completing the objective
						else
							usr << "\red Your target's earthly bonds are too strong. You need more cultists to succeed in this ritual."
							continue
					else
						if(prob(30))
							usr << "\red The Geometer of Blood accepts your meager sacrifice."
							sac_grant_word()
						else
							usr << "\red The Geometer of blood accepts this sacrifice."
							usr << "\red However, a mere monkey is not enough to satisfy Him."
				else
					usr << "\red The Geometer of Blood accepts your meager sacrifice."
					if(prob(30))
						ticker.mode.grant_runeword(usr)
				stone_or_gib(M)
			for(var/mob/victim in src.loc)			//TO-DO: Move the shite above into the mob's own sac_act - see /mob/living/simple_animal/corgi/sac_act for an example
				victim.sac_act(src, victim)			//Sacrifice procs are now seperate per mob, this allows us to allow sacrifice on as many mob types as we want without making an already clunky system worse
/*			for(var/mob/living/carbon/alien/A)
				for(var/mob/K in cultsinrange)
					K.say("Barhah hra zar'garis!")
				A.dust()      /// A.gib() doesnt work for some reason, and dust() leaves that skull and bones thingy which we dont really need.
				if (ticker.mode.name == "cult")
					if(prob(75))
						usr << "\red The Geometer of Blood accepts your exotic sacrifice."
						sac_grant_word()
					else
						usr << "\red The Geometer of Blood accepts your exotic sacrifice."
						usr << "\red However, this alien is not enough to gain His favor."
				else
					usr << "\red The Geometer of Blood accepts your exotic sacrifice."
				return
			return fizzle() */

		sac_grant_word()	//The proc that which chooses a word rewarded for a successful sacrifice, sacrifices always give a currently unknown word if the normal checks pass
			if(usr.mind.cult_words.len != ticker.mode.allwords.len) // No point running if they already know everything
				var/convert_word
				var/pick_list = ticker.mode.allwords - usr.mind.cult_words
				convert_word = pick(pick_list)
				ticker.mode.grant_runeword(usr, convert_word)

		stone_or_gib(var/mob/T)
			var/obj/item/device/soulstone/stone = new /obj/item/device/soulstone(get_turf(src))
			if(!stone.transfer_soul("FORCE", T, usr))	//if it fails to add soul
				del stone
			if(T)
				if(isrobot(T))
					T.dust()//To prevent the MMI from remaining
				else
					T.gib()


/////////////////////////////////////////SIXTEENTH RUNE

		revealrunes(var/obj/W as obj)
			var/go=0
			var/rad
			var/S=0
			if(istype(W,/obj/effect/rune))
				rad = 6
				go = 1
			if (istype(W,/obj/item/weapon/paper/talisman))
				rad = 4
				go = 1
			if (istype(W,/obj/item/weapon/nullrod))
				rad = 1
				go = 1
			if(go)
				for(var/obj/effect/rune/R in orange(rad,src))
					if(R!=src)
						R.invisibility=0
					S=1
			if(S)
				if(istype(W,/obj/item/weapon/nullrod))
					usr << "\red Arcane markings suddenly glow from underneath a thin layer of dust!"
					return
				if(istype(W,/obj/effect/rune))
					usr.say("Nikt[pick("'","`")]o barada kla'atu!")
					for (var/mob/V in viewers(src))
						V.show_message("\red The rune turns into red dust, reveaing the surrounding runes.", 3)
					qdel(src)
					return
				if(istype(W,/obj/item/weapon/paper/talisman))
					usr.whisper("Nikt[pick("'","`")]o barada kla'atu!")
					usr << "\red Your talisman turns into red dust, revealing the surrounding runes."
					for (var/mob/V in orange(1,usr.loc))
						if(V!=usr)
							V.show_message("\red Red dust emanates from [usr]'s hands for a moment.", 3)
					return
				return
			if(istype(W,/obj/effect/rune))
				return	fizzle()
			if(istype(W,/obj/item/weapon/paper/talisman))
				call(/obj/effect/rune/proc/fizzle)()
				return

/////////////////////////////////////////SEVENTEENTH RUNE

		wall()
			usr.say("Khari[pick("'","`")]d! Eske'te tannin!")
			src.density = !src.density
			var/mob/living/user = usr
			user.take_organ_damage(2, 0)
			if(src.density)
				usr << "\red Your blood flows into the rune, and you feel that the very space over the rune thickens."
			else
				usr << "\red Your blood flows into the rune, and you feel as the rune releases its grasp on space."
			return

/////////////////////////////////////////EIGHTTEENTH RUNE

		freedom()
			var/mob/living/user = usr
			var/list/mob/living/carbon/cultists = new
			for(var/datum/mind/H in ticker.mode.cult)
				if (istype(H.current,/mob/living/carbon))
					cultists+=H.current
			var/list/mob/living/carbon/users = new
			for(var/mob/living/carbon/C in orange(1,src))
				if(iscultist(C) && !C.stat)
					users+=C
			if(users.len>=1)
				var/mob/living/carbon/cultist = input("Choose the one who you want to free", "Followers of Geometer") as null|anything in (cultists - users)
				if(!cultist)
					return fizzle()
				if (cultist == user) //just to be sure.
					return
				if(!(cultist.buckled || \
					cultist.handcuffed || \
					istype(cultist.wear_mask, /obj/item/clothing/mask/muzzle) || \
					(istype(cultist.loc, /obj/structure/closet)&&cultist.loc:welded) || \
					(istype(cultist.loc, /obj/structure/closet/secure_closet)&&cultist.loc:locked) || \
					(istype(cultist.loc, /obj/machinery/dna_scannernew)&&cultist.loc:locked) \
				))
					user << "\red The [cultist] is already free."
					return
				cultist.buckled = null
				if (cultist.handcuffed)
					cultist.handcuffed.loc = cultist.loc
					cultist.handcuffed = null
					cultist.update_inv_handcuffed(0)
				if (cultist.legcuffed)
					cultist.legcuffed.loc = cultist.loc
					cultist.legcuffed = null
					cultist.update_inv_legcuffed(0)
				if (istype(cultist.wear_mask, /obj/item/clothing/mask/muzzle))
					cultist.unEquip(cultist.wear_mask)
				if(istype(cultist.loc, /obj/structure/closet)&&cultist.loc:welded)
					cultist.loc:welded = 0
				if(istype(cultist.loc, /obj/structure/closet/secure_closet)&&cultist.loc:locked)
					cultist.loc:locked = 0
				if(istype(cultist.loc, /obj/machinery/dna_scannernew)&&cultist.loc:locked)
					cultist.loc:locked = 0
				for(var/mob/living/carbon/C in users)
					user.take_overall_damage(15, 0)
					C.say("Khari[pick("'","`")]d! Gual'te nikka!")
				qdel(src)
			return fizzle()

/////////////////////////////////////////NINETEENTH RUNE

		cultsummon()
			var/mob/living/user = usr
			var/list/mob/living/carbon/cultists = new
			for(var/datum/mind/H in ticker.mode.cult)
				if (istype(H.current,/mob/living/carbon))
					cultists+=H.current
			var/list/mob/living/carbon/users = new
			for(var/mob/living/carbon/C in orange(1,src))
				if(iscultist(C) && !C.stat)
					users+=C
			if(users.len>=3)
				var/mob/living/carbon/cultist = input("Choose the one who you want to summon", "Followers of Geometer") as null|anything in (cultists - user)
				if(!cultist)
					return fizzle()
				if (cultist == user) //just to be sure.
					return
				if(cultist.buckled || cultist.handcuffed || (!isturf(cultist.loc) && !istype(cultist.loc, /obj/structure/closet)))
					user << "\red You cannot summon the [cultist], for his shackles of blood are strong"
					return fizzle()
				cultist.loc = src.loc
				cultist.lying = 1
				cultist.regenerate_icons()
				for(var/mob/living/carbon/human/C in orange(1,src))
					if(iscultist(C) && !C.stat)
						C.say("N'ath reth sh'yro eth d[pick("'","`")]rekkathnor!")
						C.take_overall_damage(25, 0)
				user.visible_message("\red Rune disappears with a flash of red light, and in its place now a body lies.", \
				"\red You are blinded by the flash of red light! After you're able to see again, you see that now instead of the rune there's a body.", \
				"\red You hear a pop and smell ozone.")
				qdel(src)
			return fizzle()

/////////////////////////////////////////TWENTIETH RUNES

		deafen()
			if(istype(src,/obj/effect/rune))
				var/affected = 0
				for(var/mob/living/carbon/C in range(7,src))
					if (iscultist(C))
						continue
					var/obj/item/weapon/nullrod/N = locate() in C
					if(N)
						continue
					C.ear_deaf += 50
					C.show_message("\red The world around you suddenly becomes quiet.", 3)
					affected++
					if(prob(1))
						C.sdisabilities |= DEAF
				if(affected)
					usr.say("Sti[pick("'","`")] kaliedir!")
					usr << "\red The world becomes quiet as the deafening rune dissipates into fine dust."
					qdel(src)
				else
					return fizzle()
			else
				var/affected = 0
				for(var/mob/living/carbon/C in range(7,usr))
					if (iscultist(C))
						continue
					var/obj/item/weapon/nullrod/N = locate() in C
					if(N)
						continue
					C.ear_deaf += 30
					//talismans is weaker.
					C.show_message("\red The world around you suddenly becomes quiet.", 3)
					affected++
				if(affected)
					usr.whisper("Sti[pick("'","`")] kaliedir!")
					usr << "\red Your talisman turns into gray dust, deafening everyone around."
					for (var/mob/V in orange(1,src))
						if(!(iscultist(V)))
							V.show_message("\red Dust flows from [usr]'s hands for a moment, and the world suddenly becomes quiet..", 3)
			return

		blind()
			if(istype(src,/obj/effect/rune))
				var/affected = 0
				for(var/mob/living/carbon/C in viewers(src))
					if (iscultist(C))
						continue
					var/obj/item/weapon/nullrod/N = locate() in C
					if(N)
						continue
					C.eye_blurry += 50
					C.eye_blind += 20
					if(prob(5))
						C.disabilities |= NEARSIGHTED
						if(prob(10))
							C.sdisabilities |= BLIND
					C.show_message("\red Suddenly you see red flash that blinds you.", 3)
					affected++
				if(affected)
					usr.say("Sti[pick("'","`")] kaliesin!")
					usr << "\red The rune flashes, blinding those who not follow the Nar-Sie, and dissipates into fine dust."
					qdel(src)
				else
					return fizzle()
			else
				var/affected = 0
				for(var/mob/living/carbon/C in view(2,usr))
					if (iscultist(C))
						continue
					var/obj/item/weapon/nullrod/N = locate() in C
					if(N)
						continue
					C.eye_blurry += 30
					C.eye_blind += 10
					//talismans is weaker.
					affected++
					C.show_message("\red You feel a sharp pain in your eyes, and the world disappears into darkness..", 3)
				if(affected)
					usr.whisper("Sti[pick("'","`")] kaliesin!")
					usr << "\red Your talisman turns into gray dust, blinding those who not follow the Nar-Sie."
			return


		bloodboil() //cultists need at least one DANGEROUS rune. Even if they're all stealthy.
/*
			var/list/mob/living/carbon/cultists = new
			for(var/datum/mind/H in ticker.mode.cult)
				if (istype(H.current,/mob/living/carbon))
					cultists+=H.current
*/
			var/culcount = 0 //also, wording for it is old wording for obscure rune, which is now hide-see-blood.
//			var/list/cultboil = list(cultists-usr) //and for this words are destroy-see-blood.
			for(var/mob/living/carbon/C in orange(1,src))
				if(iscultist(C) && !C.stat)
					culcount++
			if(culcount>=3)
				for(var/mob/living/carbon/M in viewers(usr))
					if(iscultist(M))
						continue
					var/obj/item/weapon/nullrod/N = locate() in M
					if(N)
						continue
					M.take_overall_damage(51,51)
					M << "\red Your blood boils!"
					if(prob(5))
						spawn(5)
							M.gib()
				for(var/obj/effect/rune/R in view(src))
					if(prob(10))
						explosion(R.loc, -1, 0, 1, 5)
				for(var/mob/living/carbon/human/C in orange(1,src))
					if(iscultist(C) && !C.stat)
						C.say("Dedo ol[pick("'","`")]btoh!")
						C.take_overall_damage(15, 0)
				qdel(src)
			else
				return fizzle()
			return

// WIP rune, I'll wait for Rastaf0 to add limited blood.

		burningblood()
			var/culcount = 0
			for(var/mob/living/carbon/C in orange(1,src))
				if(iscultist(C) && !C.stat)
					culcount++
			if(culcount >= 5)
				for(var/obj/effect/rune/R in world)
					if(R.blood_DNA == src.blood_DNA)
						for(var/mob/living/M in orange(2,R))
							M.take_overall_damage(0,15)
							if (R.invisibility>M.see_invisible)
								M << "\red Aargh it burns!"
							else
								M << "\red Rune suddenly ignites, burning you!"
							var/turf/T = get_turf(R)
							T.hotspot_expose(700,125)
				for(var/obj/effect/decal/cleanable/blood/B in world)
					if(B.blood_DNA == src.blood_DNA)
						for(var/mob/living/M in orange(1,B))
							M.take_overall_damage(0,5)
							M << "\red Blood suddenly ignites, burning you!"
							var/turf/T = get_turf(B)
							T.hotspot_expose(700,125)
							qdel(B)
				qdel(src)

//////////             Rune 24 (counting burningblood, which kinda doesnt work yet.)

		runestun(var/mob/living/T as mob)
			if(istype(src,/obj/effect/rune))   ///When invoked as rune, flash and stun everyone around.
				usr.say("Fuu ma[pick("'","`")]jin!")
				for(var/mob/living/L in viewers(src))

					if(iscarbon(L))
						var/mob/living/carbon/C = L
						flick("e_flash", C.flash)
						if(C.stuttering < 1 && (!(HULK in C.mutations)))
							C.stuttering = 1
						C.Weaken(1)
						C.Stun(1)
						C.show_message("\red The rune explodes in a bright flash.", 3)

					else if(issilicon(L))
						var/mob/living/silicon/S = L
						S.Weaken(5)
						S.show_message("\red BZZZT... The rune has exploded in a bright flash.", 3)
				qdel(src)
			else                        ///When invoked as talisman, stun and mute the target mob.
				usr.say("Dream sign ''Evil sealing talisman'[pick("'","`")]!")
				var/obj/item/weapon/nullrod/N = locate() in T
				if(N)
					for(var/mob/O in viewers(T, null))
						O.show_message(text("\red <B>[] invokes a talisman at [], but they are unaffected!</B>", usr, T), 1)
				else
					for(var/mob/O in viewers(T, null))
						O.show_message(text("\red <B>[] invokes a talisman at []</B>", usr, T), 1)

					if(issilicon(T))
						T.Weaken(10)

					else if(iscarbon(T))
						var/mob/living/carbon/C = T
						flick("e_flash", C.flash)
						if (!(HULK in C.mutations))
							C.silent += 15
						C.Weaken(10)
						C.Stun(10)
				return

/////////////////////////////////////////TWENTY-FIFTH RUNE

		armor()
			var/mob/living/carbon/human/user = usr
			if(istype(src,/obj/effect/rune))
				usr.say("N'ath reth sh'yro eth d[pick("'","`")]raggathnor!")
			else
				usr.whisper("N'ath reth sh'yro eth d[pick("'","`")]raggathnor!")
			usr.visible_message("\red The rune disappears with a flash of red light, and a set of armor appears on [usr]...", \
			"\red You are blinded by the flash of red light! After you're able to see again, you see that you are now wearing a set of armor.")

			user.equip_to_slot_or_del(new /obj/item/clothing/head/culthood/alt(user), slot_head)
			user.equip_to_slot_or_del(new /obj/item/clothing/suit/cultrobes/alt(user), slot_wear_suit)
			user.equip_to_slot_or_del(new /obj/item/clothing/shoes/cult(user), slot_shoes)
			user.equip_to_slot_or_del(new /obj/item/weapon/storage/backpack/cultpack(user), slot_back)
			//the above update their overlay icons cache but do not call update_icons()
			//the below calls update_icons() at the end, which will update overlay icons by using the (now updated) cache
			user.put_in_hands(new /obj/item/weapon/melee/cultblade(user))	//put in hands or on floor

<<<<<<< HEAD
			del(src)
			return

		summon_shell()		// Summons a construct shell
			for(var/obj/item/stack/sheet/plasteel/PS in src.loc)		//I could probably combine the amounts but I'm too lazy to compensate for others' lazyness
				if(PS.amount >= 4)		// may need increasing?
					usr.say("Eth ra p'ni[pick("'","`")]dedo ol!")		//I have no idea if these are written in a proper made up language or just Urist smacking his face on the keyboard
					new /obj/structure/constructshell(src.loc)
		//?			PS.remove_amount(4)			//TO-DO: Write a proc for removing sheets from a stack and deleting when stack is empty... why doesnt this exist yet??
					PS.amount -= 4
					if(PS.amount <= 0)
						del(PS)
					del(src)
					return 1
			return fizzle()

=======
			qdel(src)


>>>>>>> 45e3255e
<|MERGE_RESOLUTION|>--- conflicted
+++ resolved
@@ -1,1111 +1,1097 @@
-var/list/sacrificed = list()
-
-/obj/effect/rune
-/////////////////////////////////////////FIRST RUNE
-	proc
-		teleport(var/key)
-			var/mob/living/user = usr
-			var/allrunesloc[]
-			allrunesloc = new/list()
-			var/index = 0
-		//	var/tempnum = 0
-			for(var/obj/effect/rune/R in world)
-				if(R == src)
-					continue
-				if(R.word1 == wordtravel && R.word2 == wordself && R.word3 == key && R.z != 2)
-					index++
-					allrunesloc.len = index
-					allrunesloc[index] = R.loc
-			if(index >= 5)
-				user << "\red You feel pain, as rune disappears in reality shift caused by too much wear of space-time fabric"
-				if (istype(user, /mob/living))
-					user.take_overall_damage(5, 0)
-				qdel(src)
-			if(allrunesloc && index != 0)
-				if(istype(src,/obj/effect/rune))
-					user.say("Sas[pick("'","`")]so c'arta forbici!")//Only you can stop auto-muting
-				else
-					user.whisper("Sas[pick("'","`")]so c'arta forbici!")
-				user.visible_message("\red [user] disappears in a flash of red light!", \
-				"\red You feel as your body gets dragged through the dimension of Nar-Sie!", \
-				"\red You hear a sickening crunch and sloshing of viscera.")
-				user.loc = allrunesloc[rand(1,index)]
-				return
-			if(istype(src,/obj/effect/rune))
-				return	fizzle() //Use friggin manuals, Dorf, your list was of zero length.
-			else
-				call(/obj/effect/rune/proc/fizzle)()
-				return
-
-
-		itemport(var/key)
-//			var/allrunesloc[]
-//			allrunesloc = new/list()
-//			var/index = 0
-		//	var/tempnum = 0
-			var/culcount = 0
-			var/runecount = 0
-			var/obj/effect/rune/IP = null
-			var/mob/living/user = usr
-			for(var/obj/effect/rune/R in world)
-				if(R == src)
-					continue
-				if(R.word1 == wordtravel && R.word2 == wordother && R.word3 == key)
-					IP = R
-					runecount++
-			if(runecount >= 2)
-				user << "\red You feel pain, as rune disappears in reality shift caused by too much wear of space-time fabric"
-				if (istype(user, /mob/living))
-					user.take_overall_damage(5, 0)
-				qdel(src)
-			for(var/mob/living/carbon/C in orange(1,src))
-				if(iscultist(C) && !C.stat)
-					culcount++
-			if(user.loc==src.loc)
-				return fizzle()
-			if(culcount>=1)
-				user.say("Sas[pick("'","`")]so c'arta forbici tarem!")
-				user.visible_message("\red You feel air moving from the rune - like as it was swapped with somewhere else.", \
-				"\red You feel air moving from the rune - like as it was swapped with somewhere else.", \
-				"\red You smell ozone.")
-				for(var/obj/O in src.loc)
-					if(!O.anchored)
-						O.loc = IP.loc
-				for(var/mob/M in src.loc)
-					M.loc = IP.loc
-				return
-
-			return fizzle()
-
-/////////////////////////////////////////SECOND RUNE
-
-		tomesummon()
-			if(istype(src,/obj/effect/rune))
-				usr.say("N[pick("'","`")]ath reth sh'yro eth d'raggathnor!")
-			else
-				usr.whisper("N[pick("'","`")]ath reth sh'yro eth d'raggathnor!")
-			usr.visible_message("\red Rune disappears with a flash of red light, and in its place now a book lies.", \
-			"\red You are blinded by the flash of red light! After you're able to see again, you see that now instead of the rune there's a book.", \
-			"\red You hear a pop and smell ozone.")
-			if(istype(src,/obj/effect/rune))
-				new /obj/item/weapon/tome(src.loc)
-			else
-				new /obj/item/weapon/tome(usr.loc)
-			qdel(src)
-			return
-
-
-
-/////////////////////////////////////////THIRD RUNE
-
-		convert()
-			var/list/mob/living/carbon/human/cultsinrange = list()
-			for(var/mob/living/carbon/M in src.loc)
-				if(iscultist(M))
-					continue
-				if(M.stat==2)
-					continue
-				for(var/mob/living/carbon/C in orange(1,src))
-					if(iscultist(C) && !C.stat)		//converting requires three cultists
-						cultsinrange += C
-						C.say("Mah[pick("'","`")]weyh pleggh at e'ntrath!")
-				if(cultsinrange.len >= 3)
-					M.visible_message("\red [M] writhes in pain as the markings below him glow a bloody red.", \
-					"\red AAAAAAHHHH!.", \
-					"\red You hear an anguished scream.")
-					if(is_convertable_to_cult(M.mind))
-						ticker.mode.add_cultist(M.mind)
-						M.mind.special_role = "Cultist"
-						M << "<font color=\"purple\"><b><i>Your blood pulses. Your head throbs. The world goes red. All at once you are aware of a horrible, horrible truth. The veil of reality has been ripped away and in the festering wound left behind something sinister takes root.</b></i></font>"
-						M << "<font color=\"purple\"><b><i>Assist your new compatriots in their dark dealings. Their goal is yours, and yours is theirs. You serve the Dark One above all else. Bring It back.</b></i></font>"
-	/*	//convert no longer gives words
-						//picking which word to use
-						if(usr.mind.cult_words.len != ticker.mode.allwords.len) // No point running if they already know everything
-							var/convert_word
-							for(var/i=1, i<=3, i++)
-								convert_word = pick(ticker.mode.grantwords)
-								if(convert_word in usr.mind.cult_words)
-									if(i==3) convert_word = null				//NOTE: If max loops is changed ensure this condition is changed to match /Mal
-								else
-									break
-							if(!convert_word)
-								usr << "\red This Convert was unworthy of knowledge of the other side!"
-							else
-								usr << "\red The Geometer of Blood is pleased to see his followers grow in numbers."
-								ticker.mode.grant_runeword(usr, convert_word)
-							return 1		*/
-					else
-						M << "<font color=\"purple\"><b><i>Your blood pulses. Your head throbs. The world goes red. All at once you are aware of a horrible, horrible truth. The veil of reality has been ripped away and in the festering wound left behind something sinister takes root.</b></i></font>"
-						M << "<font color=\"red\"><b>And not a single fuck was given, exterminate the cult at all costs.</b></font>"
-						if(ticker.mode.name == "cult")
-							if(M.mind == ticker.mode.sacrifice_target)
-								for(var/mob/living/carbon/human/cultist in cultsinrange)
-									cultist << "<span class='h2.userdanger'>The Chosen One!! <BR>KILL THE CHOSEN ONE!!! </span>"
-						return 0
-				else
-					for(var/mob/living/carbon/human/cultist in cultsinrange)
-						cultist << "<span class='warning'>You need more brothers to overcome their lies and make them see Truth. </span>"
-			return fizzle()
-
-
-
-/////////////////////////////////////////FOURTH RUNE
-
-		tearreality()
-			var/list/mob/living/carbon/human/cultist_count = list()
-			for(var/mob/M in range(1,src))
-				if(iscultist(M) && !M.stat)
-					M.say("Tok-lyr rqa'nap g[pick("'","`")]lt-ulotf!")
-					cultist_count += M
-			if(cultist_count.len >= 9)
-				if(ticker.mode.name == "cult")
-					if("eldergod" in ticker.mode.cult_objectives)
-						ticker.mode:eldergod = 0
-					else
-						message_admins("[usr.real_name]([usr.ckey]) tried to summon a god when she didn't want to come out to play.")	// Admin alert because you *KNOW* dickbutts are going to abuse this.
-						for(var/mob/M in cultist_count)
-							M.reagents.add_reagent("hell_water", 10)
-							M << "<span class='h2.userdanger'>YOUR SOUL BURNS WITH YOUR ARROGANCE!!!</span>"
-						return
-				var/narsie_type = /obj/machinery/singularity/narsie/large
-				// Moves narsie if she was already summoned.
-				var/obj/her = locate(narsie_type, machines)
-				if(her)
-					her.loc = get_turf(src)
-					return
-				// Otherwise...
-				new narsie_type(src.loc) // Summon her!
-<<<<<<< HEAD
-				del(src) // Stops cultists from spamming the rune to summon narsie more than once.
-=======
-				if(ticker.mode.name == "cult")
-					ticker.mode:eldergod = 0
-				qdel(src) 	// Stops cultists from spamming the rune to summon narsie more than once.
-							// Might actually be wise to straight up del() this
->>>>>>> 45e3255e
-				return
-			else
-				return fizzle()
-
-/////////////////////////////////////////FIFTH RUNE
-
-		emp(var/U,var/range_red) //range_red - var which determines by which number to reduce the default emp range, U is the source loc, needed because of talisman emps which are held in hand at the moment of using and that apparently messes things up -- Urist
-			if(istype(src,/obj/effect/rune))
-				usr.say("Ta'gh fara[pick("'","`")]qha fel d'amar det!")
-			else
-				usr.whisper("Ta'gh fara[pick("'","`")]qha fel d'amar det!")
-			playsound(U, 'sound/items/Welder2.ogg', 25, 1)
-			var/turf/T = get_turf(U)
-			if(T)
-				T.hotspot_expose(700,125)
-			var/rune = src // detaching the proc - in theory
-			empulse(U, (range_red - 2), range_red)
-			qdel(rune)
-
-/////////////////////////////////////////SIXTH RUNE
-
-		drain()
-			var/drain = 0
-			for(var/obj/effect/rune/R in world)
-				if(R.word1==wordtravel && R.word2==wordblood && R.word3==wordself)
-					for(var/mob/living/carbon/D in R.loc)
-						if(D.stat!=2)
-							var/bdrain = rand(1,25)
-							D << "\red You feel weakened."
-							D.take_overall_damage(bdrain, 0)
-							drain += bdrain
-			if(!drain)
-				return fizzle()
-			usr.say ("Yu[pick("'","`")]gular faras desdae. Havas mithum javara. Umathar uf'kal thenar!")
-			usr.visible_message("\red Blood flows from the rune into [usr]!", \
-			"\red The blood starts flowing from the rune and into your frail mortal body. You feel... empowered.", \
-			"\red You hear a liquid flowing.")
-			var/mob/living/user = usr
-			if(user.bhunger)
-				user.bhunger = max(user.bhunger-2*drain,0)
-			if(drain>=50)
-				user.visible_message("\red [user]'s eyes give off eerie red glow!", \
-				"\red ...but it wasn't nearly enough. You crave, crave for more. The hunger consumes you from within.", \
-				"\red You hear a heartbeat.")
-				user.bhunger += drain
-				src = user
-				spawn()
-					for (,user.bhunger>0,user.bhunger--)
-						sleep(50)
-						user.take_overall_damage(3, 0)
-				return
-			user.heal_organ_damage(drain%5, 0)
-			drain-=drain%5
-			for (,drain>0,drain-=5)
-				sleep(2)
-				user.heal_organ_damage(5, 0)
-			return
-
-
-
-
-
-
-/////////////////////////////////////////SEVENTH RUNE
-
-		seer()
-			if(usr.loc==src.loc)
-				usr.say("Rash'tla sektath mal[pick("'","`")]zua. Zasan therium vivira. Itonis al'ra matum!")
-				var/mob/living/carbon/human/user = usr
-				if(user.see_invisible!=25  || (istype(user) && user.glasses))	//check for non humans
-					user << "\red The world beyond flashes your eyes but disappears quickly, as if something is disrupting your vision."
-				else
-					user << "\red The world beyond opens to your eyes."
-				var/see_temp = user.see_invisible
-				user.see_invisible = SEE_INVISIBLE_OBSERVER
-				user.seer = 1
-				while(user.loc==src.loc)
-					sleep(30)
-				user.seer = 0
-				user.see_invisible = see_temp
-				return
-			return fizzle()
-
-/////////////////////////////////////////EIGHTH RUNE
-
-		raise()
-			var/mob/living/carbon/human/corpse_to_raise
-			var/mob/living/carbon/human/body_to_sacrifice
-
-			var/is_sacrifice_target = 0
-			for(var/mob/living/carbon/human/M in src.loc)
-				if(M.stat == DEAD)
-					if(ticker.mode.name == "cult" && M.mind == ticker.mode:sacrifice_target)
-						is_sacrifice_target = 1
-					else
-						corpse_to_raise = M
-						if(M.key)
-							M.ghostize(1)	//kick them out of their body
-						break
-			if(!corpse_to_raise)
-				if(is_sacrifice_target)
-					usr << "\red The Geometer of blood wants this mortal for himself."
-				return fizzle()
-
-
-			is_sacrifice_target = 0
-			find_sacrifice:
-				for(var/obj/effect/rune/R in world)
-					if(R.word1==wordblood && R.word2==wordjoin && R.word3==wordhell)
-						for(var/mob/living/carbon/human/N in R.loc)
-							if(ticker.mode.name == "cult" && N.mind && N.mind == ticker.mode:sacrifice_target)
-								is_sacrifice_target = 1
-							else
-								if(N.stat!= DEAD)
-									body_to_sacrifice = N
-									break find_sacrifice
-
-			if(!body_to_sacrifice)
-				if (is_sacrifice_target)
-					usr << "\red The Geometer of blood wants that corpse for himself."
-				else
-					usr << "\red The sacrifical corpse is not dead. You must free it from this world of illusions before it may be used."
-				return fizzle()
-
-			var/mob/dead/observer/ghost
-			for(var/mob/dead/observer/O in loc)
-				if(!O.client)	continue
-				if(O.mind && O.mind.current && O.mind.current.stat != DEAD)	continue
-				ghost = O
-				break
-
-			if(!ghost)
-				usr << "\red You require a restless spirit which clings to this world. Beckon their prescence with the sacred chants of Nar-Sie."
-				return fizzle()
-
-			for(var/obj/item/organ/limb/affecting in corpse_to_raise.organs)
-				affecting.heal_damage(1000, 1000, 0)
-			corpse_to_raise.setToxLoss(0)
-			corpse_to_raise.setOxyLoss(0)
-			corpse_to_raise.SetParalysis(0)
-			corpse_to_raise.SetStunned(0)
-			corpse_to_raise.SetWeakened(0)
-			corpse_to_raise.radiation = 0
-//			corpse_to_raise.buckled = null
-//			if(corpse_to_raise.handcuffed)
-//				qdel(corpse_to_raise.handcuffed)
-//				corpse_to_raise.update_inv_handcuffed(0)
-			corpse_to_raise.stat = CONSCIOUS
-			corpse_to_raise.updatehealth()
-			corpse_to_raise.update_damage_overlays(0)
-
-			corpse_to_raise.key = ghost.key	//the corpse will keep its old mind! but a new player takes ownership of it (they are essentially possessed)
-											//This means, should that player leave the body, the original may re-enter
-			usr.say("Pasnar val'keriam usinar. Savrae ines amutan. Yam'toth remium il'tarat!")
-			corpse_to_raise.visible_message("\red [corpse_to_raise]'s eyes glow with a faint red as he stands up, slowly starting to breathe again.", \
-			"\red Life... I'm alive again...", \
-			"\red You hear a faint, slightly familiar whisper.")
-			body_to_sacrifice.visible_message("\red [body_to_sacrifice] is torn apart, a black smoke swiftly dissipating from his remains!", \
-			"\red You feel as your blood boils, tearing you apart.", \
-			"\red You hear a thousand voices, all crying in pain.")
-			body_to_sacrifice.gib()
-
-//			if(ticker.mode.name == "cult")
-//				ticker.mode:add_cultist(corpse_to_raise.mind)
-//			else
-//				ticker.mode.cult |= corpse_to_raise.mind
-
-			corpse_to_raise << "<font color=\"purple\"><b><i>Your blood pulses. Your head throbs. The world goes red. All at once you are aware of a horrible, horrible truth. The veil of reality has been ripped away and in the festering wound left behind something sinister takes root.</b></i></font>"
-			corpse_to_raise << "<font color=\"purple\"><b><i>Assist your new compatriots in their dark dealings. Their goal is yours, and yours is theirs. You serve the Dark One above all else. Bring It back.</b></i></font>"
-			return
-
-
-
-
-
-/////////////////////////////////////////NINETH RUNE
-
-		obscure(var/rad)
-			var/S=0
-			for(var/obj/effect/rune/R in orange(rad,src))
-				if(R!=src)
-					R.invisibility=INVISIBILITY_OBSERVER
-				S=1
-			if(S)
-				if(istype(src,/obj/effect/rune))
-					usr.say("Kla[pick("'","`")]atu barada nikt'o!")
-					for (var/mob/V in viewers(src))
-						V.show_message("\red The rune turns into gray dust, veiling the surrounding runes.", 3)
-					qdel(src)
-				else
-					usr.whisper("Kla[pick("'","`")]atu barada nikt'o!")
-					usr << "\red Your talisman turns into gray dust, veiling the surrounding runes."
-					for (var/mob/V in orange(1,src))
-						if(V!=usr)
-							V.show_message("\red Dust emanates from [usr]'s hands for a moment.", 3)
-
-				return
-			if(istype(src,/obj/effect/rune))
-				return	fizzle()
-			else
-				call(/obj/effect/rune/proc/fizzle)()
-				return
-
-/////////////////////////////////////////TENTH RUNE
-
-		ajourney() //some bits copypastaed from admin tools - Urist
-			if(usr.loc==src.loc)
-				var/mob/living/carbon/human/L = usr
-				usr.say("Fwe[pick("'","`")]sh mah erl nyag r'ya!")
-				usr.visible_message("\red [usr]'s eyes glow blue as \he freezes in place, absolutely motionless.", \
-				"\red The shadow that is your spirit separates itself from your body. You are now in the realm beyond. While this is a great sight, being here strains your mind and body. Hurry...", \
-				"\red You hear only complete silence for a moment.")
-				usr.ghostize(1)
-				L.ajourn = 1
-				while(L)
-					if(L.key)
-						L.ajourn=0
-						return
-					else
-						L.take_organ_damage(10, 0)
-					sleep(100)
-			return fizzle()
-
-
-
-
-/////////////////////////////////////////ELEVENTH RUNE
-
-		manifest()
-			var/obj/effect/rune/this_rune = src
-			src = null
-			if(usr.loc!=this_rune.loc)
-				return this_rune.fizzle()
-			var/mob/dead/observer/ghost
-			for(var/mob/dead/observer/O in this_rune.loc)
-				if(!O.client)	continue
-				if(O.mind && O.mind.current && O.mind.current.stat != DEAD)	continue
-				ghost = O
-				break
-			if(!ghost)
-				return this_rune.fizzle()
-
-			usr.say("Gal'h'rfikk harfrandid mud[pick("'","`")]gib!")
-			var/mob/living/carbon/human/dummy/D = new(this_rune.loc)
-			usr.visible_message("\red A shape forms in the center of the rune. A shape of... a man.", \
-			"\red A shape forms in the center of the rune. A shape of... a man.", \
-			"\red You hear liquid flowing.")
-			D.real_name = "[pick(first_names_male)] [pick(last_names)]"
-			D.universal_speak = 1
-			D.status_flags &= ~GODMODE
-
-			D.key = ghost.key
-
-			if(ticker.mode.name == "cult")
-				ticker.mode:add_cultist(D.mind)
-			else
-				ticker.mode.cult+=D.mind
-
-			D.mind.special_role = "Cultist"
-			D << "<font color=\"purple\"><b><i>Your blood pulses. Your head throbs. The world goes red. All at once you are aware of a horrible, horrible truth. The veil of reality has been ripped away and in the festering wound left behind something sinister takes root.</b></i></font>"
-			D << "<font color=\"purple\"><b><i>Assist your new compatriots in their dark dealings. Their goal is yours, and yours is theirs. You serve the Dark One above all else. Bring It back.</b></i></font>"
-
-			var/mob/living/user = usr
-			while(this_rune && user && user.stat==CONSCIOUS && user.client && user.loc==this_rune.loc)
-				user.take_organ_damage(1, 0)
-				sleep(30)
-			if(D)
-				D.visible_message("\red [D] slowly dissipates into dust and bones.", \
-				"\red You feel pain, as bonds formed between your soul and this homunculus break.", \
-				"\red You hear faint rustle.")
-				D.dust()
-			return
-
-
-
-
-
-/////////////////////////////////////////TWELFTH RUNE
-
-		talisman()//only hide, emp, teleport, deafen, blind and tome runes can be imbued atm
-			var/obj/item/weapon/paper/newtalisman
-			var/unsuitable_newtalisman = 0
-			for(var/obj/item/weapon/paper/P in src.loc)
-				if(!P.info)
-					newtalisman = P
-					break
-				else
-					unsuitable_newtalisman = 1
-			if (!newtalisman)
-				if (unsuitable_newtalisman)
-					usr << "\red The blank is tainted. It is unsuitable."
-				return fizzle()
-
-			var/obj/effect/rune/imbued_from
-			var/obj/item/weapon/paper/talisman/T
-			for(var/obj/effect/rune/R in orange(1,src))
-				if(R==src)
-					continue
-				if(R.word1==wordtravel && R.word2==wordself)  //teleport
-					T = new(src.loc)
-					T.imbue = "[R.word3]"
-					T.info = "[R.word3]"
-					imbued_from = R
-					break
-				if(R.word1==wordsee && R.word2==wordblood && R.word3==wordhell) //tome
-					T = new(src.loc)
-					T.imbue = "newtome"
-					imbued_from = R
-					break
-				if(R.word1==worddestr && R.word2==wordsee && R.word3==wordtech) //emp
-					T = new(src.loc)
-					T.imbue = "emp"
-					imbued_from = R
-					break
-				if(R.word1==wordblood && R.word2==wordsee && R.word3==worddestr) //conceal
-					T = new(src.loc)
-					T.imbue = "conceal"
-					imbued_from = R
-					break
-				if(R.word1==wordhell && R.word2==worddestr && R.word3==wordother) //armor
-					T = new(src.loc)
-					T.imbue = "armor"
-					imbued_from = R
-					break
-				if(R.word1==wordblood && R.word2==wordsee && R.word3==wordhide) //reveal
-					T = new(src.loc)
-					T.imbue = "revealrunes"
-					imbued_from = R
-					break
-				if(R.word1==wordhide && R.word2==wordother && R.word3==wordsee) //deafen
-					T = new(src.loc)
-					T.imbue = "deafen"
-					imbued_from = R
-					break
-				if(R.word1==worddestr && R.word2==wordsee && R.word3==wordother) //blind
-					T = new(src.loc)
-					T.imbue = "blind"
-					imbued_from = R
-					break
-				if(R.word1==wordself && R.word2==wordother && R.word3==wordtech) //communicat
-					T = new(src.loc)
-					T.imbue = "communicate"
-					imbued_from = R
-					break
-				if(R.word1==wordjoin && R.word2==wordhide && R.word3==wordtech) //communicat
-					T = new(src.loc)
-					T.imbue = "runestun"
-					imbued_from = R
-					break
-			if (imbued_from)
-				for (var/mob/V in viewers(src))
-					V.show_message("\red The runes turn into dust, which then forms into an arcane image on the paper.", 3)
-				usr.say("H'drak v[pick("'","`")]loso, mir'kanas verbot!")
-				qdel(imbued_from)
-				qdel(newtalisman)
-			else
-				return fizzle()
-
-/////////////////////////////////////////THIRTEENTH RUNE
-
-		mend()
-			var/mob/living/user = usr
-			src = null
-			user.say("Uhrast ka'hfa heldsagen ver[pick("'","`")]lot!")
-			user.take_overall_damage(200, 0)
-			runedec+=10
-			user.visible_message("\red [user] keels over dead, his blood glowing blue as it escapes his body and dissipates into thin air.", \
-			"\red In the last moment of your humble life, you feel an immense pain as fabric of reality mends... with your blood.", \
-			"\red You hear faint rustle.")
-			for(,user.stat==2)
-				sleep(600)
-				if (!user)
-					return
-			runedec-=10
-			return
-
-
-/////////////////////////////////////////FOURTEETH RUNE
-
-		// returns 0 if the rune is not used. returns 1 if the rune is used.
-		communicate()
-			. = 1 // Default output is 1. If the rune is deleted it will return 1
-			var/input = stripped_input(usr, "Please choose a message to tell to the other acolytes.", "Voice of Blood", "")
-			if(!input)
-				if (istype(src))
-					fizzle()
-					return 0
-				else
-					return 0
-			if(istype(src,/obj/effect/rune))
-				usr.say("O bidai nabora se[pick("'","`")]sma!")
-			else
-				usr.whisper("O bidai nabora se[pick("'","`")]sma!")
-
-			if(istype(src,/obj/effect/rune))
-				usr.say("[input]")
-			else
-				usr.whisper("[input]")
-			for(var/datum/mind/H in ticker.mode.cult)
-				if (H.current)
-					H.current << "\red \b [input]"
-			return 1
-
-/////////////////////////////////////////FIFTEENTH RUNE
-
-		sacrifice()
-			var/list/mob/living/carbon/human/cultsinrange = list()
-			var/list/mob/living/carbon/human/victims = list()
-			for(var/mob/living/carbon/human/V in src.loc)//Checks for non-cultist humans to sacrifice
-				if(ishuman(V))
-					if(!(iscultist(V)))
-						victims += V//Checks for cult status and mob type
-			for(var/obj/item/I in src.loc)//Checks for MMIs/brains/Intellicards
-				if(istype(I,/obj/item/organ/brain))
-					var/obj/item/organ/brain/B = I
-					victims += B.brainmob
-				else if(istype(I,/obj/item/device/mmi))
-					var/obj/item/device/mmi/B = I
-					victims += B.brainmob
-				else if(istype(I,/obj/item/device/aicard))
-					for(var/mob/living/silicon/ai/A in I)
-						victims += A
-			for(var/mob/living/carbon/C in orange(1,src))
-				if(iscultist(C) && !C.stat)
-					cultsinrange += C
-					C.say("Barhah hra zar[pick("'","`")]garis!")
-			for(var/mob/H in victims)
-				if (ticker.mode.name == "cult")
-					if(H.mind == ticker.mode:sacrifice_target)
-						if(cultsinrange.len >= 3)
-							sacrificed += H.mind
-							stone_or_gib(H)
-							usr << "\red The Geometer of Blood accepts this sacrifice, your objective is now complete."
-							usr << "\red He is pleased!"
-							sac_grant_word()
-							sac_grant_word()
-							sac_grant_word()	//Little reward for completing the objective
-						else
-							usr << "\red Your target's earthly bonds are too strong. You need more cultists to succeed in this ritual."
-					else
-						if(cultsinrange.len >= 3)
-							if(H.stat !=2)
-								usr << "\red The Geometer of Blood accepts this sacrifice."
-								sac_grant_word()
-								stone_or_gib(H)
-							else
-								if(prob(60))
-									usr << "\red The Geometer of blood accepts this sacrifice."
-									sac_grant_word()
-								else
-									usr << "\red The Geometer of blood accepts this sacrifice."
-									usr << "\red However, a mere dead body is not enough to satisfy Him."
-								stone_or_gib(H)
-						else
-							if(H.stat !=2)
-								usr << "\red The victim is still alive, you will need more cultists chanting for the sacrifice to succeed."
-							else
-								if(prob(60))
-									usr << "\red The Geometer of blood accepts this sacrifice."
-									sac_grant_word()
-								else
-									usr << "\red The Geometer of blood accepts this sacrifice."
-									usr << "\red However, a mere dead body is not enough to satisfy Him."
-								stone_or_gib(H)
-				else
-					if(cultsinrange.len >= 3)
-						if(H.stat !=2)
-							usr << "\red The Geometer of Blood accepts this sacrifice."
-							sac_grant_word()
-							if(isrobot(H))
-								H.dust()//To prevent the MMI from remaining
-							else
-								H.gib()
-						else
-							if(prob(60))
-								usr << "\red The Geometer of blood accepts this sacrifice."
-								sac_grant_word()
-							else
-								usr << "\red The Geometer of blood accepts this sacrifice."
-								usr << "\red However, a mere dead body is not enough to satisfy Him."
-							stone_or_gib(H)
-					else
-						if(H.stat !=2)
-							usr << "\red The victim is still alive, you will need more cultists chanting for the sacrifice to succeed."
-						else
-							if(prob(60))
-								usr << "\red The Geometer of blood accepts this sacrifice."
-								sac_grant_word()
-							else
-								usr << "\red The Geometer of blood accepts this sacrifice."
-								usr << "\red However, a mere dead body is not enough to satisfy Him."
-							stone_or_gib(H)
-			for(var/mob/living/carbon/monkey/M in src.loc)
-				if (ticker.mode.name == "cult")
-					if(M.mind == ticker.mode:sacrifice_target)
-						if(cultsinrange.len >= 3)
-							sacrificed += M.mind
-							usr << "\red The Geometer of Blood accepts this sacrifice, your objective is now complete."
-							usr << "\red He is pleased!"
-							sac_grant_word()
-							sac_grant_word()
-							sac_grant_word()	//Little reward for completing the objective
-						else
-							usr << "\red Your target's earthly bonds are too strong. You need more cultists to succeed in this ritual."
-							continue
-					else
-						if(prob(30))
-							usr << "\red The Geometer of Blood accepts your meager sacrifice."
-							sac_grant_word()
-						else
-							usr << "\red The Geometer of blood accepts this sacrifice."
-							usr << "\red However, a mere monkey is not enough to satisfy Him."
-				else
-					usr << "\red The Geometer of Blood accepts your meager sacrifice."
-					if(prob(30))
-						ticker.mode.grant_runeword(usr)
-				stone_or_gib(M)
-			for(var/mob/victim in src.loc)			//TO-DO: Move the shite above into the mob's own sac_act - see /mob/living/simple_animal/corgi/sac_act for an example
-				victim.sac_act(src, victim)			//Sacrifice procs are now seperate per mob, this allows us to allow sacrifice on as many mob types as we want without making an already clunky system worse
-/*			for(var/mob/living/carbon/alien/A)
-				for(var/mob/K in cultsinrange)
-					K.say("Barhah hra zar'garis!")
-				A.dust()      /// A.gib() doesnt work for some reason, and dust() leaves that skull and bones thingy which we dont really need.
-				if (ticker.mode.name == "cult")
-					if(prob(75))
-						usr << "\red The Geometer of Blood accepts your exotic sacrifice."
-						sac_grant_word()
-					else
-						usr << "\red The Geometer of Blood accepts your exotic sacrifice."
-						usr << "\red However, this alien is not enough to gain His favor."
-				else
-					usr << "\red The Geometer of Blood accepts your exotic sacrifice."
-				return
-			return fizzle() */
-
-		sac_grant_word()	//The proc that which chooses a word rewarded for a successful sacrifice, sacrifices always give a currently unknown word if the normal checks pass
-			if(usr.mind.cult_words.len != ticker.mode.allwords.len) // No point running if they already know everything
-				var/convert_word
-				var/pick_list = ticker.mode.allwords - usr.mind.cult_words
-				convert_word = pick(pick_list)
-				ticker.mode.grant_runeword(usr, convert_word)
-
-		stone_or_gib(var/mob/T)
-			var/obj/item/device/soulstone/stone = new /obj/item/device/soulstone(get_turf(src))
-			if(!stone.transfer_soul("FORCE", T, usr))	//if it fails to add soul
-				del stone
-			if(T)
-				if(isrobot(T))
-					T.dust()//To prevent the MMI from remaining
-				else
-					T.gib()
-
-
-/////////////////////////////////////////SIXTEENTH RUNE
-
-		revealrunes(var/obj/W as obj)
-			var/go=0
-			var/rad
-			var/S=0
-			if(istype(W,/obj/effect/rune))
-				rad = 6
-				go = 1
-			if (istype(W,/obj/item/weapon/paper/talisman))
-				rad = 4
-				go = 1
-			if (istype(W,/obj/item/weapon/nullrod))
-				rad = 1
-				go = 1
-			if(go)
-				for(var/obj/effect/rune/R in orange(rad,src))
-					if(R!=src)
-						R.invisibility=0
-					S=1
-			if(S)
-				if(istype(W,/obj/item/weapon/nullrod))
-					usr << "\red Arcane markings suddenly glow from underneath a thin layer of dust!"
-					return
-				if(istype(W,/obj/effect/rune))
-					usr.say("Nikt[pick("'","`")]o barada kla'atu!")
-					for (var/mob/V in viewers(src))
-						V.show_message("\red The rune turns into red dust, reveaing the surrounding runes.", 3)
-					qdel(src)
-					return
-				if(istype(W,/obj/item/weapon/paper/talisman))
-					usr.whisper("Nikt[pick("'","`")]o barada kla'atu!")
-					usr << "\red Your talisman turns into red dust, revealing the surrounding runes."
-					for (var/mob/V in orange(1,usr.loc))
-						if(V!=usr)
-							V.show_message("\red Red dust emanates from [usr]'s hands for a moment.", 3)
-					return
-				return
-			if(istype(W,/obj/effect/rune))
-				return	fizzle()
-			if(istype(W,/obj/item/weapon/paper/talisman))
-				call(/obj/effect/rune/proc/fizzle)()
-				return
-
-/////////////////////////////////////////SEVENTEENTH RUNE
-
-		wall()
-			usr.say("Khari[pick("'","`")]d! Eske'te tannin!")
-			src.density = !src.density
-			var/mob/living/user = usr
-			user.take_organ_damage(2, 0)
-			if(src.density)
-				usr << "\red Your blood flows into the rune, and you feel that the very space over the rune thickens."
-			else
-				usr << "\red Your blood flows into the rune, and you feel as the rune releases its grasp on space."
-			return
-
-/////////////////////////////////////////EIGHTTEENTH RUNE
-
-		freedom()
-			var/mob/living/user = usr
-			var/list/mob/living/carbon/cultists = new
-			for(var/datum/mind/H in ticker.mode.cult)
-				if (istype(H.current,/mob/living/carbon))
-					cultists+=H.current
-			var/list/mob/living/carbon/users = new
-			for(var/mob/living/carbon/C in orange(1,src))
-				if(iscultist(C) && !C.stat)
-					users+=C
-			if(users.len>=1)
-				var/mob/living/carbon/cultist = input("Choose the one who you want to free", "Followers of Geometer") as null|anything in (cultists - users)
-				if(!cultist)
-					return fizzle()
-				if (cultist == user) //just to be sure.
-					return
-				if(!(cultist.buckled || \
-					cultist.handcuffed || \
-					istype(cultist.wear_mask, /obj/item/clothing/mask/muzzle) || \
-					(istype(cultist.loc, /obj/structure/closet)&&cultist.loc:welded) || \
-					(istype(cultist.loc, /obj/structure/closet/secure_closet)&&cultist.loc:locked) || \
-					(istype(cultist.loc, /obj/machinery/dna_scannernew)&&cultist.loc:locked) \
-				))
-					user << "\red The [cultist] is already free."
-					return
-				cultist.buckled = null
-				if (cultist.handcuffed)
-					cultist.handcuffed.loc = cultist.loc
-					cultist.handcuffed = null
-					cultist.update_inv_handcuffed(0)
-				if (cultist.legcuffed)
-					cultist.legcuffed.loc = cultist.loc
-					cultist.legcuffed = null
-					cultist.update_inv_legcuffed(0)
-				if (istype(cultist.wear_mask, /obj/item/clothing/mask/muzzle))
-					cultist.unEquip(cultist.wear_mask)
-				if(istype(cultist.loc, /obj/structure/closet)&&cultist.loc:welded)
-					cultist.loc:welded = 0
-				if(istype(cultist.loc, /obj/structure/closet/secure_closet)&&cultist.loc:locked)
-					cultist.loc:locked = 0
-				if(istype(cultist.loc, /obj/machinery/dna_scannernew)&&cultist.loc:locked)
-					cultist.loc:locked = 0
-				for(var/mob/living/carbon/C in users)
-					user.take_overall_damage(15, 0)
-					C.say("Khari[pick("'","`")]d! Gual'te nikka!")
-				qdel(src)
-			return fizzle()
-
-/////////////////////////////////////////NINETEENTH RUNE
-
-		cultsummon()
-			var/mob/living/user = usr
-			var/list/mob/living/carbon/cultists = new
-			for(var/datum/mind/H in ticker.mode.cult)
-				if (istype(H.current,/mob/living/carbon))
-					cultists+=H.current
-			var/list/mob/living/carbon/users = new
-			for(var/mob/living/carbon/C in orange(1,src))
-				if(iscultist(C) && !C.stat)
-					users+=C
-			if(users.len>=3)
-				var/mob/living/carbon/cultist = input("Choose the one who you want to summon", "Followers of Geometer") as null|anything in (cultists - user)
-				if(!cultist)
-					return fizzle()
-				if (cultist == user) //just to be sure.
-					return
-				if(cultist.buckled || cultist.handcuffed || (!isturf(cultist.loc) && !istype(cultist.loc, /obj/structure/closet)))
-					user << "\red You cannot summon the [cultist], for his shackles of blood are strong"
-					return fizzle()
-				cultist.loc = src.loc
-				cultist.lying = 1
-				cultist.regenerate_icons()
-				for(var/mob/living/carbon/human/C in orange(1,src))
-					if(iscultist(C) && !C.stat)
-						C.say("N'ath reth sh'yro eth d[pick("'","`")]rekkathnor!")
-						C.take_overall_damage(25, 0)
-				user.visible_message("\red Rune disappears with a flash of red light, and in its place now a body lies.", \
-				"\red You are blinded by the flash of red light! After you're able to see again, you see that now instead of the rune there's a body.", \
-				"\red You hear a pop and smell ozone.")
-				qdel(src)
-			return fizzle()
-
-/////////////////////////////////////////TWENTIETH RUNES
-
-		deafen()
-			if(istype(src,/obj/effect/rune))
-				var/affected = 0
-				for(var/mob/living/carbon/C in range(7,src))
-					if (iscultist(C))
-						continue
-					var/obj/item/weapon/nullrod/N = locate() in C
-					if(N)
-						continue
-					C.ear_deaf += 50
-					C.show_message("\red The world around you suddenly becomes quiet.", 3)
-					affected++
-					if(prob(1))
-						C.sdisabilities |= DEAF
-				if(affected)
-					usr.say("Sti[pick("'","`")] kaliedir!")
-					usr << "\red The world becomes quiet as the deafening rune dissipates into fine dust."
-					qdel(src)
-				else
-					return fizzle()
-			else
-				var/affected = 0
-				for(var/mob/living/carbon/C in range(7,usr))
-					if (iscultist(C))
-						continue
-					var/obj/item/weapon/nullrod/N = locate() in C
-					if(N)
-						continue
-					C.ear_deaf += 30
-					//talismans is weaker.
-					C.show_message("\red The world around you suddenly becomes quiet.", 3)
-					affected++
-				if(affected)
-					usr.whisper("Sti[pick("'","`")] kaliedir!")
-					usr << "\red Your talisman turns into gray dust, deafening everyone around."
-					for (var/mob/V in orange(1,src))
-						if(!(iscultist(V)))
-							V.show_message("\red Dust flows from [usr]'s hands for a moment, and the world suddenly becomes quiet..", 3)
-			return
-
-		blind()
-			if(istype(src,/obj/effect/rune))
-				var/affected = 0
-				for(var/mob/living/carbon/C in viewers(src))
-					if (iscultist(C))
-						continue
-					var/obj/item/weapon/nullrod/N = locate() in C
-					if(N)
-						continue
-					C.eye_blurry += 50
-					C.eye_blind += 20
-					if(prob(5))
-						C.disabilities |= NEARSIGHTED
-						if(prob(10))
-							C.sdisabilities |= BLIND
-					C.show_message("\red Suddenly you see red flash that blinds you.", 3)
-					affected++
-				if(affected)
-					usr.say("Sti[pick("'","`")] kaliesin!")
-					usr << "\red The rune flashes, blinding those who not follow the Nar-Sie, and dissipates into fine dust."
-					qdel(src)
-				else
-					return fizzle()
-			else
-				var/affected = 0
-				for(var/mob/living/carbon/C in view(2,usr))
-					if (iscultist(C))
-						continue
-					var/obj/item/weapon/nullrod/N = locate() in C
-					if(N)
-						continue
-					C.eye_blurry += 30
-					C.eye_blind += 10
-					//talismans is weaker.
-					affected++
-					C.show_message("\red You feel a sharp pain in your eyes, and the world disappears into darkness..", 3)
-				if(affected)
-					usr.whisper("Sti[pick("'","`")] kaliesin!")
-					usr << "\red Your talisman turns into gray dust, blinding those who not follow the Nar-Sie."
-			return
-
-
-		bloodboil() //cultists need at least one DANGEROUS rune. Even if they're all stealthy.
-/*
-			var/list/mob/living/carbon/cultists = new
-			for(var/datum/mind/H in ticker.mode.cult)
-				if (istype(H.current,/mob/living/carbon))
-					cultists+=H.current
-*/
-			var/culcount = 0 //also, wording for it is old wording for obscure rune, which is now hide-see-blood.
-//			var/list/cultboil = list(cultists-usr) //and for this words are destroy-see-blood.
-			for(var/mob/living/carbon/C in orange(1,src))
-				if(iscultist(C) && !C.stat)
-					culcount++
-			if(culcount>=3)
-				for(var/mob/living/carbon/M in viewers(usr))
-					if(iscultist(M))
-						continue
-					var/obj/item/weapon/nullrod/N = locate() in M
-					if(N)
-						continue
-					M.take_overall_damage(51,51)
-					M << "\red Your blood boils!"
-					if(prob(5))
-						spawn(5)
-							M.gib()
-				for(var/obj/effect/rune/R in view(src))
-					if(prob(10))
-						explosion(R.loc, -1, 0, 1, 5)
-				for(var/mob/living/carbon/human/C in orange(1,src))
-					if(iscultist(C) && !C.stat)
-						C.say("Dedo ol[pick("'","`")]btoh!")
-						C.take_overall_damage(15, 0)
-				qdel(src)
-			else
-				return fizzle()
-			return
-
-// WIP rune, I'll wait for Rastaf0 to add limited blood.
-
-		burningblood()
-			var/culcount = 0
-			for(var/mob/living/carbon/C in orange(1,src))
-				if(iscultist(C) && !C.stat)
-					culcount++
-			if(culcount >= 5)
-				for(var/obj/effect/rune/R in world)
-					if(R.blood_DNA == src.blood_DNA)
-						for(var/mob/living/M in orange(2,R))
-							M.take_overall_damage(0,15)
-							if (R.invisibility>M.see_invisible)
-								M << "\red Aargh it burns!"
-							else
-								M << "\red Rune suddenly ignites, burning you!"
-							var/turf/T = get_turf(R)
-							T.hotspot_expose(700,125)
-				for(var/obj/effect/decal/cleanable/blood/B in world)
-					if(B.blood_DNA == src.blood_DNA)
-						for(var/mob/living/M in orange(1,B))
-							M.take_overall_damage(0,5)
-							M << "\red Blood suddenly ignites, burning you!"
-							var/turf/T = get_turf(B)
-							T.hotspot_expose(700,125)
-							qdel(B)
-				qdel(src)
-
-//////////             Rune 24 (counting burningblood, which kinda doesnt work yet.)
-
-		runestun(var/mob/living/T as mob)
-			if(istype(src,/obj/effect/rune))   ///When invoked as rune, flash and stun everyone around.
-				usr.say("Fuu ma[pick("'","`")]jin!")
-				for(var/mob/living/L in viewers(src))
-
-					if(iscarbon(L))
-						var/mob/living/carbon/C = L
-						flick("e_flash", C.flash)
-						if(C.stuttering < 1 && (!(HULK in C.mutations)))
-							C.stuttering = 1
-						C.Weaken(1)
-						C.Stun(1)
-						C.show_message("\red The rune explodes in a bright flash.", 3)
-
-					else if(issilicon(L))
-						var/mob/living/silicon/S = L
-						S.Weaken(5)
-						S.show_message("\red BZZZT... The rune has exploded in a bright flash.", 3)
-				qdel(src)
-			else                        ///When invoked as talisman, stun and mute the target mob.
-				usr.say("Dream sign ''Evil sealing talisman'[pick("'","`")]!")
-				var/obj/item/weapon/nullrod/N = locate() in T
-				if(N)
-					for(var/mob/O in viewers(T, null))
-						O.show_message(text("\red <B>[] invokes a talisman at [], but they are unaffected!</B>", usr, T), 1)
-				else
-					for(var/mob/O in viewers(T, null))
-						O.show_message(text("\red <B>[] invokes a talisman at []</B>", usr, T), 1)
-
-					if(issilicon(T))
-						T.Weaken(10)
-
-					else if(iscarbon(T))
-						var/mob/living/carbon/C = T
-						flick("e_flash", C.flash)
-						if (!(HULK in C.mutations))
-							C.silent += 15
-						C.Weaken(10)
-						C.Stun(10)
-				return
-
-/////////////////////////////////////////TWENTY-FIFTH RUNE
-
-		armor()
-			var/mob/living/carbon/human/user = usr
-			if(istype(src,/obj/effect/rune))
-				usr.say("N'ath reth sh'yro eth d[pick("'","`")]raggathnor!")
-			else
-				usr.whisper("N'ath reth sh'yro eth d[pick("'","`")]raggathnor!")
-			usr.visible_message("\red The rune disappears with a flash of red light, and a set of armor appears on [usr]...", \
-			"\red You are blinded by the flash of red light! After you're able to see again, you see that you are now wearing a set of armor.")
-
-			user.equip_to_slot_or_del(new /obj/item/clothing/head/culthood/alt(user), slot_head)
-			user.equip_to_slot_or_del(new /obj/item/clothing/suit/cultrobes/alt(user), slot_wear_suit)
-			user.equip_to_slot_or_del(new /obj/item/clothing/shoes/cult(user), slot_shoes)
-			user.equip_to_slot_or_del(new /obj/item/weapon/storage/backpack/cultpack(user), slot_back)
-			//the above update their overlay icons cache but do not call update_icons()
-			//the below calls update_icons() at the end, which will update overlay icons by using the (now updated) cache
-			user.put_in_hands(new /obj/item/weapon/melee/cultblade(user))	//put in hands or on floor
-
-<<<<<<< HEAD
-			del(src)
-			return
-
-		summon_shell()		// Summons a construct shell
-			for(var/obj/item/stack/sheet/plasteel/PS in src.loc)		//I could probably combine the amounts but I'm too lazy to compensate for others' lazyness
-				if(PS.amount >= 4)		// may need increasing?
-					usr.say("Eth ra p'ni[pick("'","`")]dedo ol!")		//I have no idea if these are written in a proper made up language or just Urist smacking his face on the keyboard
-					new /obj/structure/constructshell(src.loc)
-		//?			PS.remove_amount(4)			//TO-DO: Write a proc for removing sheets from a stack and deleting when stack is empty... why doesnt this exist yet??
-					PS.amount -= 4
-					if(PS.amount <= 0)
-						del(PS)
-					del(src)
-					return 1
-			return fizzle()
-
-=======
-			qdel(src)
-
-
->>>>>>> 45e3255e
+var/list/sacrificed = list()
+
+/obj/effect/rune
+/////////////////////////////////////////FIRST RUNE
+	proc
+		teleport(var/key)
+			var/mob/living/user = usr
+			var/allrunesloc[]
+			allrunesloc = new/list()
+			var/index = 0
+		//	var/tempnum = 0
+			for(var/obj/effect/rune/R in world)
+				if(R == src)
+					continue
+				if(R.word1 == wordtravel && R.word2 == wordself && R.word3 == key && R.z != 2)
+					index++
+					allrunesloc.len = index
+					allrunesloc[index] = R.loc
+			if(index >= 5)
+				user << "\red You feel pain, as rune disappears in reality shift caused by too much wear of space-time fabric"
+				if (istype(user, /mob/living))
+					user.take_overall_damage(5, 0)
+				qdel(src)
+			if(allrunesloc && index != 0)
+				if(istype(src,/obj/effect/rune))
+					user.say("Sas[pick("'","`")]so c'arta forbici!")//Only you can stop auto-muting
+				else
+					user.whisper("Sas[pick("'","`")]so c'arta forbici!")
+				user.visible_message("\red [user] disappears in a flash of red light!", \
+				"\red You feel as your body gets dragged through the dimension of Nar-Sie!", \
+				"\red You hear a sickening crunch and sloshing of viscera.")
+				user.loc = allrunesloc[rand(1,index)]
+				return
+			if(istype(src,/obj/effect/rune))
+				return	fizzle() //Use friggin manuals, Dorf, your list was of zero length.
+			else
+				call(/obj/effect/rune/proc/fizzle)()
+				return
+
+
+		itemport(var/key)
+//			var/allrunesloc[]
+//			allrunesloc = new/list()
+//			var/index = 0
+		//	var/tempnum = 0
+			var/culcount = 0
+			var/runecount = 0
+			var/obj/effect/rune/IP = null
+			var/mob/living/user = usr
+			for(var/obj/effect/rune/R in world)
+				if(R == src)
+					continue
+				if(R.word1 == wordtravel && R.word2 == wordother && R.word3 == key)
+					IP = R
+					runecount++
+			if(runecount >= 2)
+				user << "\red You feel pain, as rune disappears in reality shift caused by too much wear of space-time fabric"
+				if (istype(user, /mob/living))
+					user.take_overall_damage(5, 0)
+				qdel(src)
+			for(var/mob/living/carbon/C in orange(1,src))
+				if(iscultist(C) && !C.stat)
+					culcount++
+			if(user.loc==src.loc)
+				return fizzle()
+			if(culcount>=1)
+				user.say("Sas[pick("'","`")]so c'arta forbici tarem!")
+				user.visible_message("\red You feel air moving from the rune - like as it was swapped with somewhere else.", \
+				"\red You feel air moving from the rune - like as it was swapped with somewhere else.", \
+				"\red You smell ozone.")
+				for(var/obj/O in src.loc)
+					if(!O.anchored)
+						O.loc = IP.loc
+				for(var/mob/M in src.loc)
+					M.loc = IP.loc
+				return
+
+			return fizzle()
+
+/////////////////////////////////////////SECOND RUNE
+
+		tomesummon()
+			if(istype(src,/obj/effect/rune))
+				usr.say("N[pick("'","`")]ath reth sh'yro eth d'raggathnor!")
+			else
+				usr.whisper("N[pick("'","`")]ath reth sh'yro eth d'raggathnor!")
+			usr.visible_message("\red Rune disappears with a flash of red light, and in its place now a book lies.", \
+			"\red You are blinded by the flash of red light! After you're able to see again, you see that now instead of the rune there's a book.", \
+			"\red You hear a pop and smell ozone.")
+			if(istype(src,/obj/effect/rune))
+				new /obj/item/weapon/tome(src.loc)
+			else
+				new /obj/item/weapon/tome(usr.loc)
+			qdel(src)
+			return
+
+
+
+/////////////////////////////////////////THIRD RUNE
+
+		convert()
+			var/list/mob/living/carbon/human/cultsinrange = list()
+			for(var/mob/living/carbon/M in src.loc)
+				if(iscultist(M))
+					continue
+				if(M.stat==2)
+					continue
+				for(var/mob/living/carbon/C in orange(1,src))
+					if(iscultist(C) && !C.stat)		//converting requires three cultists
+						cultsinrange += C
+						C.say("Mah[pick("'","`")]weyh pleggh at e'ntrath!")
+				if(cultsinrange.len >= 3)
+					M.visible_message("\red [M] writhes in pain as the markings below him glow a bloody red.", \
+					"\red AAAAAAHHHH!.", \
+					"\red You hear an anguished scream.")
+					if(is_convertable_to_cult(M.mind))
+						ticker.mode.add_cultist(M.mind)
+						M.mind.special_role = "Cultist"
+						M << "<font color=\"purple\"><b><i>Your blood pulses. Your head throbs. The world goes red. All at once you are aware of a horrible, horrible truth. The veil of reality has been ripped away and in the festering wound left behind something sinister takes root.</b></i></font>"
+						M << "<font color=\"purple\"><b><i>Assist your new compatriots in their dark dealings. Their goal is yours, and yours is theirs. You serve the Dark One above all else. Bring It back.</b></i></font>"
+	/*	//convert no longer gives words
+						//picking which word to use
+						if(usr.mind.cult_words.len != ticker.mode.allwords.len) // No point running if they already know everything
+							var/convert_word
+							for(var/i=1, i<=3, i++)
+								convert_word = pick(ticker.mode.grantwords)
+								if(convert_word in usr.mind.cult_words)
+									if(i==3) convert_word = null				//NOTE: If max loops is changed ensure this condition is changed to match /Mal
+								else
+									break
+							if(!convert_word)
+								usr << "\red This Convert was unworthy of knowledge of the other side!"
+							else
+								usr << "\red The Geometer of Blood is pleased to see his followers grow in numbers."
+								ticker.mode.grant_runeword(usr, convert_word)
+							return 1		*/
+					else
+						M << "<font color=\"purple\"><b><i>Your blood pulses. Your head throbs. The world goes red. All at once you are aware of a horrible, horrible truth. The veil of reality has been ripped away and in the festering wound left behind something sinister takes root.</b></i></font>"
+						M << "<font color=\"red\"><b>And not a single fuck was given, exterminate the cult at all costs.</b></font>"
+						if(ticker.mode.name == "cult")
+							if(M.mind == ticker.mode.sacrifice_target)
+								for(var/mob/living/carbon/human/cultist in cultsinrange)
+									cultist << "<span class='h2.userdanger'>The Chosen One!! <BR>KILL THE CHOSEN ONE!!! </span>"
+						return 0
+				else
+					for(var/mob/living/carbon/human/cultist in cultsinrange)
+						cultist << "<span class='warning'>You need more brothers to overcome their lies and make them see Truth. </span>"
+			return fizzle()
+
+
+
+/////////////////////////////////////////FOURTH RUNE
+
+		tearreality()
+			var/list/mob/living/carbon/human/cultist_count = list()
+			for(var/mob/M in range(1,src))
+				if(iscultist(M) && !M.stat)
+					M.say("Tok-lyr rqa'nap g[pick("'","`")]lt-ulotf!")
+					cultist_count += M
+			if(cultist_count.len >= 9)
+				if(ticker.mode.name == "cult")
+					if("eldergod" in ticker.mode.cult_objectives)
+						ticker.mode:eldergod = 0
+					else
+						message_admins("[usr.real_name]([usr.ckey]) tried to summon a god when she didn't want to come out to play.")	// Admin alert because you *KNOW* dickbutts are going to abuse this.
+						for(var/mob/M in cultist_count)
+							M.reagents.add_reagent("hell_water", 10)
+							M << "<span class='h2.userdanger'>YOUR SOUL BURNS WITH YOUR ARROGANCE!!!</span>"
+						return
+				var/narsie_type = /obj/machinery/singularity/narsie/large
+				// Moves narsie if she was already summoned.
+				var/obj/her = locate(narsie_type, machines)
+				if(her)
+					her.loc = get_turf(src)
+					return
+				// Otherwise...
+				new narsie_type(src.loc) // Summon her!
+				qdel(src) 	// Stops cultists from spamming the rune to summon narsie more than once.
+							// Might actually be wise to straight up del() this
+				return
+			else
+				return fizzle()
+
+/////////////////////////////////////////FIFTH RUNE
+
+		emp(var/U,var/range_red) //range_red - var which determines by which number to reduce the default emp range, U is the source loc, needed because of talisman emps which are held in hand at the moment of using and that apparently messes things up -- Urist
+			if(istype(src,/obj/effect/rune))
+				usr.say("Ta'gh fara[pick("'","`")]qha fel d'amar det!")
+			else
+				usr.whisper("Ta'gh fara[pick("'","`")]qha fel d'amar det!")
+			playsound(U, 'sound/items/Welder2.ogg', 25, 1)
+			var/turf/T = get_turf(U)
+			if(T)
+				T.hotspot_expose(700,125)
+			var/rune = src // detaching the proc - in theory
+			empulse(U, (range_red - 2), range_red)
+			qdel(rune)
+
+/////////////////////////////////////////SIXTH RUNE
+
+		drain()
+			var/drain = 0
+			for(var/obj/effect/rune/R in world)
+				if(R.word1==wordtravel && R.word2==wordblood && R.word3==wordself)
+					for(var/mob/living/carbon/D in R.loc)
+						if(D.stat!=2)
+							var/bdrain = rand(1,25)
+							D << "\red You feel weakened."
+							D.take_overall_damage(bdrain, 0)
+							drain += bdrain
+			if(!drain)
+				return fizzle()
+			usr.say ("Yu[pick("'","`")]gular faras desdae. Havas mithum javara. Umathar uf'kal thenar!")
+			usr.visible_message("\red Blood flows from the rune into [usr]!", \
+			"\red The blood starts flowing from the rune and into your frail mortal body. You feel... empowered.", \
+			"\red You hear a liquid flowing.")
+			var/mob/living/user = usr
+			if(user.bhunger)
+				user.bhunger = max(user.bhunger-2*drain,0)
+			if(drain>=50)
+				user.visible_message("\red [user]'s eyes give off eerie red glow!", \
+				"\red ...but it wasn't nearly enough. You crave, crave for more. The hunger consumes you from within.", \
+				"\red You hear a heartbeat.")
+				user.bhunger += drain
+				src = user
+				spawn()
+					for (,user.bhunger>0,user.bhunger--)
+						sleep(50)
+						user.take_overall_damage(3, 0)
+				return
+			user.heal_organ_damage(drain%5, 0)
+			drain-=drain%5
+			for (,drain>0,drain-=5)
+				sleep(2)
+				user.heal_organ_damage(5, 0)
+			return
+
+
+
+
+
+
+/////////////////////////////////////////SEVENTH RUNE
+
+		seer()
+			if(usr.loc==src.loc)
+				usr.say("Rash'tla sektath mal[pick("'","`")]zua. Zasan therium vivira. Itonis al'ra matum!")
+				var/mob/living/carbon/human/user = usr
+				if(user.see_invisible!=25  || (istype(user) && user.glasses))	//check for non humans
+					user << "\red The world beyond flashes your eyes but disappears quickly, as if something is disrupting your vision."
+				else
+					user << "\red The world beyond opens to your eyes."
+				var/see_temp = user.see_invisible
+				user.see_invisible = SEE_INVISIBLE_OBSERVER
+				user.seer = 1
+				while(user.loc==src.loc)
+					sleep(30)
+				user.seer = 0
+				user.see_invisible = see_temp
+				return
+			return fizzle()
+
+/////////////////////////////////////////EIGHTH RUNE
+
+		raise()
+			var/mob/living/carbon/human/corpse_to_raise
+			var/mob/living/carbon/human/body_to_sacrifice
+
+			var/is_sacrifice_target = 0
+			for(var/mob/living/carbon/human/M in src.loc)
+				if(M.stat == DEAD)
+					if(ticker.mode.name == "cult" && M.mind == ticker.mode:sacrifice_target)
+						is_sacrifice_target = 1
+					else
+						corpse_to_raise = M
+						if(M.key)
+							M.ghostize(1)	//kick them out of their body
+						break
+			if(!corpse_to_raise)
+				if(is_sacrifice_target)
+					usr << "\red The Geometer of blood wants this mortal for himself."
+				return fizzle()
+
+
+			is_sacrifice_target = 0
+			find_sacrifice:
+				for(var/obj/effect/rune/R in world)
+					if(R.word1==wordblood && R.word2==wordjoin && R.word3==wordhell)
+						for(var/mob/living/carbon/human/N in R.loc)
+							if(ticker.mode.name == "cult" && N.mind && N.mind == ticker.mode:sacrifice_target)
+								is_sacrifice_target = 1
+							else
+								if(N.stat!= DEAD)
+									body_to_sacrifice = N
+									break find_sacrifice
+
+			if(!body_to_sacrifice)
+				if (is_sacrifice_target)
+					usr << "\red The Geometer of blood wants that corpse for himself."
+				else
+					usr << "\red The sacrifical corpse is not dead. You must free it from this world of illusions before it may be used."
+				return fizzle()
+
+			var/mob/dead/observer/ghost
+			for(var/mob/dead/observer/O in loc)
+				if(!O.client)	continue
+				if(O.mind && O.mind.current && O.mind.current.stat != DEAD)	continue
+				ghost = O
+				break
+
+			if(!ghost)
+				usr << "\red You require a restless spirit which clings to this world. Beckon their prescence with the sacred chants of Nar-Sie."
+				return fizzle()
+
+			for(var/obj/item/organ/limb/affecting in corpse_to_raise.organs)
+				affecting.heal_damage(1000, 1000, 0)
+			corpse_to_raise.setToxLoss(0)
+			corpse_to_raise.setOxyLoss(0)
+			corpse_to_raise.SetParalysis(0)
+			corpse_to_raise.SetStunned(0)
+			corpse_to_raise.SetWeakened(0)
+			corpse_to_raise.radiation = 0
+//			corpse_to_raise.buckled = null
+//			if(corpse_to_raise.handcuffed)
+//				qdel(corpse_to_raise.handcuffed)
+//				corpse_to_raise.update_inv_handcuffed(0)
+			corpse_to_raise.stat = CONSCIOUS
+			corpse_to_raise.updatehealth()
+			corpse_to_raise.update_damage_overlays(0)
+
+			corpse_to_raise.key = ghost.key	//the corpse will keep its old mind! but a new player takes ownership of it (they are essentially possessed)
+											//This means, should that player leave the body, the original may re-enter
+			usr.say("Pasnar val'keriam usinar. Savrae ines amutan. Yam'toth remium il'tarat!")
+			corpse_to_raise.visible_message("\red [corpse_to_raise]'s eyes glow with a faint red as he stands up, slowly starting to breathe again.", \
+			"\red Life... I'm alive again...", \
+			"\red You hear a faint, slightly familiar whisper.")
+			body_to_sacrifice.visible_message("\red [body_to_sacrifice] is torn apart, a black smoke swiftly dissipating from his remains!", \
+			"\red You feel as your blood boils, tearing you apart.", \
+			"\red You hear a thousand voices, all crying in pain.")
+			body_to_sacrifice.gib()
+
+//			if(ticker.mode.name == "cult")
+//				ticker.mode:add_cultist(corpse_to_raise.mind)
+//			else
+//				ticker.mode.cult |= corpse_to_raise.mind
+
+			corpse_to_raise << "<font color=\"purple\"><b><i>Your blood pulses. Your head throbs. The world goes red. All at once you are aware of a horrible, horrible truth. The veil of reality has been ripped away and in the festering wound left behind something sinister takes root.</b></i></font>"
+			corpse_to_raise << "<font color=\"purple\"><b><i>Assist your new compatriots in their dark dealings. Their goal is yours, and yours is theirs. You serve the Dark One above all else. Bring It back.</b></i></font>"
+			return
+
+
+
+
+
+/////////////////////////////////////////NINETH RUNE
+
+		obscure(var/rad)
+			var/S=0
+			for(var/obj/effect/rune/R in orange(rad,src))
+				if(R!=src)
+					R.invisibility=INVISIBILITY_OBSERVER
+				S=1
+			if(S)
+				if(istype(src,/obj/effect/rune))
+					usr.say("Kla[pick("'","`")]atu barada nikt'o!")
+					for (var/mob/V in viewers(src))
+						V.show_message("\red The rune turns into gray dust, veiling the surrounding runes.", 3)
+					qdel(src)
+				else
+					usr.whisper("Kla[pick("'","`")]atu barada nikt'o!")
+					usr << "\red Your talisman turns into gray dust, veiling the surrounding runes."
+					for (var/mob/V in orange(1,src))
+						if(V!=usr)
+							V.show_message("\red Dust emanates from [usr]'s hands for a moment.", 3)
+
+				return
+			if(istype(src,/obj/effect/rune))
+				return	fizzle()
+			else
+				call(/obj/effect/rune/proc/fizzle)()
+				return
+
+/////////////////////////////////////////TENTH RUNE
+
+		ajourney() //some bits copypastaed from admin tools - Urist
+			if(usr.loc==src.loc)
+				var/mob/living/carbon/human/L = usr
+				usr.say("Fwe[pick("'","`")]sh mah erl nyag r'ya!")
+				usr.visible_message("\red [usr]'s eyes glow blue as \he freezes in place, absolutely motionless.", \
+				"\red The shadow that is your spirit separates itself from your body. You are now in the realm beyond. While this is a great sight, being here strains your mind and body. Hurry...", \
+				"\red You hear only complete silence for a moment.")
+				usr.ghostize(1)
+				L.ajourn = 1
+				while(L)
+					if(L.key)
+						L.ajourn=0
+						return
+					else
+						L.take_organ_damage(10, 0)
+					sleep(100)
+			return fizzle()
+
+
+
+
+/////////////////////////////////////////ELEVENTH RUNE
+
+		manifest()
+			var/obj/effect/rune/this_rune = src
+			src = null
+			if(usr.loc!=this_rune.loc)
+				return this_rune.fizzle()
+			var/mob/dead/observer/ghost
+			for(var/mob/dead/observer/O in this_rune.loc)
+				if(!O.client)	continue
+				if(O.mind && O.mind.current && O.mind.current.stat != DEAD)	continue
+				ghost = O
+				break
+			if(!ghost)
+				return this_rune.fizzle()
+
+			usr.say("Gal'h'rfikk harfrandid mud[pick("'","`")]gib!")
+			var/mob/living/carbon/human/dummy/D = new(this_rune.loc)
+			usr.visible_message("\red A shape forms in the center of the rune. A shape of... a man.", \
+			"\red A shape forms in the center of the rune. A shape of... a man.", \
+			"\red You hear liquid flowing.")
+			D.real_name = "[pick(first_names_male)] [pick(last_names)]"
+			D.universal_speak = 1
+			D.status_flags &= ~GODMODE
+
+			D.key = ghost.key
+
+			if(ticker.mode.name == "cult")
+				ticker.mode:add_cultist(D.mind)
+			else
+				ticker.mode.cult+=D.mind
+
+			D.mind.special_role = "Cultist"
+			D << "<font color=\"purple\"><b><i>Your blood pulses. Your head throbs. The world goes red. All at once you are aware of a horrible, horrible truth. The veil of reality has been ripped away and in the festering wound left behind something sinister takes root.</b></i></font>"
+			D << "<font color=\"purple\"><b><i>Assist your new compatriots in their dark dealings. Their goal is yours, and yours is theirs. You serve the Dark One above all else. Bring It back.</b></i></font>"
+
+			var/mob/living/user = usr
+			while(this_rune && user && user.stat==CONSCIOUS && user.client && user.loc==this_rune.loc)
+				user.take_organ_damage(1, 0)
+				sleep(30)
+			if(D)
+				D.visible_message("\red [D] slowly dissipates into dust and bones.", \
+				"\red You feel pain, as bonds formed between your soul and this homunculus break.", \
+				"\red You hear faint rustle.")
+				D.dust()
+			return
+
+
+
+
+
+/////////////////////////////////////////TWELFTH RUNE
+
+		talisman()//only hide, emp, teleport, deafen, blind and tome runes can be imbued atm
+			var/obj/item/weapon/paper/newtalisman
+			var/unsuitable_newtalisman = 0
+			for(var/obj/item/weapon/paper/P in src.loc)
+				if(!P.info)
+					newtalisman = P
+					break
+				else
+					unsuitable_newtalisman = 1
+			if (!newtalisman)
+				if (unsuitable_newtalisman)
+					usr << "\red The blank is tainted. It is unsuitable."
+				return fizzle()
+
+			var/obj/effect/rune/imbued_from
+			var/obj/item/weapon/paper/talisman/T
+			for(var/obj/effect/rune/R in orange(1,src))
+				if(R==src)
+					continue
+				if(R.word1==wordtravel && R.word2==wordself)  //teleport
+					T = new(src.loc)
+					T.imbue = "[R.word3]"
+					T.info = "[R.word3]"
+					imbued_from = R
+					break
+				if(R.word1==wordsee && R.word2==wordblood && R.word3==wordhell) //tome
+					T = new(src.loc)
+					T.imbue = "newtome"
+					imbued_from = R
+					break
+				if(R.word1==worddestr && R.word2==wordsee && R.word3==wordtech) //emp
+					T = new(src.loc)
+					T.imbue = "emp"
+					imbued_from = R
+					break
+				if(R.word1==wordblood && R.word2==wordsee && R.word3==worddestr) //conceal
+					T = new(src.loc)
+					T.imbue = "conceal"
+					imbued_from = R
+					break
+				if(R.word1==wordhell && R.word2==worddestr && R.word3==wordother) //armor
+					T = new(src.loc)
+					T.imbue = "armor"
+					imbued_from = R
+					break
+				if(R.word1==wordblood && R.word2==wordsee && R.word3==wordhide) //reveal
+					T = new(src.loc)
+					T.imbue = "revealrunes"
+					imbued_from = R
+					break
+				if(R.word1==wordhide && R.word2==wordother && R.word3==wordsee) //deafen
+					T = new(src.loc)
+					T.imbue = "deafen"
+					imbued_from = R
+					break
+				if(R.word1==worddestr && R.word2==wordsee && R.word3==wordother) //blind
+					T = new(src.loc)
+					T.imbue = "blind"
+					imbued_from = R
+					break
+				if(R.word1==wordself && R.word2==wordother && R.word3==wordtech) //communicat
+					T = new(src.loc)
+					T.imbue = "communicate"
+					imbued_from = R
+					break
+				if(R.word1==wordjoin && R.word2==wordhide && R.word3==wordtech) //communicat
+					T = new(src.loc)
+					T.imbue = "runestun"
+					imbued_from = R
+					break
+			if (imbued_from)
+				for (var/mob/V in viewers(src))
+					V.show_message("\red The runes turn into dust, which then forms into an arcane image on the paper.", 3)
+				usr.say("H'drak v[pick("'","`")]loso, mir'kanas verbot!")
+				qdel(imbued_from)
+				qdel(newtalisman)
+			else
+				return fizzle()
+
+/////////////////////////////////////////THIRTEENTH RUNE
+
+		mend()
+			var/mob/living/user = usr
+			src = null
+			user.say("Uhrast ka'hfa heldsagen ver[pick("'","`")]lot!")
+			user.take_overall_damage(200, 0)
+			runedec+=10
+			user.visible_message("\red [user] keels over dead, his blood glowing blue as it escapes his body and dissipates into thin air.", \
+			"\red In the last moment of your humble life, you feel an immense pain as fabric of reality mends... with your blood.", \
+			"\red You hear faint rustle.")
+			for(,user.stat==2)
+				sleep(600)
+				if (!user)
+					return
+			runedec-=10
+			return
+
+
+/////////////////////////////////////////FOURTEETH RUNE
+
+		// returns 0 if the rune is not used. returns 1 if the rune is used.
+		communicate()
+			. = 1 // Default output is 1. If the rune is deleted it will return 1
+			var/input = stripped_input(usr, "Please choose a message to tell to the other acolytes.", "Voice of Blood", "")
+			if(!input)
+				if (istype(src))
+					fizzle()
+					return 0
+				else
+					return 0
+			if(istype(src,/obj/effect/rune))
+				usr.say("O bidai nabora se[pick("'","`")]sma!")
+			else
+				usr.whisper("O bidai nabora se[pick("'","`")]sma!")
+
+			if(istype(src,/obj/effect/rune))
+				usr.say("[input]")
+			else
+				usr.whisper("[input]")
+			for(var/datum/mind/H in ticker.mode.cult)
+				if (H.current)
+					H.current << "\red \b [input]"
+			return 1
+
+/////////////////////////////////////////FIFTEENTH RUNE
+
+		sacrifice()
+			var/list/mob/living/carbon/human/cultsinrange = list()
+			var/list/mob/living/carbon/human/victims = list()
+			for(var/mob/living/carbon/human/V in src.loc)//Checks for non-cultist humans to sacrifice
+				if(ishuman(V))
+					if(!(iscultist(V)))
+						victims += V//Checks for cult status and mob type
+			for(var/obj/item/I in src.loc)//Checks for MMIs/brains/Intellicards
+				if(istype(I,/obj/item/organ/brain))
+					var/obj/item/organ/brain/B = I
+					victims += B.brainmob
+				else if(istype(I,/obj/item/device/mmi))
+					var/obj/item/device/mmi/B = I
+					victims += B.brainmob
+				else if(istype(I,/obj/item/device/aicard))
+					for(var/mob/living/silicon/ai/A in I)
+						victims += A
+			for(var/mob/living/carbon/C in orange(1,src))
+				if(iscultist(C) && !C.stat)
+					cultsinrange += C
+					C.say("Barhah hra zar[pick("'","`")]garis!")
+			for(var/mob/H in victims)
+				if (ticker.mode.name == "cult")
+					if(H.mind == ticker.mode:sacrifice_target)
+						if(cultsinrange.len >= 3)
+							sacrificed += H.mind
+							stone_or_gib(H)
+							usr << "\red The Geometer of Blood accepts this sacrifice, your objective is now complete."
+							usr << "\red He is pleased!"
+							sac_grant_word()
+							sac_grant_word()
+							sac_grant_word()	//Little reward for completing the objective
+						else
+							usr << "\red Your target's earthly bonds are too strong. You need more cultists to succeed in this ritual."
+					else
+						if(cultsinrange.len >= 3)
+							if(H.stat !=2)
+								usr << "\red The Geometer of Blood accepts this sacrifice."
+								sac_grant_word()
+								stone_or_gib(H)
+							else
+								if(prob(60))
+									usr << "\red The Geometer of blood accepts this sacrifice."
+									sac_grant_word()
+								else
+									usr << "\red The Geometer of blood accepts this sacrifice."
+									usr << "\red However, a mere dead body is not enough to satisfy Him."
+								stone_or_gib(H)
+						else
+							if(H.stat !=2)
+								usr << "\red The victim is still alive, you will need more cultists chanting for the sacrifice to succeed."
+							else
+								if(prob(60))
+									usr << "\red The Geometer of blood accepts this sacrifice."
+									sac_grant_word()
+								else
+									usr << "\red The Geometer of blood accepts this sacrifice."
+									usr << "\red However, a mere dead body is not enough to satisfy Him."
+								stone_or_gib(H)
+				else
+					if(cultsinrange.len >= 3)
+						if(H.stat !=2)
+							usr << "\red The Geometer of Blood accepts this sacrifice."
+							sac_grant_word()
+							if(isrobot(H))
+								H.dust()//To prevent the MMI from remaining
+							else
+								H.gib()
+						else
+							if(prob(60))
+								usr << "\red The Geometer of blood accepts this sacrifice."
+								sac_grant_word()
+							else
+								usr << "\red The Geometer of blood accepts this sacrifice."
+								usr << "\red However, a mere dead body is not enough to satisfy Him."
+							stone_or_gib(H)
+					else
+						if(H.stat !=2)
+							usr << "\red The victim is still alive, you will need more cultists chanting for the sacrifice to succeed."
+						else
+							if(prob(60))
+								usr << "\red The Geometer of blood accepts this sacrifice."
+								sac_grant_word()
+							else
+								usr << "\red The Geometer of blood accepts this sacrifice."
+								usr << "\red However, a mere dead body is not enough to satisfy Him."
+							stone_or_gib(H)
+			for(var/mob/living/carbon/monkey/M in src.loc)
+				if (ticker.mode.name == "cult")
+					if(M.mind == ticker.mode:sacrifice_target)
+						if(cultsinrange.len >= 3)
+							sacrificed += M.mind
+							usr << "\red The Geometer of Blood accepts this sacrifice, your objective is now complete."
+							usr << "\red He is pleased!"
+							sac_grant_word()
+							sac_grant_word()
+							sac_grant_word()	//Little reward for completing the objective
+						else
+							usr << "\red Your target's earthly bonds are too strong. You need more cultists to succeed in this ritual."
+							continue
+					else
+						if(prob(30))
+							usr << "\red The Geometer of Blood accepts your meager sacrifice."
+							sac_grant_word()
+						else
+							usr << "\red The Geometer of blood accepts this sacrifice."
+							usr << "\red However, a mere monkey is not enough to satisfy Him."
+				else
+					usr << "\red The Geometer of Blood accepts your meager sacrifice."
+					if(prob(30))
+						ticker.mode.grant_runeword(usr)
+				stone_or_gib(M)
+			for(var/mob/victim in src.loc)			//TO-DO: Move the shite above into the mob's own sac_act - see /mob/living/simple_animal/corgi/sac_act for an example
+				victim.sac_act(src, victim)			//Sacrifice procs are now seperate per mob, this allows us to allow sacrifice on as many mob types as we want without making an already clunky system worse
+/*			for(var/mob/living/carbon/alien/A)
+				for(var/mob/K in cultsinrange)
+					K.say("Barhah hra zar'garis!")
+				A.dust()      /// A.gib() doesnt work for some reason, and dust() leaves that skull and bones thingy which we dont really need.
+				if (ticker.mode.name == "cult")
+					if(prob(75))
+						usr << "\red The Geometer of Blood accepts your exotic sacrifice."
+						sac_grant_word()
+					else
+						usr << "\red The Geometer of Blood accepts your exotic sacrifice."
+						usr << "\red However, this alien is not enough to gain His favor."
+				else
+					usr << "\red The Geometer of Blood accepts your exotic sacrifice."
+				return
+			return fizzle() */
+
+		sac_grant_word()	//The proc that which chooses a word rewarded for a successful sacrifice, sacrifices always give a currently unknown word if the normal checks pass
+			if(usr.mind.cult_words.len != ticker.mode.allwords.len) // No point running if they already know everything
+				var/convert_word
+				var/pick_list = ticker.mode.allwords - usr.mind.cult_words
+				convert_word = pick(pick_list)
+				ticker.mode.grant_runeword(usr, convert_word)
+
+		stone_or_gib(var/mob/T)
+			var/obj/item/device/soulstone/stone = new /obj/item/device/soulstone(get_turf(src))
+			if(!stone.transfer_soul("FORCE", T, usr))	//if it fails to add soul
+				del stone
+			if(T)
+				if(isrobot(T))
+					T.dust()//To prevent the MMI from remaining
+				else
+					T.gib()
+
+
+/////////////////////////////////////////SIXTEENTH RUNE
+
+		revealrunes(var/obj/W as obj)
+			var/go=0
+			var/rad
+			var/S=0
+			if(istype(W,/obj/effect/rune))
+				rad = 6
+				go = 1
+			if (istype(W,/obj/item/weapon/paper/talisman))
+				rad = 4
+				go = 1
+			if (istype(W,/obj/item/weapon/nullrod))
+				rad = 1
+				go = 1
+			if(go)
+				for(var/obj/effect/rune/R in orange(rad,src))
+					if(R!=src)
+						R.invisibility=0
+					S=1
+			if(S)
+				if(istype(W,/obj/item/weapon/nullrod))
+					usr << "\red Arcane markings suddenly glow from underneath a thin layer of dust!"
+					return
+				if(istype(W,/obj/effect/rune))
+					usr.say("Nikt[pick("'","`")]o barada kla'atu!")
+					for (var/mob/V in viewers(src))
+						V.show_message("\red The rune turns into red dust, reveaing the surrounding runes.", 3)
+					qdel(src)
+					return
+				if(istype(W,/obj/item/weapon/paper/talisman))
+					usr.whisper("Nikt[pick("'","`")]o barada kla'atu!")
+					usr << "\red Your talisman turns into red dust, revealing the surrounding runes."
+					for (var/mob/V in orange(1,usr.loc))
+						if(V!=usr)
+							V.show_message("\red Red dust emanates from [usr]'s hands for a moment.", 3)
+					return
+				return
+			if(istype(W,/obj/effect/rune))
+				return	fizzle()
+			if(istype(W,/obj/item/weapon/paper/talisman))
+				call(/obj/effect/rune/proc/fizzle)()
+				return
+
+/////////////////////////////////////////SEVENTEENTH RUNE
+
+		wall()
+			usr.say("Khari[pick("'","`")]d! Eske'te tannin!")
+			src.density = !src.density
+			var/mob/living/user = usr
+			user.take_organ_damage(2, 0)
+			if(src.density)
+				usr << "\red Your blood flows into the rune, and you feel that the very space over the rune thickens."
+			else
+				usr << "\red Your blood flows into the rune, and you feel as the rune releases its grasp on space."
+			return
+
+/////////////////////////////////////////EIGHTTEENTH RUNE
+
+		freedom()
+			var/mob/living/user = usr
+			var/list/mob/living/carbon/cultists = new
+			for(var/datum/mind/H in ticker.mode.cult)
+				if (istype(H.current,/mob/living/carbon))
+					cultists+=H.current
+			var/list/mob/living/carbon/users = new
+			for(var/mob/living/carbon/C in orange(1,src))
+				if(iscultist(C) && !C.stat)
+					users+=C
+			if(users.len>=1)
+				var/mob/living/carbon/cultist = input("Choose the one who you want to free", "Followers of Geometer") as null|anything in (cultists - users)
+				if(!cultist)
+					return fizzle()
+				if (cultist == user) //just to be sure.
+					return
+				if(!(cultist.buckled || \
+					cultist.handcuffed || \
+					istype(cultist.wear_mask, /obj/item/clothing/mask/muzzle) || \
+					(istype(cultist.loc, /obj/structure/closet)&&cultist.loc:welded) || \
+					(istype(cultist.loc, /obj/structure/closet/secure_closet)&&cultist.loc:locked) || \
+					(istype(cultist.loc, /obj/machinery/dna_scannernew)&&cultist.loc:locked) \
+				))
+					user << "\red The [cultist] is already free."
+					return
+				cultist.buckled = null
+				if (cultist.handcuffed)
+					cultist.handcuffed.loc = cultist.loc
+					cultist.handcuffed = null
+					cultist.update_inv_handcuffed(0)
+				if (cultist.legcuffed)
+					cultist.legcuffed.loc = cultist.loc
+					cultist.legcuffed = null
+					cultist.update_inv_legcuffed(0)
+				if (istype(cultist.wear_mask, /obj/item/clothing/mask/muzzle))
+					cultist.unEquip(cultist.wear_mask)
+				if(istype(cultist.loc, /obj/structure/closet)&&cultist.loc:welded)
+					cultist.loc:welded = 0
+				if(istype(cultist.loc, /obj/structure/closet/secure_closet)&&cultist.loc:locked)
+					cultist.loc:locked = 0
+				if(istype(cultist.loc, /obj/machinery/dna_scannernew)&&cultist.loc:locked)
+					cultist.loc:locked = 0
+				for(var/mob/living/carbon/C in users)
+					user.take_overall_damage(15, 0)
+					C.say("Khari[pick("'","`")]d! Gual'te nikka!")
+				qdel(src)
+			return fizzle()
+
+/////////////////////////////////////////NINETEENTH RUNE
+
+		cultsummon()
+			var/mob/living/user = usr
+			var/list/mob/living/carbon/cultists = new
+			for(var/datum/mind/H in ticker.mode.cult)
+				if (istype(H.current,/mob/living/carbon))
+					cultists+=H.current
+			var/list/mob/living/carbon/users = new
+			for(var/mob/living/carbon/C in orange(1,src))
+				if(iscultist(C) && !C.stat)
+					users+=C
+			if(users.len>=3)
+				var/mob/living/carbon/cultist = input("Choose the one who you want to summon", "Followers of Geometer") as null|anything in (cultists - user)
+				if(!cultist)
+					return fizzle()
+				if (cultist == user) //just to be sure.
+					return
+				if(cultist.buckled || cultist.handcuffed || (!isturf(cultist.loc) && !istype(cultist.loc, /obj/structure/closet)))
+					user << "\red You cannot summon the [cultist], for his shackles of blood are strong"
+					return fizzle()
+				cultist.loc = src.loc
+				cultist.lying = 1
+				cultist.regenerate_icons()
+				for(var/mob/living/carbon/human/C in orange(1,src))
+					if(iscultist(C) && !C.stat)
+						C.say("N'ath reth sh'yro eth d[pick("'","`")]rekkathnor!")
+						C.take_overall_damage(25, 0)
+				user.visible_message("\red Rune disappears with a flash of red light, and in its place now a body lies.", \
+				"\red You are blinded by the flash of red light! After you're able to see again, you see that now instead of the rune there's a body.", \
+				"\red You hear a pop and smell ozone.")
+				qdel(src)
+			return fizzle()
+
+/////////////////////////////////////////TWENTIETH RUNES
+
+		deafen()
+			if(istype(src,/obj/effect/rune))
+				var/affected = 0
+				for(var/mob/living/carbon/C in range(7,src))
+					if (iscultist(C))
+						continue
+					var/obj/item/weapon/nullrod/N = locate() in C
+					if(N)
+						continue
+					C.ear_deaf += 50
+					C.show_message("\red The world around you suddenly becomes quiet.", 3)
+					affected++
+					if(prob(1))
+						C.sdisabilities |= DEAF
+				if(affected)
+					usr.say("Sti[pick("'","`")] kaliedir!")
+					usr << "\red The world becomes quiet as the deafening rune dissipates into fine dust."
+					qdel(src)
+				else
+					return fizzle()
+			else
+				var/affected = 0
+				for(var/mob/living/carbon/C in range(7,usr))
+					if (iscultist(C))
+						continue
+					var/obj/item/weapon/nullrod/N = locate() in C
+					if(N)
+						continue
+					C.ear_deaf += 30
+					//talismans is weaker.
+					C.show_message("\red The world around you suddenly becomes quiet.", 3)
+					affected++
+				if(affected)
+					usr.whisper("Sti[pick("'","`")] kaliedir!")
+					usr << "\red Your talisman turns into gray dust, deafening everyone around."
+					for (var/mob/V in orange(1,src))
+						if(!(iscultist(V)))
+							V.show_message("\red Dust flows from [usr]'s hands for a moment, and the world suddenly becomes quiet..", 3)
+			return
+
+		blind()
+			if(istype(src,/obj/effect/rune))
+				var/affected = 0
+				for(var/mob/living/carbon/C in viewers(src))
+					if (iscultist(C))
+						continue
+					var/obj/item/weapon/nullrod/N = locate() in C
+					if(N)
+						continue
+					C.eye_blurry += 50
+					C.eye_blind += 20
+					if(prob(5))
+						C.disabilities |= NEARSIGHTED
+						if(prob(10))
+							C.sdisabilities |= BLIND
+					C.show_message("\red Suddenly you see red flash that blinds you.", 3)
+					affected++
+				if(affected)
+					usr.say("Sti[pick("'","`")] kaliesin!")
+					usr << "\red The rune flashes, blinding those who not follow the Nar-Sie, and dissipates into fine dust."
+					qdel(src)
+				else
+					return fizzle()
+			else
+				var/affected = 0
+				for(var/mob/living/carbon/C in view(2,usr))
+					if (iscultist(C))
+						continue
+					var/obj/item/weapon/nullrod/N = locate() in C
+					if(N)
+						continue
+					C.eye_blurry += 30
+					C.eye_blind += 10
+					//talismans is weaker.
+					affected++
+					C.show_message("\red You feel a sharp pain in your eyes, and the world disappears into darkness..", 3)
+				if(affected)
+					usr.whisper("Sti[pick("'","`")] kaliesin!")
+					usr << "\red Your talisman turns into gray dust, blinding those who not follow the Nar-Sie."
+			return
+
+
+		bloodboil() //cultists need at least one DANGEROUS rune. Even if they're all stealthy.
+/*
+			var/list/mob/living/carbon/cultists = new
+			for(var/datum/mind/H in ticker.mode.cult)
+				if (istype(H.current,/mob/living/carbon))
+					cultists+=H.current
+*/
+			var/culcount = 0 //also, wording for it is old wording for obscure rune, which is now hide-see-blood.
+//			var/list/cultboil = list(cultists-usr) //and for this words are destroy-see-blood.
+			for(var/mob/living/carbon/C in orange(1,src))
+				if(iscultist(C) && !C.stat)
+					culcount++
+			if(culcount>=3)
+				for(var/mob/living/carbon/M in viewers(usr))
+					if(iscultist(M))
+						continue
+					var/obj/item/weapon/nullrod/N = locate() in M
+					if(N)
+						continue
+					M.take_overall_damage(51,51)
+					M << "\red Your blood boils!"
+					if(prob(5))
+						spawn(5)
+							M.gib()
+				for(var/obj/effect/rune/R in view(src))
+					if(prob(10))
+						explosion(R.loc, -1, 0, 1, 5)
+				for(var/mob/living/carbon/human/C in orange(1,src))
+					if(iscultist(C) && !C.stat)
+						C.say("Dedo ol[pick("'","`")]btoh!")
+						C.take_overall_damage(15, 0)
+				qdel(src)
+			else
+				return fizzle()
+			return
+
+// WIP rune, I'll wait for Rastaf0 to add limited blood.
+
+		burningblood()
+			var/culcount = 0
+			for(var/mob/living/carbon/C in orange(1,src))
+				if(iscultist(C) && !C.stat)
+					culcount++
+			if(culcount >= 5)
+				for(var/obj/effect/rune/R in world)
+					if(R.blood_DNA == src.blood_DNA)
+						for(var/mob/living/M in orange(2,R))
+							M.take_overall_damage(0,15)
+							if (R.invisibility>M.see_invisible)
+								M << "\red Aargh it burns!"
+							else
+								M << "\red Rune suddenly ignites, burning you!"
+							var/turf/T = get_turf(R)
+							T.hotspot_expose(700,125)
+				for(var/obj/effect/decal/cleanable/blood/B in world)
+					if(B.blood_DNA == src.blood_DNA)
+						for(var/mob/living/M in orange(1,B))
+							M.take_overall_damage(0,5)
+							M << "\red Blood suddenly ignites, burning you!"
+							var/turf/T = get_turf(B)
+							T.hotspot_expose(700,125)
+							qdel(B)
+				qdel(src)
+
+//////////             Rune 24 (counting burningblood, which kinda doesnt work yet.)
+
+		runestun(var/mob/living/T as mob)
+			if(istype(src,/obj/effect/rune))   ///When invoked as rune, flash and stun everyone around.
+				usr.say("Fuu ma[pick("'","`")]jin!")
+				for(var/mob/living/L in viewers(src))
+
+					if(iscarbon(L))
+						var/mob/living/carbon/C = L
+						flick("e_flash", C.flash)
+						if(C.stuttering < 1 && (!(HULK in C.mutations)))
+							C.stuttering = 1
+						C.Weaken(1)
+						C.Stun(1)
+						C.show_message("\red The rune explodes in a bright flash.", 3)
+
+					else if(issilicon(L))
+						var/mob/living/silicon/S = L
+						S.Weaken(5)
+						S.show_message("\red BZZZT... The rune has exploded in a bright flash.", 3)
+				qdel(src)
+			else                        ///When invoked as talisman, stun and mute the target mob.
+				usr.say("Dream sign ''Evil sealing talisman'[pick("'","`")]!")
+				var/obj/item/weapon/nullrod/N = locate() in T
+				if(N)
+					for(var/mob/O in viewers(T, null))
+						O.show_message(text("\red <B>[] invokes a talisman at [], but they are unaffected!</B>", usr, T), 1)
+				else
+					for(var/mob/O in viewers(T, null))
+						O.show_message(text("\red <B>[] invokes a talisman at []</B>", usr, T), 1)
+
+					if(issilicon(T))
+						T.Weaken(10)
+
+					else if(iscarbon(T))
+						var/mob/living/carbon/C = T
+						flick("e_flash", C.flash)
+						if (!(HULK in C.mutations))
+							C.silent += 15
+						C.Weaken(10)
+						C.Stun(10)
+				return
+
+/////////////////////////////////////////TWENTY-FIFTH RUNE
+
+		armor()
+			var/mob/living/carbon/human/user = usr
+			if(istype(src,/obj/effect/rune))
+				usr.say("N'ath reth sh'yro eth d[pick("'","`")]raggathnor!")
+			else
+				usr.whisper("N'ath reth sh'yro eth d[pick("'","`")]raggathnor!")
+			usr.visible_message("\red The rune disappears with a flash of red light, and a set of armor appears on [usr]...", \
+			"\red You are blinded by the flash of red light! After you're able to see again, you see that you are now wearing a set of armor.")
+
+			user.equip_to_slot_or_del(new /obj/item/clothing/head/culthood/alt(user), slot_head)
+			user.equip_to_slot_or_del(new /obj/item/clothing/suit/cultrobes/alt(user), slot_wear_suit)
+			user.equip_to_slot_or_del(new /obj/item/clothing/shoes/cult(user), slot_shoes)
+			user.equip_to_slot_or_del(new /obj/item/weapon/storage/backpack/cultpack(user), slot_back)
+			//the above update their overlay icons cache but do not call update_icons()
+			//the below calls update_icons() at the end, which will update overlay icons by using the (now updated) cache
+			user.put_in_hands(new /obj/item/weapon/melee/cultblade(user))	//put in hands or on floor
+
+			qdel(src)
+
+		summon_shell()		// Summons a construct shell
+			for(var/obj/item/stack/sheet/plasteel/PS in src.loc)		//I could probably combine the amounts but I'm too lazy to compensate for others' lazyness
+				if(PS.amount >= 4)		// may need increasing?
+					usr.say("Eth ra p'ni[pick("'","`")]dedo ol!")		//I have no idea if these are written in a proper made up language or just Urist smacking his face on the keyboard
+					new /obj/structure/constructshell(src.loc)
+		//?			PS.remove_amount(4)			//TO-DO: Write a proc for removing sheets from a stack and deleting when stack is empty... why doesnt this exist yet??
+					PS.amount -= 4
+					if(PS.amount <= 0)
+						del(PS)
+					del(src)
+					return 1
+			return fizzle()