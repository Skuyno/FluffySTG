--- conflicted
+++ resolved
@@ -1,58 +1,54 @@
-/obj/effect/proc_holder/changeling/fleshmend
-	name = "Fleshmend"
-	desc = "Our flesh rapidly regenerates, healing our wounds. Effectiveness decreases with quick, repeated use."
-	helptext = "Heals a moderate amount of damage over a short period of time. Can be used while unconscious, and will alert nearby crew."
-	chemical_cost = 25
-	dna_cost = 2
-	req_stat = UNCONSCIOUS
-	var/recent_uses = 1 //The factor of which the healing should be divided by
-	var/healing_ticks = 10
-	 // The ideal total healing amount, divided by healing_ticks to get heal/tick
-	var/total_healing = 100
-
-/obj/effect/proc_holder/changeling/fleshmend/New()
-	..()
-	SSobj.processing.Add(src)
-
-/obj/effect/proc_holder/changeling/fleshmend/Destroy()
-	SSobj.processing.Remove(src)
-	..()
-
-/obj/effect/proc_holder/changeling/fleshmend/process()
-	if(recent_uses > 1)
-		recent_uses = max(1, recent_uses - (1 / healing_ticks))
-
-//Starts healing you every second for 10 seconds. Can be used whilst unconscious.
-/obj/effect/proc_holder/changeling/fleshmend/sting_action(mob/living/user)
-	user << "<span class='notice'>We begin to heal rapidly.</span>"
-	if(recent_uses > 1)
-		user << "<span class='warning'>Our healing's effectiveness is reduced by quickly repeated use!</span>"
-	spawn(0)
-		recent_uses++
-		if(ishuman(user))
-			var/mob/living/carbon/human/H = user
-			H.restore_blood()
-			H.remove_all_embedded_objects()
-<<<<<<< HEAD
-			if(H.get_missing_limbs())
-				playsound(user, 'sound/magic/Demon_consume.ogg', 50, 1)
-				H.visible_message("<span class='warning'>[user]'s missing limbs reform, making a loud, grotesque sound!</span>", "<span class='userdanger'>Your limbs regrow, making a loud, crunchy sound and giving you great pain!</span>", "<span class='italics'>You hear organic matter ripping and tearing!</span>")
-				H.emote("scream")
-				H.regenerate_limbs(1)
-
-		for(var/i = 0, i < 10, i++) //The healing itself - doesn't heal toxin damage (that's anatomic panacea) and effectiveness decreases with each use in a short timespan
-=======
-		// The healing itself - doesn't heal toxin damage (that's anatomic panacea) and
-		// effectiveness decreases with each use in a short timespan
-		for(var/i in 1 to healing_ticks)
->>>>>>> 3e8b2edf
-			if(user)
-				var/healpertick = -(total_healing / healing_ticks)
-				user.adjustBruteLoss(healpertick / recent_uses, 0)
-				user.adjustOxyLoss(healpertick / recent_uses, 0)
-				user.adjustFireLoss(healpertick / recent_uses, 0)
-				user.updatehealth()
-			sleep(10)
-
-	feedback_add_details("changeling_powers","RR")
-	return 1
+/obj/effect/proc_holder/changeling/fleshmend
+	name = "Fleshmend"
+	desc = "Our flesh rapidly regenerates, healing our wounds. Effectiveness decreases with quick, repeated use."
+	helptext = "Heals a moderate amount of damage over a short period of time. Can be used while unconscious, and will alert nearby crew."
+	chemical_cost = 25
+	dna_cost = 2
+	req_stat = UNCONSCIOUS
+	var/recent_uses = 1 //The factor of which the healing should be divided by
+	var/healing_ticks = 10
+	 // The ideal total healing amount, divided by healing_ticks to get heal/tick
+	var/total_healing = 100
+
+/obj/effect/proc_holder/changeling/fleshmend/New()
+	..()
+	SSobj.processing.Add(src)
+
+/obj/effect/proc_holder/changeling/fleshmend/Destroy()
+	SSobj.processing.Remove(src)
+	..()
+
+/obj/effect/proc_holder/changeling/fleshmend/process()
+	if(recent_uses > 1)
+		recent_uses = max(1, recent_uses - (1 / healing_ticks))
+
+//Starts healing you every second for 10 seconds. Can be used whilst unconscious.
+/obj/effect/proc_holder/changeling/fleshmend/sting_action(mob/living/user)
+	user << "<span class='notice'>We begin to heal rapidly.</span>"
+	if(recent_uses > 1)
+		user << "<span class='warning'>Our healing's effectiveness is reduced by quickly repeated use!</span>"
+	spawn(0)
+		recent_uses++
+		if(ishuman(user))
+			var/mob/living/carbon/human/H = user
+			H.restore_blood()
+			H.remove_all_embedded_objects()
+			if(H.get_missing_limbs())
+				playsound(user, 'sound/magic/Demon_consume.ogg', 50, 1)
+				H.visible_message("<span class='warning'>[user]'s missing limbs reform, making a loud, grotesque sound!</span>", "<span class='userdanger'>Your limbs regrow, making a loud, crunchy sound and giving you great pain!</span>", "<span class='italics'>You hear organic matter ripping and tearing!</span>")
+				H.emote("scream")
+				H.regenerate_limbs(1)
+
+		// The healing itself - doesn't heal toxin damage (that's anatomic panacea) and
+		// effectiveness decreases with each use in a short timespan
+		for(var/i in 1 to healing_ticks)
+			if(user)
+				var/healpertick = -(total_healing / healing_ticks)
+				user.adjustBruteLoss(healpertick / recent_uses, 0)
+				user.adjustOxyLoss(healpertick / recent_uses, 0)
+				user.adjustFireLoss(healpertick / recent_uses, 0)
+				user.updatehealth()
+			sleep(10)
+
+	feedback_add_details("changeling_powers","RR")
+	return 1