/*
	Changeling Mutations! ~By Miauw (ALL OF IT :V)
	Contains:
		Arm Blade
		Space Suit
		Shield
		Armor
*/


//Parent to shields and blades because muh copypasted code.
/obj/effect/proc_holder/changeling/weapon
	name = "Organic Weapon"
	desc = "Go tell a coder if you see this"
	helptext = "Yell at Miauw and/or Perakp"
	chemical_cost = 1000
	dna_cost = -1
	genetic_damage = 1000

	var/weapon_type
	var/weapon_name_simple

/obj/effect/proc_holder/changeling/weapon/try_to_sting(mob/user, mob/target)
	if(istype(user.l_hand, weapon_type)) //Not the nicest way to do it, but eh
		playsound(user, 'sound/effects/blobattack.ogg', 30, 1)
		qdel(user.l_hand)
		user.visible_message("<span class='warning'>With a sickening crunch, [user] reforms their [weapon_name_simple] into an arm!</span>", "<span class='notice'>We assimilate the [weapon_name_simple] back into our body.</span>", "<span class='italics>You hear organic matter ripping and tearing!</span>")
		user.update_inv_l_hand()
		return
	if(istype(user.r_hand, weapon_type))
		playsound(user, 'sound/effects/blobattack.ogg', 30, 1)
		qdel(user.r_hand)
		user.visible_message("<span class='warning'>With a sickening crunch, [user] reforms their [weapon_name_simple] into an arm!</span>", "<span class='notice'>We assimilate the [weapon_name_simple] back into our body.</span>", "<span class='italics>You hear organic matter ripping and tearing!</span>")
		user.update_inv_r_hand()
		return
	..(user, target)

/obj/effect/proc_holder/changeling/weapon/sting_action(mob/user)
	if(!user.drop_item())
		user << "<span class='warning'>The [user.get_active_hand()] is stuck to your hand, you cannot grow a [weapon_name_simple] over it!</span>"
		return
	var/obj/item/W = new weapon_type(user)
	user.put_in_hands(W)
	playsound(user, 'sound/effects/blobattack.ogg', 30, 1)
	return W

//Parent to space suits and armor.
/obj/effect/proc_holder/changeling/suit
	name = "Organic Suit"
	desc = "Go tell a coder if you see this"
	helptext = "Yell at Miauw and/or Perakp"
	chemical_cost = 1000
	dna_cost = -1
	genetic_damage = 1000

	var/helmet_type = /obj/item
	var/suit_type = /obj/item
	var/suit_name_simple = "    "
	var/helmet_name_simple = "     "
	var/recharge_slowdown = 0
	var/blood_on_castoff = 0

/obj/effect/proc_holder/changeling/suit/try_to_sting(mob/user, mob/target)
	var/datum/changeling/changeling = user.mind.changeling
	if(!ishuman(user) || !changeling)
		return

	var/mob/living/carbon/human/H = user
	if(istype(H.wear_suit, suit_type) || istype(H.head, helmet_type))
		H.visible_message("<span class='warning'>[H] casts off their [suit_name_simple]!</span>", "<span class='warning'>We cast off our [suit_name_simple][genetic_damage > 0 ? ", temporarily weakening our genomes." : "."]</span>", "<span class='italics'>You hear the organic matter ripping and tearing!</span>")
		qdel(H.wear_suit)
		qdel(H.head)
		H.update_inv_wear_suit()
		H.update_inv_head()
		H.update_hair()

		if(blood_on_castoff)
			var/turf/simulated/T = get_turf(H)
			if(istype(T))
				T.add_blood(H) //So real blood decals
				playsound(H.loc, 'sound/effects/splat.ogg', 50, 1) //So real sounds

		changeling.geneticdamage += genetic_damage //Casting off a space suit leaves you weak for a few seconds.
		changeling.chem_recharge_slowdown -= recharge_slowdown
		return
	..(H, target)

/obj/effect/proc_holder/changeling/suit/sting_action(mob/living/carbon/human/user)
	if(!user.canUnEquip(user.wear_suit))
		user << "\the [user.wear_suit] is stuck to your body, you cannot grow a [suit_name_simple] over it!"
		return
	if(!user.canUnEquip(user.head))
		user << "\the [user.head] is stuck on your head, you cannot grow a [helmet_name_simple] over it!"
		return

	user.unEquip(user.head)
	user.unEquip(user.wear_suit)

	user.equip_to_slot_if_possible(new suit_type(user), slot_wear_suit, 1, 1, 1)
	user.equip_to_slot_if_possible(new helmet_type(user), slot_head, 1, 1, 1)

	var/datum/changeling/changeling = user.mind.changeling
	changeling.chem_recharge_slowdown += recharge_slowdown
	return 1


//fancy headers yo
/***************************************\
|***************ARM BLADE***************|
\***************************************/
/obj/effect/proc_holder/changeling/weapon/arm_blade
	name = "Arm Blade"
	desc = "We reform one of our arms into a deadly blade."
	helptext = "We may retract our armblade in the same manner as we form it. Cannot be used while in lesser form."
	chemical_cost = 20
	dna_cost = 2
	genetic_damage = 10
	req_human = 1
	max_genetic_damage = 20
	weapon_type = /obj/item/weapon/melee/arm_blade
	weapon_name_simple = "blade"

/obj/item/weapon/melee/arm_blade
	name = "arm blade"
	desc = "A grotesque blade made out of bone and flesh that cleaves through people as a hot knife through butter"
	icon = 'icons/obj/weapons.dmi'
	icon_state = "arm_blade"
	item_state = "arm_blade"
	flags = ABSTRACT | NODROP
	w_class = 5.0
	force = 25
	throwforce = 0 //Just to be on the safe side
	throw_range = 0
	throw_speed = 0

/obj/item/weapon/melee/arm_blade/New(location,silent)
	..()
	if(ismob(loc) && !silent)
		loc.visible_message("<span class='warning'>A grotesque blade forms around [loc.name]\'s arm!</span>", "<span class='warning'>Our arm twists and mutates, transforming it into a deadly blade.</span>", "<span class='italics'>You hear organic matter ripping and tearing!</span>")

/obj/item/weapon/melee/arm_blade/dropped(mob/user)
	qdel(src)

/obj/item/weapon/melee/arm_blade/afterattack(atom/target, mob/user, proximity)
	if(!proximity)
		return
	if(istype(target, /obj/structure/table))
		var/obj/structure/table/T = target
		T.table_destroy(1)

	else if(istype(target, /obj/machinery/computer))
		var/obj/machinery/computer/C = target
		C.attack_alien(user) //muh copypasta

	else if(istype(target, /obj/machinery/door/airlock))
		var/obj/machinery/door/airlock/A = target

		if(!A.requiresID() || A.allowed(user)) //This is to prevent stupid shit like hitting a door with an arm blade, the door opening because you have acces and still getting a "the airlocks motors resist our efforts to force it" message.
			return

		if(A.hasPower())
			if(A.locked)
				user << "<span class='warning'>The airlock's bolts prevent it from being forced!</span>"
				return
			user << "<span class='warning'>The airlock's motors are resisting, this may take time...</span>"
			if(do_after(user, 100, target = A))
				A.open(2)
			return

		else if(A.locked)
			user << "<span class='warning'>The airlock's bolts prevent it from being forced!</span>"
			return

		else
			//user.say("Heeeeeeeeeerrre's Johnny!")
			user.visible_message("<span class='warning'>[user] forces the door to open with \his [src]!</span>", "<span class='warning'>We force the door to open.</span>", "<span class='italics'>You hear a metal screeching sound.</span>")
			A.open(1)


/***************************************\
|****************SHIELD*****************|
\***************************************/
/obj/effect/proc_holder/changeling/weapon/shield
	name = "Organic Shield"
	desc = "We reform one of our arms into a hard shield."
	helptext = "Organic tissue cannot resist damage forever; the shield will break after it is hit too much. The more genomes we absorb, the stronger it is. Cannot be used while in lesser form."
	chemical_cost = 20
	dna_cost = 1
	genetic_damage = 12
	req_human = 1
	max_genetic_damage = 20

	weapon_type = /obj/item/weapon/shield/changeling
	weapon_name_simple = "shield"

/obj/effect/proc_holder/changeling/weapon/shield/sting_action(mob/user)
	var/datum/changeling/changeling = user.mind.changeling //So we can read the absorbedcount.
	if(!changeling)
		return

	var/obj/item/weapon/shield/changeling/S = ..(user)
	S.remaining_uses = round(changeling.absorbedcount * 3)
	return 1

/obj/item/weapon/shield/changeling
	name = "shield-like mass"
	desc = "A mass of tough, boney tissue. You can still see the fingers as a twisted pattern in the shield."
	flags = ABSTRACT | NODROP
	icon = 'icons/obj/weapons.dmi'
	icon_state = "ling_shield"

	var/remaining_uses //Set by the changeling ability.

/obj/item/weapon/shield/changeling/New()
	..()
	if(ismob(loc))
		loc.visible_message("<span class='warning'>The end of [loc.name]\'s hand inflates rapidly, forming a huge shield-like mass!</span>", "<span class='warning'>We inflate our hand into a strong shield.</span>", "<span class='italics'>You hear organic matter ripping and tearing!</span>")

/obj/item/clothing/head/helmet/space/changeling/dropped()
	qdel(src)

/obj/item/weapon/shield/changeling/IsShield()
	if(remaining_uses < 1)
		if(ishuman(loc))
			var/mob/living/carbon/human/H = loc
			H.visible_message("<span class='warning'>With a sickening crunch, [H] reforms his shield into an arm!</span>", "<span class='notice'>We assimilate our shield into our body</span>", "<span class='italics>You hear organic matter ripping and tearing!</span>")
			H.unEquip(src, 1)
		qdel(src)
		return 0
	else
		remaining_uses--
		return 1


/***************************************\
|*********SPACE SUIT + HELMET***********|
\***************************************/
/obj/effect/proc_holder/changeling/suit/organic_space_suit
	name = "Organic Space Suit"
	desc = "We grow an organic suit to protect ourselves from space exposure."
	helptext = "We must constantly repair our form to make it space-proof, reducing chemical production while we are protected. Retreating the suit damages our genomes. Cannot be used in lesser form."
	chemical_cost = 20
	dna_cost = 2
	genetic_damage = 8
	req_human = 1
	max_genetic_damage = 20

	suit_type = /obj/item/clothing/suit/space/changeling
	helmet_type = /obj/item/clothing/head/helmet/space/changeling
	suit_name_simple = "flesh shell"
	helmet_name_simple = "space helmet"
	recharge_slowdown = 0.5
	blood_on_castoff = 1

/obj/item/clothing/suit/space/changeling
	name = "flesh mass"
	icon_state = "lingspacesuit"
	desc = "A huge, bulky mass of pressure and temperature-resistant organic tissue, evolved to facilitate space travel."
	flags = STOPSPRESSUREDMAGE | NODROP //Not THICKMATERIAL because it's organic tissue, so if somebody tries to inject something into it, it still ends up in your blood. (also balance but muh fluff)
	allowed = list(/obj/item/device/flashlight, /obj/item/weapon/tank/internals/emergency_oxygen, /obj/item/weapon/tank/internals/oxygen)
	armor = list(melee = 0, bullet = 0, laser = 0,energy = 0, bomb = 0, bio = 0, rad = 0) //No armor at all.

/obj/item/clothing/suit/space/changeling/New()
	..()
	if(ismob(loc))
		loc.visible_message("<span class='warning'>[loc.name]\'s flesh rapidly inflates, forming a bloated mass around their body!</span>", "<span class='warning'>We inflate our flesh, creating a spaceproof suit!</span>", "<span class='italics'>You hear organic matter ripping and tearing!</span>")
	SSobj.processing += src

/obj/item/clothing/suit/space/changeling/dropped()
	qdel(src)

/obj/item/clothing/suit/space/changeling/process()
	if(ishuman(loc))
		var/mob/living/carbon/human/H = loc
		H.reagents.add_reagent("salbutamol", REAGENTS_METABOLISM)

/obj/item/clothing/head/helmet/space/changeling
	name = "flesh mass"
	icon_state = "lingspacehelmet"
	desc = "A covering of pressure and temperature-resistant organic tissue with a glass-like chitin front."
	flags = BLOCKHAIR | STOPSPRESSUREDMAGE | NODROP //Again, no THICKMATERIAL.
	armor = list(melee = 0, bullet = 0, laser = 0,energy = 0, bomb = 0, bio = 0, rad = 0)
	flags_cover = HEADCOVERSEYES | HEADCOVERSMOUTH

/obj/item/clothing/head/helmet/space/changeling/dropped()
	qdel(src)


/***************************************\
|*****************ARMOR*****************|
\***************************************/
/obj/effect/proc_holder/changeling/suit/armor
	name = "Chitinous Armor"
	desc = "We turn our skin into tough chitin to protect us from damage."
	helptext = "Upkeep of the armor requires a low expenditure of chemicals. The armor is strong against brute force, but does not provide much protection from lasers. Retreating the armor damages our genomes. Cannot be used in lesser form."
	chemical_cost = 20
	dna_cost = 1
	genetic_damage = 11
	req_human = 1
	max_genetic_damage = 20

	suit_type = /obj/item/clothing/suit/armor/changeling
	helmet_type = /obj/item/clothing/head/helmet/changeling
	suit_name_simple = "armor"
	helmet_name_simple = "helmet"
	recharge_slowdown = 0.25

/obj/item/clothing/suit/armor/changeling
	name = "chitinous mass"
	desc = "A tough, hard covering of black chitin."
	icon_state = "lingarmor"
	flags = NODROP
	body_parts_covered = CHEST|GROIN|LEGS|FEET|ARMS|HANDS
<<<<<<< HEAD
	armor = list(melee = 40, bullet = 30, laser = 30, energy = 13, bomb = 0, bio = 0, rad = 0)
=======
	armor = list(melee = 70, bullet = 50, laser = 70, energy = 50, bomb = 10, bio = 4, rad = 0)
>>>>>>> d216e604
	flags_inv = HIDEJUMPSUIT
	cold_protection = 0
	heat_protection = 0

/obj/item/clothing/suit/armor/changeling/New()
	..()
	if(ismob(loc))
		loc.visible_message("<span class='warning'>[loc.name]\'s flesh turns black, quickly transforming into a hard, chitinous mass!</span>", "<span class='warning'>We harden our flesh, creating a suit of armor!</span>", "<span class='italics'>You hear organic matter ripping and tearing!</span>")

/obj/item/clothing/suit/armor/changeling/dropped()
	qdel(src)

/obj/item/clothing/head/helmet/changeling
	name = "chitinous mass"
	desc = "A tough, hard covering of black chitin with transparent chitin in front."
	icon_state = "lingarmorhelmet"
	flags = BLOCKHAIR | NODROP
<<<<<<< HEAD
	armor = list(melee = 40, bullet = 30, laser = 30,energy = 10, bomb = 5, bio = 2, rad = 0)
=======
	armor = list(melee = 60, bullet = 30, laser = 60, energy = 30, bomb = 10, bio = 4, rad = 0)
>>>>>>> d216e604
	flags_inv = HIDEEARS
	flags_cover = HEADCOVERSEYES

/obj/item/clothing/head/helmet/changeling/dropped()
	qdel(src)
<|MERGE_RESOLUTION|>--- conflicted
+++ resolved
@@ -1,345 +1,337 @@
-/*
-	Changeling Mutations! ~By Miauw (ALL OF IT :V)
-	Contains:
-		Arm Blade
-		Space Suit
-		Shield
-		Armor
-*/
-
-
-//Parent to shields and blades because muh copypasted code.
-/obj/effect/proc_holder/changeling/weapon
-	name = "Organic Weapon"
-	desc = "Go tell a coder if you see this"
-	helptext = "Yell at Miauw and/or Perakp"
-	chemical_cost = 1000
-	dna_cost = -1
-	genetic_damage = 1000
-
-	var/weapon_type
-	var/weapon_name_simple
-
-/obj/effect/proc_holder/changeling/weapon/try_to_sting(mob/user, mob/target)
-	if(istype(user.l_hand, weapon_type)) //Not the nicest way to do it, but eh
-		playsound(user, 'sound/effects/blobattack.ogg', 30, 1)
-		qdel(user.l_hand)
-		user.visible_message("<span class='warning'>With a sickening crunch, [user] reforms their [weapon_name_simple] into an arm!</span>", "<span class='notice'>We assimilate the [weapon_name_simple] back into our body.</span>", "<span class='italics>You hear organic matter ripping and tearing!</span>")
-		user.update_inv_l_hand()
-		return
-	if(istype(user.r_hand, weapon_type))
-		playsound(user, 'sound/effects/blobattack.ogg', 30, 1)
-		qdel(user.r_hand)
-		user.visible_message("<span class='warning'>With a sickening crunch, [user] reforms their [weapon_name_simple] into an arm!</span>", "<span class='notice'>We assimilate the [weapon_name_simple] back into our body.</span>", "<span class='italics>You hear organic matter ripping and tearing!</span>")
-		user.update_inv_r_hand()
-		return
-	..(user, target)
-
-/obj/effect/proc_holder/changeling/weapon/sting_action(mob/user)
-	if(!user.drop_item())
-		user << "<span class='warning'>The [user.get_active_hand()] is stuck to your hand, you cannot grow a [weapon_name_simple] over it!</span>"
-		return
-	var/obj/item/W = new weapon_type(user)
-	user.put_in_hands(W)
-	playsound(user, 'sound/effects/blobattack.ogg', 30, 1)
-	return W
-
-//Parent to space suits and armor.
-/obj/effect/proc_holder/changeling/suit
-	name = "Organic Suit"
-	desc = "Go tell a coder if you see this"
-	helptext = "Yell at Miauw and/or Perakp"
-	chemical_cost = 1000
-	dna_cost = -1
-	genetic_damage = 1000
-
-	var/helmet_type = /obj/item
-	var/suit_type = /obj/item
-	var/suit_name_simple = "    "
-	var/helmet_name_simple = "     "
-	var/recharge_slowdown = 0
-	var/blood_on_castoff = 0
-
-/obj/effect/proc_holder/changeling/suit/try_to_sting(mob/user, mob/target)
-	var/datum/changeling/changeling = user.mind.changeling
-	if(!ishuman(user) || !changeling)
-		return
-
-	var/mob/living/carbon/human/H = user
-	if(istype(H.wear_suit, suit_type) || istype(H.head, helmet_type))
-		H.visible_message("<span class='warning'>[H] casts off their [suit_name_simple]!</span>", "<span class='warning'>We cast off our [suit_name_simple][genetic_damage > 0 ? ", temporarily weakening our genomes." : "."]</span>", "<span class='italics'>You hear the organic matter ripping and tearing!</span>")
-		qdel(H.wear_suit)
-		qdel(H.head)
-		H.update_inv_wear_suit()
-		H.update_inv_head()
-		H.update_hair()
-
-		if(blood_on_castoff)
-			var/turf/simulated/T = get_turf(H)
-			if(istype(T))
-				T.add_blood(H) //So real blood decals
-				playsound(H.loc, 'sound/effects/splat.ogg', 50, 1) //So real sounds
-
-		changeling.geneticdamage += genetic_damage //Casting off a space suit leaves you weak for a few seconds.
-		changeling.chem_recharge_slowdown -= recharge_slowdown
-		return
-	..(H, target)
-
-/obj/effect/proc_holder/changeling/suit/sting_action(mob/living/carbon/human/user)
-	if(!user.canUnEquip(user.wear_suit))
-		user << "\the [user.wear_suit] is stuck to your body, you cannot grow a [suit_name_simple] over it!"
-		return
-	if(!user.canUnEquip(user.head))
-		user << "\the [user.head] is stuck on your head, you cannot grow a [helmet_name_simple] over it!"
-		return
-
-	user.unEquip(user.head)
-	user.unEquip(user.wear_suit)
-
-	user.equip_to_slot_if_possible(new suit_type(user), slot_wear_suit, 1, 1, 1)
-	user.equip_to_slot_if_possible(new helmet_type(user), slot_head, 1, 1, 1)
-
-	var/datum/changeling/changeling = user.mind.changeling
-	changeling.chem_recharge_slowdown += recharge_slowdown
-	return 1
-
-
-//fancy headers yo
-/***************************************\
-|***************ARM BLADE***************|
-\***************************************/
-/obj/effect/proc_holder/changeling/weapon/arm_blade
-	name = "Arm Blade"
-	desc = "We reform one of our arms into a deadly blade."
-	helptext = "We may retract our armblade in the same manner as we form it. Cannot be used while in lesser form."
-	chemical_cost = 20
-	dna_cost = 2
-	genetic_damage = 10
-	req_human = 1
-	max_genetic_damage = 20
-	weapon_type = /obj/item/weapon/melee/arm_blade
-	weapon_name_simple = "blade"
-
-/obj/item/weapon/melee/arm_blade
-	name = "arm blade"
-	desc = "A grotesque blade made out of bone and flesh that cleaves through people as a hot knife through butter"
-	icon = 'icons/obj/weapons.dmi'
-	icon_state = "arm_blade"
-	item_state = "arm_blade"
-	flags = ABSTRACT | NODROP
-	w_class = 5.0
-	force = 25
-	throwforce = 0 //Just to be on the safe side
-	throw_range = 0
-	throw_speed = 0
-
-/obj/item/weapon/melee/arm_blade/New(location,silent)
-	..()
-	if(ismob(loc) && !silent)
-		loc.visible_message("<span class='warning'>A grotesque blade forms around [loc.name]\'s arm!</span>", "<span class='warning'>Our arm twists and mutates, transforming it into a deadly blade.</span>", "<span class='italics'>You hear organic matter ripping and tearing!</span>")
-
-/obj/item/weapon/melee/arm_blade/dropped(mob/user)
-	qdel(src)
-
-/obj/item/weapon/melee/arm_blade/afterattack(atom/target, mob/user, proximity)
-	if(!proximity)
-		return
-	if(istype(target, /obj/structure/table))
-		var/obj/structure/table/T = target
-		T.table_destroy(1)
-
-	else if(istype(target, /obj/machinery/computer))
-		var/obj/machinery/computer/C = target
-		C.attack_alien(user) //muh copypasta
-
-	else if(istype(target, /obj/machinery/door/airlock))
-		var/obj/machinery/door/airlock/A = target
-
-		if(!A.requiresID() || A.allowed(user)) //This is to prevent stupid shit like hitting a door with an arm blade, the door opening because you have acces and still getting a "the airlocks motors resist our efforts to force it" message.
-			return
-
-		if(A.hasPower())
-			if(A.locked)
-				user << "<span class='warning'>The airlock's bolts prevent it from being forced!</span>"
-				return
-			user << "<span class='warning'>The airlock's motors are resisting, this may take time...</span>"
-			if(do_after(user, 100, target = A))
-				A.open(2)
-			return
-
-		else if(A.locked)
-			user << "<span class='warning'>The airlock's bolts prevent it from being forced!</span>"
-			return
-
-		else
-			//user.say("Heeeeeeeeeerrre's Johnny!")
-			user.visible_message("<span class='warning'>[user] forces the door to open with \his [src]!</span>", "<span class='warning'>We force the door to open.</span>", "<span class='italics'>You hear a metal screeching sound.</span>")
-			A.open(1)
-
-
-/***************************************\
-|****************SHIELD*****************|
-\***************************************/
-/obj/effect/proc_holder/changeling/weapon/shield
-	name = "Organic Shield"
-	desc = "We reform one of our arms into a hard shield."
-	helptext = "Organic tissue cannot resist damage forever; the shield will break after it is hit too much. The more genomes we absorb, the stronger it is. Cannot be used while in lesser form."
-	chemical_cost = 20
-	dna_cost = 1
-	genetic_damage = 12
-	req_human = 1
-	max_genetic_damage = 20
-
-	weapon_type = /obj/item/weapon/shield/changeling
-	weapon_name_simple = "shield"
-
-/obj/effect/proc_holder/changeling/weapon/shield/sting_action(mob/user)
-	var/datum/changeling/changeling = user.mind.changeling //So we can read the absorbedcount.
-	if(!changeling)
-		return
-
-	var/obj/item/weapon/shield/changeling/S = ..(user)
-	S.remaining_uses = round(changeling.absorbedcount * 3)
-	return 1
-
-/obj/item/weapon/shield/changeling
-	name = "shield-like mass"
-	desc = "A mass of tough, boney tissue. You can still see the fingers as a twisted pattern in the shield."
-	flags = ABSTRACT | NODROP
-	icon = 'icons/obj/weapons.dmi'
-	icon_state = "ling_shield"
-
-	var/remaining_uses //Set by the changeling ability.
-
-/obj/item/weapon/shield/changeling/New()
-	..()
-	if(ismob(loc))
-		loc.visible_message("<span class='warning'>The end of [loc.name]\'s hand inflates rapidly, forming a huge shield-like mass!</span>", "<span class='warning'>We inflate our hand into a strong shield.</span>", "<span class='italics'>You hear organic matter ripping and tearing!</span>")
-
-/obj/item/clothing/head/helmet/space/changeling/dropped()
-	qdel(src)
-
-/obj/item/weapon/shield/changeling/IsShield()
-	if(remaining_uses < 1)
-		if(ishuman(loc))
-			var/mob/living/carbon/human/H = loc
-			H.visible_message("<span class='warning'>With a sickening crunch, [H] reforms his shield into an arm!</span>", "<span class='notice'>We assimilate our shield into our body</span>", "<span class='italics>You hear organic matter ripping and tearing!</span>")
-			H.unEquip(src, 1)
-		qdel(src)
-		return 0
-	else
-		remaining_uses--
-		return 1
-
-
-/***************************************\
-|*********SPACE SUIT + HELMET***********|
-\***************************************/
-/obj/effect/proc_holder/changeling/suit/organic_space_suit
-	name = "Organic Space Suit"
-	desc = "We grow an organic suit to protect ourselves from space exposure."
-	helptext = "We must constantly repair our form to make it space-proof, reducing chemical production while we are protected. Retreating the suit damages our genomes. Cannot be used in lesser form."
-	chemical_cost = 20
-	dna_cost = 2
-	genetic_damage = 8
-	req_human = 1
-	max_genetic_damage = 20
-
-	suit_type = /obj/item/clothing/suit/space/changeling
-	helmet_type = /obj/item/clothing/head/helmet/space/changeling
-	suit_name_simple = "flesh shell"
-	helmet_name_simple = "space helmet"
-	recharge_slowdown = 0.5
-	blood_on_castoff = 1
-
-/obj/item/clothing/suit/space/changeling
-	name = "flesh mass"
-	icon_state = "lingspacesuit"
-	desc = "A huge, bulky mass of pressure and temperature-resistant organic tissue, evolved to facilitate space travel."
-	flags = STOPSPRESSUREDMAGE | NODROP //Not THICKMATERIAL because it's organic tissue, so if somebody tries to inject something into it, it still ends up in your blood. (also balance but muh fluff)
-	allowed = list(/obj/item/device/flashlight, /obj/item/weapon/tank/internals/emergency_oxygen, /obj/item/weapon/tank/internals/oxygen)
-	armor = list(melee = 0, bullet = 0, laser = 0,energy = 0, bomb = 0, bio = 0, rad = 0) //No armor at all.
-
-/obj/item/clothing/suit/space/changeling/New()
-	..()
-	if(ismob(loc))
-		loc.visible_message("<span class='warning'>[loc.name]\'s flesh rapidly inflates, forming a bloated mass around their body!</span>", "<span class='warning'>We inflate our flesh, creating a spaceproof suit!</span>", "<span class='italics'>You hear organic matter ripping and tearing!</span>")
-	SSobj.processing += src
-
-/obj/item/clothing/suit/space/changeling/dropped()
-	qdel(src)
-
-/obj/item/clothing/suit/space/changeling/process()
-	if(ishuman(loc))
-		var/mob/living/carbon/human/H = loc
-		H.reagents.add_reagent("salbutamol", REAGENTS_METABOLISM)
-
-/obj/item/clothing/head/helmet/space/changeling
-	name = "flesh mass"
-	icon_state = "lingspacehelmet"
-	desc = "A covering of pressure and temperature-resistant organic tissue with a glass-like chitin front."
-	flags = BLOCKHAIR | STOPSPRESSUREDMAGE | NODROP //Again, no THICKMATERIAL.
-	armor = list(melee = 0, bullet = 0, laser = 0,energy = 0, bomb = 0, bio = 0, rad = 0)
-	flags_cover = HEADCOVERSEYES | HEADCOVERSMOUTH
-
-/obj/item/clothing/head/helmet/space/changeling/dropped()
-	qdel(src)
-
-
-/***************************************\
-|*****************ARMOR*****************|
-\***************************************/
-/obj/effect/proc_holder/changeling/suit/armor
-	name = "Chitinous Armor"
-	desc = "We turn our skin into tough chitin to protect us from damage."
-	helptext = "Upkeep of the armor requires a low expenditure of chemicals. The armor is strong against brute force, but does not provide much protection from lasers. Retreating the armor damages our genomes. Cannot be used in lesser form."
-	chemical_cost = 20
-	dna_cost = 1
-	genetic_damage = 11
-	req_human = 1
-	max_genetic_damage = 20
-
-	suit_type = /obj/item/clothing/suit/armor/changeling
-	helmet_type = /obj/item/clothing/head/helmet/changeling
-	suit_name_simple = "armor"
-	helmet_name_simple = "helmet"
-	recharge_slowdown = 0.25
-
-/obj/item/clothing/suit/armor/changeling
-	name = "chitinous mass"
-	desc = "A tough, hard covering of black chitin."
-	icon_state = "lingarmor"
-	flags = NODROP
-	body_parts_covered = CHEST|GROIN|LEGS|FEET|ARMS|HANDS
-<<<<<<< HEAD
-	armor = list(melee = 40, bullet = 30, laser = 30, energy = 13, bomb = 0, bio = 0, rad = 0)
-=======
-	armor = list(melee = 70, bullet = 50, laser = 70, energy = 50, bomb = 10, bio = 4, rad = 0)
->>>>>>> d216e604
-	flags_inv = HIDEJUMPSUIT
-	cold_protection = 0
-	heat_protection = 0
-
-/obj/item/clothing/suit/armor/changeling/New()
-	..()
-	if(ismob(loc))
-		loc.visible_message("<span class='warning'>[loc.name]\'s flesh turns black, quickly transforming into a hard, chitinous mass!</span>", "<span class='warning'>We harden our flesh, creating a suit of armor!</span>", "<span class='italics'>You hear organic matter ripping and tearing!</span>")
-
-/obj/item/clothing/suit/armor/changeling/dropped()
-	qdel(src)
-
-/obj/item/clothing/head/helmet/changeling
-	name = "chitinous mass"
-	desc = "A tough, hard covering of black chitin with transparent chitin in front."
-	icon_state = "lingarmorhelmet"
-	flags = BLOCKHAIR | NODROP
-<<<<<<< HEAD
-	armor = list(melee = 40, bullet = 30, laser = 30,energy = 10, bomb = 5, bio = 2, rad = 0)
-=======
-	armor = list(melee = 60, bullet = 30, laser = 60, energy = 30, bomb = 10, bio = 4, rad = 0)
->>>>>>> d216e604
-	flags_inv = HIDEEARS
-	flags_cover = HEADCOVERSEYES
-
-/obj/item/clothing/head/helmet/changeling/dropped()
-	qdel(src)
+/*
+	Changeling Mutations! ~By Miauw (ALL OF IT :V)
+	Contains:
+		Arm Blade
+		Space Suit
+		Shield
+		Armor
+*/
+
+
+//Parent to shields and blades because muh copypasted code.
+/obj/effect/proc_holder/changeling/weapon
+	name = "Organic Weapon"
+	desc = "Go tell a coder if you see this"
+	helptext = "Yell at Miauw and/or Perakp"
+	chemical_cost = 1000
+	dna_cost = -1
+	genetic_damage = 1000
+
+	var/weapon_type
+	var/weapon_name_simple
+
+/obj/effect/proc_holder/changeling/weapon/try_to_sting(mob/user, mob/target)
+	if(istype(user.l_hand, weapon_type)) //Not the nicest way to do it, but eh
+		playsound(user, 'sound/effects/blobattack.ogg', 30, 1)
+		qdel(user.l_hand)
+		user.visible_message("<span class='warning'>With a sickening crunch, [user] reforms their [weapon_name_simple] into an arm!</span>", "<span class='notice'>We assimilate the [weapon_name_simple] back into our body.</span>", "<span class='italics>You hear organic matter ripping and tearing!</span>")
+		user.update_inv_l_hand()
+		return
+	if(istype(user.r_hand, weapon_type))
+		playsound(user, 'sound/effects/blobattack.ogg', 30, 1)
+		qdel(user.r_hand)
+		user.visible_message("<span class='warning'>With a sickening crunch, [user] reforms their [weapon_name_simple] into an arm!</span>", "<span class='notice'>We assimilate the [weapon_name_simple] back into our body.</span>", "<span class='italics>You hear organic matter ripping and tearing!</span>")
+		user.update_inv_r_hand()
+		return
+	..(user, target)
+
+/obj/effect/proc_holder/changeling/weapon/sting_action(mob/user)
+	if(!user.drop_item())
+		user << "<span class='warning'>The [user.get_active_hand()] is stuck to your hand, you cannot grow a [weapon_name_simple] over it!</span>"
+		return
+	var/obj/item/W = new weapon_type(user)
+	user.put_in_hands(W)
+	playsound(user, 'sound/effects/blobattack.ogg', 30, 1)
+	return W
+
+//Parent to space suits and armor.
+/obj/effect/proc_holder/changeling/suit
+	name = "Organic Suit"
+	desc = "Go tell a coder if you see this"
+	helptext = "Yell at Miauw and/or Perakp"
+	chemical_cost = 1000
+	dna_cost = -1
+	genetic_damage = 1000
+
+	var/helmet_type = /obj/item
+	var/suit_type = /obj/item
+	var/suit_name_simple = "    "
+	var/helmet_name_simple = "     "
+	var/recharge_slowdown = 0
+	var/blood_on_castoff = 0
+
+/obj/effect/proc_holder/changeling/suit/try_to_sting(mob/user, mob/target)
+	var/datum/changeling/changeling = user.mind.changeling
+	if(!ishuman(user) || !changeling)
+		return
+
+	var/mob/living/carbon/human/H = user
+	if(istype(H.wear_suit, suit_type) || istype(H.head, helmet_type))
+		H.visible_message("<span class='warning'>[H] casts off their [suit_name_simple]!</span>", "<span class='warning'>We cast off our [suit_name_simple][genetic_damage > 0 ? ", temporarily weakening our genomes." : "."]</span>", "<span class='italics'>You hear the organic matter ripping and tearing!</span>")
+		qdel(H.wear_suit)
+		qdel(H.head)
+		H.update_inv_wear_suit()
+		H.update_inv_head()
+		H.update_hair()
+
+		if(blood_on_castoff)
+			var/turf/simulated/T = get_turf(H)
+			if(istype(T))
+				T.add_blood(H) //So real blood decals
+				playsound(H.loc, 'sound/effects/splat.ogg', 50, 1) //So real sounds
+
+		changeling.geneticdamage += genetic_damage //Casting off a space suit leaves you weak for a few seconds.
+		changeling.chem_recharge_slowdown -= recharge_slowdown
+		return
+	..(H, target)
+
+/obj/effect/proc_holder/changeling/suit/sting_action(mob/living/carbon/human/user)
+	if(!user.canUnEquip(user.wear_suit))
+		user << "\the [user.wear_suit] is stuck to your body, you cannot grow a [suit_name_simple] over it!"
+		return
+	if(!user.canUnEquip(user.head))
+		user << "\the [user.head] is stuck on your head, you cannot grow a [helmet_name_simple] over it!"
+		return
+
+	user.unEquip(user.head)
+	user.unEquip(user.wear_suit)
+
+	user.equip_to_slot_if_possible(new suit_type(user), slot_wear_suit, 1, 1, 1)
+	user.equip_to_slot_if_possible(new helmet_type(user), slot_head, 1, 1, 1)
+
+	var/datum/changeling/changeling = user.mind.changeling
+	changeling.chem_recharge_slowdown += recharge_slowdown
+	return 1
+
+
+//fancy headers yo
+/***************************************\
+|***************ARM BLADE***************|
+\***************************************/
+/obj/effect/proc_holder/changeling/weapon/arm_blade
+	name = "Arm Blade"
+	desc = "We reform one of our arms into a deadly blade."
+	helptext = "We may retract our armblade in the same manner as we form it. Cannot be used while in lesser form."
+	chemical_cost = 20
+	dna_cost = 2
+	genetic_damage = 10
+	req_human = 1
+	max_genetic_damage = 20
+	weapon_type = /obj/item/weapon/melee/arm_blade
+	weapon_name_simple = "blade"
+
+/obj/item/weapon/melee/arm_blade
+	name = "arm blade"
+	desc = "A grotesque blade made out of bone and flesh that cleaves through people as a hot knife through butter"
+	icon = 'icons/obj/weapons.dmi'
+	icon_state = "arm_blade"
+	item_state = "arm_blade"
+	flags = ABSTRACT | NODROP
+	w_class = 5.0
+	force = 25
+	throwforce = 0 //Just to be on the safe side
+	throw_range = 0
+	throw_speed = 0
+
+/obj/item/weapon/melee/arm_blade/New(location,silent)
+	..()
+	if(ismob(loc) && !silent)
+		loc.visible_message("<span class='warning'>A grotesque blade forms around [loc.name]\'s arm!</span>", "<span class='warning'>Our arm twists and mutates, transforming it into a deadly blade.</span>", "<span class='italics'>You hear organic matter ripping and tearing!</span>")
+
+/obj/item/weapon/melee/arm_blade/dropped(mob/user)
+	qdel(src)
+
+/obj/item/weapon/melee/arm_blade/afterattack(atom/target, mob/user, proximity)
+	if(!proximity)
+		return
+	if(istype(target, /obj/structure/table))
+		var/obj/structure/table/T = target
+		T.table_destroy(1)
+
+	else if(istype(target, /obj/machinery/computer))
+		var/obj/machinery/computer/C = target
+		C.attack_alien(user) //muh copypasta
+
+	else if(istype(target, /obj/machinery/door/airlock))
+		var/obj/machinery/door/airlock/A = target
+
+		if(!A.requiresID() || A.allowed(user)) //This is to prevent stupid shit like hitting a door with an arm blade, the door opening because you have acces and still getting a "the airlocks motors resist our efforts to force it" message.
+			return
+
+		if(A.hasPower())
+			if(A.locked)
+				user << "<span class='warning'>The airlock's bolts prevent it from being forced!</span>"
+				return
+			user << "<span class='warning'>The airlock's motors are resisting, this may take time...</span>"
+			if(do_after(user, 100, target = A))
+				A.open(2)
+			return
+
+		else if(A.locked)
+			user << "<span class='warning'>The airlock's bolts prevent it from being forced!</span>"
+			return
+
+		else
+			//user.say("Heeeeeeeeeerrre's Johnny!")
+			user.visible_message("<span class='warning'>[user] forces the door to open with \his [src]!</span>", "<span class='warning'>We force the door to open.</span>", "<span class='italics'>You hear a metal screeching sound.</span>")
+			A.open(1)
+
+
+/***************************************\
+|****************SHIELD*****************|
+\***************************************/
+/obj/effect/proc_holder/changeling/weapon/shield
+	name = "Organic Shield"
+	desc = "We reform one of our arms into a hard shield."
+	helptext = "Organic tissue cannot resist damage forever; the shield will break after it is hit too much. The more genomes we absorb, the stronger it is. Cannot be used while in lesser form."
+	chemical_cost = 20
+	dna_cost = 1
+	genetic_damage = 12
+	req_human = 1
+	max_genetic_damage = 20
+
+	weapon_type = /obj/item/weapon/shield/changeling
+	weapon_name_simple = "shield"
+
+/obj/effect/proc_holder/changeling/weapon/shield/sting_action(mob/user)
+	var/datum/changeling/changeling = user.mind.changeling //So we can read the absorbedcount.
+	if(!changeling)
+		return
+
+	var/obj/item/weapon/shield/changeling/S = ..(user)
+	S.remaining_uses = round(changeling.absorbedcount * 3)
+	return 1
+
+/obj/item/weapon/shield/changeling
+	name = "shield-like mass"
+	desc = "A mass of tough, boney tissue. You can still see the fingers as a twisted pattern in the shield."
+	flags = ABSTRACT | NODROP
+	icon = 'icons/obj/weapons.dmi'
+	icon_state = "ling_shield"
+
+	var/remaining_uses //Set by the changeling ability.
+
+/obj/item/weapon/shield/changeling/New()
+	..()
+	if(ismob(loc))
+		loc.visible_message("<span class='warning'>The end of [loc.name]\'s hand inflates rapidly, forming a huge shield-like mass!</span>", "<span class='warning'>We inflate our hand into a strong shield.</span>", "<span class='italics'>You hear organic matter ripping and tearing!</span>")
+
+/obj/item/clothing/head/helmet/space/changeling/dropped()
+	qdel(src)
+
+/obj/item/weapon/shield/changeling/IsShield()
+	if(remaining_uses < 1)
+		if(ishuman(loc))
+			var/mob/living/carbon/human/H = loc
+			H.visible_message("<span class='warning'>With a sickening crunch, [H] reforms his shield into an arm!</span>", "<span class='notice'>We assimilate our shield into our body</span>", "<span class='italics>You hear organic matter ripping and tearing!</span>")
+			H.unEquip(src, 1)
+		qdel(src)
+		return 0
+	else
+		remaining_uses--
+		return 1
+
+
+/***************************************\
+|*********SPACE SUIT + HELMET***********|
+\***************************************/
+/obj/effect/proc_holder/changeling/suit/organic_space_suit
+	name = "Organic Space Suit"
+	desc = "We grow an organic suit to protect ourselves from space exposure."
+	helptext = "We must constantly repair our form to make it space-proof, reducing chemical production while we are protected. Retreating the suit damages our genomes. Cannot be used in lesser form."
+	chemical_cost = 20
+	dna_cost = 2
+	genetic_damage = 8
+	req_human = 1
+	max_genetic_damage = 20
+
+	suit_type = /obj/item/clothing/suit/space/changeling
+	helmet_type = /obj/item/clothing/head/helmet/space/changeling
+	suit_name_simple = "flesh shell"
+	helmet_name_simple = "space helmet"
+	recharge_slowdown = 0.5
+	blood_on_castoff = 1
+
+/obj/item/clothing/suit/space/changeling
+	name = "flesh mass"
+	icon_state = "lingspacesuit"
+	desc = "A huge, bulky mass of pressure and temperature-resistant organic tissue, evolved to facilitate space travel."
+	flags = STOPSPRESSUREDMAGE | NODROP //Not THICKMATERIAL because it's organic tissue, so if somebody tries to inject something into it, it still ends up in your blood. (also balance but muh fluff)
+	allowed = list(/obj/item/device/flashlight, /obj/item/weapon/tank/internals/emergency_oxygen, /obj/item/weapon/tank/internals/oxygen)
+	armor = list(melee = 0, bullet = 0, laser = 0,energy = 0, bomb = 0, bio = 0, rad = 0) //No armor at all.
+
+/obj/item/clothing/suit/space/changeling/New()
+	..()
+	if(ismob(loc))
+		loc.visible_message("<span class='warning'>[loc.name]\'s flesh rapidly inflates, forming a bloated mass around their body!</span>", "<span class='warning'>We inflate our flesh, creating a spaceproof suit!</span>", "<span class='italics'>You hear organic matter ripping and tearing!</span>")
+	SSobj.processing += src
+
+/obj/item/clothing/suit/space/changeling/dropped()
+	qdel(src)
+
+/obj/item/clothing/suit/space/changeling/process()
+	if(ishuman(loc))
+		var/mob/living/carbon/human/H = loc
+		H.reagents.add_reagent("salbutamol", REAGENTS_METABOLISM)
+
+/obj/item/clothing/head/helmet/space/changeling
+	name = "flesh mass"
+	icon_state = "lingspacehelmet"
+	desc = "A covering of pressure and temperature-resistant organic tissue with a glass-like chitin front."
+	flags = BLOCKHAIR | STOPSPRESSUREDMAGE | NODROP //Again, no THICKMATERIAL.
+	armor = list(melee = 0, bullet = 0, laser = 0,energy = 0, bomb = 0, bio = 0, rad = 0)
+	flags_cover = HEADCOVERSEYES | HEADCOVERSMOUTH
+
+/obj/item/clothing/head/helmet/space/changeling/dropped()
+	qdel(src)
+
+
+/***************************************\
+|*****************ARMOR*****************|
+\***************************************/
+/obj/effect/proc_holder/changeling/suit/armor
+	name = "Chitinous Armor"
+	desc = "We turn our skin into tough chitin to protect us from damage."
+	helptext = "Upkeep of the armor requires a low expenditure of chemicals. The armor is strong against brute force, but does not provide much protection from lasers. Retreating the armor damages our genomes. Cannot be used in lesser form."
+	chemical_cost = 20
+	dna_cost = 1
+	genetic_damage = 11
+	req_human = 1
+	max_genetic_damage = 20
+
+	suit_type = /obj/item/clothing/suit/armor/changeling
+	helmet_type = /obj/item/clothing/head/helmet/changeling
+	suit_name_simple = "armor"
+	helmet_name_simple = "helmet"
+	recharge_slowdown = 0.25
+
+/obj/item/clothing/suit/armor/changeling
+	name = "chitinous mass"
+	desc = "A tough, hard covering of black chitin."
+	icon_state = "lingarmor"
+	flags = NODROP
+	body_parts_covered = CHEST|GROIN|LEGS|FEET|ARMS|HANDS
+	armor = list(melee = 70, bullet = 50, laser = 70, energy = 50, bomb = 10, bio = 4, rad = 0)
+	flags_inv = HIDEJUMPSUIT
+	cold_protection = 0
+	heat_protection = 0
+
+/obj/item/clothing/suit/armor/changeling/New()
+	..()
+	if(ismob(loc))
+		loc.visible_message("<span class='warning'>[loc.name]\'s flesh turns black, quickly transforming into a hard, chitinous mass!</span>", "<span class='warning'>We harden our flesh, creating a suit of armor!</span>", "<span class='italics'>You hear organic matter ripping and tearing!</span>")
+
+/obj/item/clothing/suit/armor/changeling/dropped()
+	qdel(src)
+
+/obj/item/clothing/head/helmet/changeling
+	name = "chitinous mass"
+	desc = "A tough, hard covering of black chitin with transparent chitin in front."
+	icon_state = "lingarmorhelmet"
+	flags = BLOCKHAIR | NODROP
+	armor = list(melee = 60, bullet = 30, laser = 60, energy = 30, bomb = 10, bio = 4, rad = 0)
+	flags_inv = HIDEEARS
+	flags_cover = HEADCOVERSEYES
+
+/obj/item/clothing/head/helmet/changeling/dropped()
+	qdel(src)