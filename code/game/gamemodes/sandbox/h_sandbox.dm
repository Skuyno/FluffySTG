--- conflicted
+++ resolved
@@ -1,315 +1,303 @@
-
-
-GLOBAL_VAR_INIT(hsboxspawn, TRUE)
-
-/mob
-	var/datum/hSB/sandbox = null
-/mob/proc/CanBuild()
-	sandbox = new/datum/hSB
-	sandbox.owner = src.ckey
-	if(src.client.holder)
-		sandbox.admin = 1
-	verbs += new/mob/proc/sandbox_panel
-/mob/proc/sandbox_panel()
-	set name = "Sandbox Panel"
-	if(sandbox)
-		sandbox.update()
-
-/datum/hSB
-	var/owner = null
-	var/admin = 0
-
-	var/static/clothinfo = null
-	var/static/reaginfo = null
-	var/static/objinfo = null
-	var/canisterinfo = null
-	var/hsbinfo = null
-	//items that shouldn't spawn on the floor because they would bug or act weird
-	var/global/list/spawn_forbidden = list(
-		/obj/item/tk_grab, /obj/item/implant, // not implanter, the actual thing that is inside you
-		/obj/item/assembly, /obj/item/device/onetankbomb, /obj/item/radio, /obj/item/device/pda/ai,
-		/obj/item/device/uplink, /obj/item/smallDelivery, /obj/item/projectile,
-		/obj/item/borg/sight, /obj/item/borg/stun, /obj/item/robot_module)
-
-/datum/hSB/proc/update()
-	var/global/list/hrefs = list(
-			"Space Gear",
-			"Suit Up (Space Travel Gear)"		= "hsbsuit",
-			"Spawn Gas Mask"					= "hsbspawn&path=[/obj/item/clothing/mask/gas]",
-			"Spawn Emergency Air Tank"			= "hsbspawn&path=[/obj/item/tank/internals/emergency_oxygen/double]",
-
-			"Standard Tools",
-			"Spawn Flashlight"					= "hsbspawn&path=[/obj/item/device/flashlight]",
-			"Spawn Toolbox"						= "hsbspawn&path=[/obj/item/storage/toolbox/mechanical]",
-			"Spawn Light Replacer"				= "hsbspawn&path=[/obj/item/device/lightreplacer]",
-			"Spawn Medical Kit"					= "hsbspawn&path=[/obj/item/storage/firstaid/regular]",
-			"Spawn All-Access ID"				= "hsbaaid",
-
-			"Building Supplies",
-			"Spawn 50 Wood"                     = "hsbwood",
-			"Spawn 50 Metal"					= "hsbmetal",
-			"Spawn 50 Plasteel"					= "hsbplasteel",
-			"Spawn 50 Reinforced Glass"         = "hsbrglass",
-			"Spawn 50 Glass"					= "hsbglass",
-			"Spawn Full Cable Coil"				= "hsbspawn&path=[/obj/item/stack/cable_coil]",
-			"Spawn Hyper Capacity Power Cell"	= "hsbspawn&path=[/obj/item/stock_parts/cell/hyper]",
-			"Spawn Inf. Capacity Power Cell"	= "hsbspawn&path=[/obj/item/stock_parts/cell/infinite]",
-			"Spawn Rapid Construction Device"	= "hsbrcd",
-			"Spawn RCD Ammo"					= "hsb_safespawn&path=[/obj/item/rcd_ammo]",
-			"Spawn Airlock"						= "hsbairlock",
-
-			"Miscellaneous",
-			"Spawn Air Scrubber"				= "hsbscrubber",
-			"Spawn Welding Fuel Tank"			= "hsbspawn&path=[/obj/structure/reagent_dispensers/fueltank]",
-			"Spawn Water Tank"					= "hsbspawn&path=[/obj/structure/reagent_dispensers/watertank]",
-
-			"Bots",
-			"Spawn Cleanbot"					= "hsbspawn&path=[/mob/living/simple_animal/bot/cleanbot]",
-			"Spawn Floorbot"					= "hsbspawn&path=[/mob/living/simple_animal/bot/floorbot]",
-			"Spawn Medbot"						= "hsbspawn&path=[/mob/living/simple_animal/bot/medbot]",
-
-			"Canisters",
-			"Spawn O2 Canister" 				= "hsbspawn&path=[/obj/machinery/portable_atmospherics/canister/oxygen]",
-			"Spawn Air Canister"				= "hsbspawn&path=[/obj/machinery/portable_atmospherics/canister/air]")
-
-
-	if(!hsbinfo)
-		hsbinfo = "<center><b>Sandbox Panel</b></center><hr>"
-		if(admin)
-			hsbinfo += "<b>Administration</b><br>"
-			hsbinfo += "- <a href='?src=\ref[src];hsb=hsbtobj'>Toggle Object Spawning</a><br>"
-			hsbinfo += "- <a href='?src=\ref[src];hsb=hsbtac'>Toggle Item Spawn Panel Auto-close</a><br>"
-			hsbinfo += "<b>Canister Spawning</b><br>"
-			hsbinfo += "- <a href='?src=\ref[src];hsb=hsbspawn&path=[/obj/machinery/portable_atmospherics/canister/toxins]'>Spawn Plasma Canister</a><br>"
-			hsbinfo += "- <a href='?src=\ref[src];hsb=hsbspawn&path=[/obj/machinery/portable_atmospherics/canister/carbon_dioxide]'>Spawn CO2 Canister</a><br>"
-			hsbinfo += "- <a href='?src=\ref[src];hsb=hsbspawn&path=[/obj/machinery/portable_atmospherics/canister/nitrogen]'>Spawn Nitrogen Canister</a><br>"
-			hsbinfo += "- <a href='?src=\ref[src];hsb=hsbspawn&path=[/obj/machinery/portable_atmospherics/canister/nitrous_oxide]'>Spawn N2O Canister</a><hr>"
-		else
-			hsbinfo += "<i>Some item spawning may be disabled by the administrators.</i><br>"
-			hsbinfo += "<i>Only administrators may spawn dangerous canisters.</i><br>"
-		for(var/T in hrefs)
-			var/href = hrefs[T]
-			if(href)
-				hsbinfo += "- <a href='?\ref[src];hsb=[hrefs[T]]'>[T]</a><br>"
-			else
-				hsbinfo += "<br><b>[T]</b><br>"
-		hsbinfo += "<hr>"
-		hsbinfo += "- <a href='?\ref[src];hsb=hsbcloth'>Spawn Clothing...</a><br>"
-		hsbinfo += "- <a href='?\ref[src];hsb=hsbreag'>Spawn Reagent Container...</a><br>"
-		hsbinfo += "- <a href='?\ref[src];hsb=hsbobj'>Spawn Other Item...</a><br><br>"
-
-	usr << browse(hsbinfo, "window=hsbpanel")
-
-/datum/hSB/Topic(href, href_list)
-	if(!usr || !src || !(src.owner == usr.ckey))
-		if(usr)
-			usr << browse(null,"window=sandbox")
-		return
-
-	if(href_list["hsb"])
-		switch(href_list["hsb"])
-			//
-			// Admin: toggle spawning
-			//
-			if("hsbtobj")
-				if(!admin)
-					return
-				if(GLOB.hsboxspawn)
-					to_chat(world, "<span class='boldannounce'>Sandbox:</span> <b>\black[usr.key] has disabled object spawning!</b>")
-					GLOB.hsboxspawn = FALSE
-					return
-				else
-					to_chat(world, "<span class='boldnotice'>Sandbox:</span> <b>\black[usr.key] has enabled object spawning!</b>")
-					GLOB.hsboxspawn = TRUE
-					return
-			//
-			// Admin: Toggle auto-close
-			//
-			if("hsbtac")
-<<<<<<< HEAD
-				if(!admin)
-					return
-				if(config.sandbox_autoclose)
-=======
-				if(!admin) return
-				var/sbac = CONFIG_GET(flag/sandbox_autoclose)
-				if(sbac)
->>>>>>> f700cb63
-					to_chat(world, "<span class='boldnotice'>Sandbox:</span> <b>\black [usr.key] has removed the object spawn limiter.</b>")
-				else
-					to_chat(world, "<span class='danger'>Sandbox:</span> <b>\black [usr.key] has added a limiter to object spawning.  The window will now auto-close after use.</b>")
-				CONFIG_SET(flag/sandbox_autoclose, !sbac)
-				return
-			//
-			// Spacesuit with full air jetpack set as internals
-			//
-			if("hsbsuit")
-				var/mob/living/carbon/human/P = usr
-				if(!istype(P))
-					return
-				if(P.wear_suit)
-					P.wear_suit.forceMove(P.drop_location())
-					P.wear_suit.layer = initial(P.wear_suit.layer)
-					P.wear_suit.plane = initial(P.wear_suit.plane)
-					P.wear_suit = null
-				P.wear_suit = new/obj/item/clothing/suit/space(P)
-				P.wear_suit.layer = ABOVE_HUD_LAYER
-				P.wear_suit.plane = ABOVE_HUD_PLANE
-				P.update_inv_wear_suit()
-				if(P.head)
-					P.head.forceMove(P.drop_location())
-					P.head.layer = initial(P.head.layer)
-					P.head.plane = initial(P.head.plane)
-					P.head = null
-				P.head = new/obj/item/clothing/head/helmet/space(P)
-				P.head.layer = ABOVE_HUD_LAYER
-				P.head.plane = ABOVE_HUD_PLANE
-				P.update_inv_head()
-				if(P.wear_mask)
-					P.wear_mask.forceMove(P.drop_location())
-					P.wear_mask.layer = initial(P.wear_mask.layer)
-					P.wear_mask.plane = initial(P.wear_mask.plane)
-					P.wear_mask = null
-				P.wear_mask = new/obj/item/clothing/mask/gas(P)
-				P.wear_mask.layer = ABOVE_HUD_LAYER
-				P.wear_mask.plane = ABOVE_HUD_PLANE
-				P.update_inv_wear_mask()
-				if(P.back)
-					P.back.forceMove(P.drop_location())
-					P.back.layer = initial(P.back.layer)
-					P.back.plane = initial(P.back.plane)
-					P.back = null
-				P.back = new/obj/item/tank/jetpack/oxygen(P)
-				P.back.layer = ABOVE_HUD_LAYER
-				P.back.plane = ABOVE_HUD_PLANE
-				P.update_inv_back()
-				P.internal = P.back
-				P.update_internals_hud_icon(1)
-
-			if("hsbscrubber") // This is beyond its normal capability but this is sandbox and you spawned one, I assume you need it
-				var/obj/hsb = new/obj/machinery/portable_atmospherics/scrubber{volume_rate=50*ONE_ATMOSPHERE;on=1}(usr.loc)
-				hsb.update_icon() // hackish but it wasn't meant to be spawned I guess?
-
-			//
-			// Stacked Materials
-			//
-
-			if("hsbrglass")
-				new/obj/item/stack/sheet/rglass{amount=50}(usr.loc)
-
-			if("hsbmetal")
-				new/obj/item/stack/sheet/metal{amount=50}(usr.loc)
-
-			if("hsbplasteel")
-				new/obj/item/stack/sheet/plasteel{amount=50}(usr.loc)
-
-			if("hsbglass")
-				new/obj/item/stack/sheet/glass{amount=50}(usr.loc)
-
-			if("hsbwood")
-				new/obj/item/stack/sheet/mineral/wood{amount=50}(usr.loc)
-
-			//
-			// All access ID
-			//
-			if("hsbaaid")
-				var/obj/item/card/id/gold/ID = new(usr.loc)
-				ID.registered_name = usr.real_name
-				ID.assignment = "Sandbox"
-				ID.access = get_all_accesses()
-				ID.update_label()
-
-			//
-			// RCD - starts with full clip
-			// Spawn check due to grief potential (destroying floors, walls, etc)
-			//
-			if("hsbrcd")
-				if(!GLOB.hsboxspawn)
-					return
-
-				new/obj/item/construction/rcd/combat(usr.loc)
-
-			//
-			// New sandbox airlock maker
-			//
-			if("hsbairlock")
-				new /datum/airlock_maker(usr.loc)
-
-			//
-			// Object spawn window
-			//
-
-			// Clothing
-			if("hsbcloth")
-				if(!GLOB.hsboxspawn)
-					return
-
-				if(!clothinfo)
-					clothinfo = "<b>Clothing</b> <a href='?\ref[src];hsb=hsbreag'>(Reagent Containers)</a> <a href='?\ref[src];hsb=hsbobj'>(Other Items)</a><hr><br>"
-					var/list/all_items = subtypesof(/obj/item/clothing)
-					for(var/typekey in spawn_forbidden)
-						all_items -= typesof(typekey)
-					for(var/O in reverseRange(all_items))
-						clothinfo += "<a href='?src=\ref[src];hsb=hsb_safespawn&path=[O]'>[O]</a><br>"
-
-				usr << browse(clothinfo,"window=sandbox")
-
-			// Reagent containers
-			if("hsbreag")
-				if(!GLOB.hsboxspawn)
-					return
-
-				if(!reaginfo)
-					reaginfo = "<b>Reagent Containers</b> <a href='?\ref[src];hsb=hsbcloth'>(Clothing)</a> <a href='?\ref[src];hsb=hsbobj'>(Other Items)</a><hr><br>"
-					var/list/all_items = subtypesof(/obj/item/reagent_containers)
-					for(var/typekey in spawn_forbidden)
-						all_items -= typesof(typekey)
-					for(var/O in reverseRange(all_items))
-						reaginfo += "<a href='?src=\ref[src];hsb=hsb_safespawn&path=[O]'>[O]</a><br>"
-
-				usr << browse(reaginfo,"window=sandbox")
-
-			// Other items
-			if("hsbobj")
-				if(!GLOB.hsboxspawn)
-					return
-
-				if(!objinfo)
-					objinfo = "<b>Other Items</b> <a href='?\ref[src];hsb=hsbcloth'>(Clothing)</a> <a href='?\ref[src];hsb=hsbreag'>(Reagent Containers)</a><hr><br>"
-					var/list/all_items = subtypesof(/obj/item/) - typesof(/obj/item/clothing) - typesof(/obj/item/reagent_containers)
-					for(var/typekey in spawn_forbidden)
-						all_items -= typesof(typekey)
-
-					for(var/O in reverseRange(all_items))
-						objinfo += "<a href='?src=\ref[src];hsb=hsb_safespawn&path=[O]'>[O]</a><br>"
-
-				usr << browse(objinfo,"window=sandbox")
-
-			//
-			// Safespawn checks to see if spawning is disabled.
-			//
-			if("hsb_safespawn")
-				if(!GLOB.hsboxspawn)
-					usr << browse(null,"window=sandbox")
-					return
-
-				var/typepath = text2path(href_list["path"])
-				if(!typepath)
-					to_chat(usr, "Bad path: \"[href_list["path"]]\"")
-					return
-				new typepath(usr.loc)
-
-				if(CONFIG_GET(flag/sandbox_autoclose))
-					usr << browse(null,"window=sandbox")
-			//
-			// For everything else in the href list
-			//
-			if("hsbspawn")
-				var/typepath = text2path(href_list["path"])
-				if(!typepath)
-					to_chat(usr, "Bad path: \"[href_list["path"]]\"")
-					return
-				new typepath(usr.loc)
-
-				if(CONFIG_GET(flag/sandbox_autoclose))
-					usr << browse(null,"window=sandbox")
+
+
+GLOBAL_VAR_INIT(hsboxspawn, TRUE)
+
+/mob
+	var/datum/hSB/sandbox = null
+/mob/proc/CanBuild()
+	sandbox = new/datum/hSB
+	sandbox.owner = src.ckey
+	if(src.client.holder)
+		sandbox.admin = 1
+	verbs += new/mob/proc/sandbox_panel
+/mob/proc/sandbox_panel()
+	set name = "Sandbox Panel"
+	if(sandbox)
+		sandbox.update()
+
+/datum/hSB
+	var/owner = null
+	var/admin = 0
+
+	var/static/clothinfo = null
+	var/static/reaginfo = null
+	var/static/objinfo = null
+	var/canisterinfo = null
+	var/hsbinfo = null
+	//items that shouldn't spawn on the floor because they would bug or act weird
+	var/global/list/spawn_forbidden = list(
+		/obj/item/tk_grab, /obj/item/implant, // not implanter, the actual thing that is inside you
+		/obj/item/assembly, /obj/item/device/onetankbomb, /obj/item/radio, /obj/item/device/pda/ai,
+		/obj/item/device/uplink, /obj/item/smallDelivery, /obj/item/projectile,
+		/obj/item/borg/sight, /obj/item/borg/stun, /obj/item/robot_module)
+
+/datum/hSB/proc/update()
+	var/global/list/hrefs = list(
+			"Space Gear",
+			"Suit Up (Space Travel Gear)"		= "hsbsuit",
+			"Spawn Gas Mask"					= "hsbspawn&path=[/obj/item/clothing/mask/gas]",
+			"Spawn Emergency Air Tank"			= "hsbspawn&path=[/obj/item/tank/internals/emergency_oxygen/double]",
+
+			"Standard Tools",
+			"Spawn Flashlight"					= "hsbspawn&path=[/obj/item/device/flashlight]",
+			"Spawn Toolbox"						= "hsbspawn&path=[/obj/item/storage/toolbox/mechanical]",
+			"Spawn Light Replacer"				= "hsbspawn&path=[/obj/item/device/lightreplacer]",
+			"Spawn Medical Kit"					= "hsbspawn&path=[/obj/item/storage/firstaid/regular]",
+			"Spawn All-Access ID"				= "hsbaaid",
+
+			"Building Supplies",
+			"Spawn 50 Wood"                     = "hsbwood",
+			"Spawn 50 Metal"					= "hsbmetal",
+			"Spawn 50 Plasteel"					= "hsbplasteel",
+			"Spawn 50 Reinforced Glass"         = "hsbrglass",
+			"Spawn 50 Glass"					= "hsbglass",
+			"Spawn Full Cable Coil"				= "hsbspawn&path=[/obj/item/stack/cable_coil]",
+			"Spawn Hyper Capacity Power Cell"	= "hsbspawn&path=[/obj/item/stock_parts/cell/hyper]",
+			"Spawn Inf. Capacity Power Cell"	= "hsbspawn&path=[/obj/item/stock_parts/cell/infinite]",
+			"Spawn Rapid Construction Device"	= "hsbrcd",
+			"Spawn RCD Ammo"					= "hsb_safespawn&path=[/obj/item/rcd_ammo]",
+			"Spawn Airlock"						= "hsbairlock",
+
+			"Miscellaneous",
+			"Spawn Air Scrubber"				= "hsbscrubber",
+			"Spawn Welding Fuel Tank"			= "hsbspawn&path=[/obj/structure/reagent_dispensers/fueltank]",
+			"Spawn Water Tank"					= "hsbspawn&path=[/obj/structure/reagent_dispensers/watertank]",
+
+			"Bots",
+			"Spawn Cleanbot"					= "hsbspawn&path=[/mob/living/simple_animal/bot/cleanbot]",
+			"Spawn Floorbot"					= "hsbspawn&path=[/mob/living/simple_animal/bot/floorbot]",
+			"Spawn Medbot"						= "hsbspawn&path=[/mob/living/simple_animal/bot/medbot]",
+
+			"Canisters",
+			"Spawn O2 Canister" 				= "hsbspawn&path=[/obj/machinery/portable_atmospherics/canister/oxygen]",
+			"Spawn Air Canister"				= "hsbspawn&path=[/obj/machinery/portable_atmospherics/canister/air]")
+
+
+	if(!hsbinfo)
+		hsbinfo = "<center><b>Sandbox Panel</b></center><hr>"
+		if(admin)
+			hsbinfo += "<b>Administration</b><br>"
+			hsbinfo += "- <a href='?src=\ref[src];hsb=hsbtobj'>Toggle Object Spawning</a><br>"
+			hsbinfo += "- <a href='?src=\ref[src];hsb=hsbtac'>Toggle Item Spawn Panel Auto-close</a><br>"
+			hsbinfo += "<b>Canister Spawning</b><br>"
+			hsbinfo += "- <a href='?src=\ref[src];hsb=hsbspawn&path=[/obj/machinery/portable_atmospherics/canister/toxins]'>Spawn Plasma Canister</a><br>"
+			hsbinfo += "- <a href='?src=\ref[src];hsb=hsbspawn&path=[/obj/machinery/portable_atmospherics/canister/carbon_dioxide]'>Spawn CO2 Canister</a><br>"
+			hsbinfo += "- <a href='?src=\ref[src];hsb=hsbspawn&path=[/obj/machinery/portable_atmospherics/canister/nitrogen]'>Spawn Nitrogen Canister</a><br>"
+			hsbinfo += "- <a href='?src=\ref[src];hsb=hsbspawn&path=[/obj/machinery/portable_atmospherics/canister/nitrous_oxide]'>Spawn N2O Canister</a><hr>"
+		else
+			hsbinfo += "<i>Some item spawning may be disabled by the administrators.</i><br>"
+			hsbinfo += "<i>Only administrators may spawn dangerous canisters.</i><br>"
+		for(var/T in hrefs)
+			var/href = hrefs[T]
+			if(href)
+				hsbinfo += "- <a href='?\ref[src];hsb=[hrefs[T]]'>[T]</a><br>"
+			else
+				hsbinfo += "<br><b>[T]</b><br>"
+		hsbinfo += "<hr>"
+		hsbinfo += "- <a href='?\ref[src];hsb=hsbcloth'>Spawn Clothing...</a><br>"
+		hsbinfo += "- <a href='?\ref[src];hsb=hsbreag'>Spawn Reagent Container...</a><br>"
+		hsbinfo += "- <a href='?\ref[src];hsb=hsbobj'>Spawn Other Item...</a><br><br>"
+
+	usr << browse(hsbinfo, "window=hsbpanel")
+
+/datum/hSB/Topic(href, href_list)
+	if(!usr || !src || !(src.owner == usr.ckey))
+		if(usr)
+			usr << browse(null,"window=sandbox")
+		return
+
+	if(href_list["hsb"])
+		switch(href_list["hsb"])
+			//
+			// Admin: toggle spawning
+			//
+			if("hsbtobj")
+				if(!admin) return
+				if(GLOB.hsboxspawn)
+					to_chat(world, "<span class='boldannounce'>Sandbox:</span> <b>\black[usr.key] has disabled object spawning!</b>")
+					GLOB.hsboxspawn = FALSE
+					return
+				else
+					to_chat(world, "<span class='boldnotice'>Sandbox:</span> <b>\black[usr.key] has enabled object spawning!</b>")
+					GLOB.hsboxspawn = TRUE
+					return
+			//
+			// Admin: Toggle auto-close
+			//
+			if("hsbtac")
+				if(!admin) return
+				var/sbac = CONFIG_GET(flag/sandbox_autoclose)
+				if(sbac)
+					to_chat(world, "<span class='boldnotice'>Sandbox:</span> <b>\black [usr.key] has removed the object spawn limiter.</b>")
+				else
+					to_chat(world, "<span class='danger'>Sandbox:</span> <b>\black [usr.key] has added a limiter to object spawning.  The window will now auto-close after use.</b>")
+				CONFIG_SET(flag/sandbox_autoclose, !sbac)
+				return
+			//
+			// Spacesuit with full air jetpack set as internals
+			//
+			if("hsbsuit")
+				var/mob/living/carbon/human/P = usr
+				if(!istype(P)) return
+				if(P.wear_suit)
+					P.wear_suit.forceMove(P.drop_location())
+					P.wear_suit.layer = initial(P.wear_suit.layer)
+					P.wear_suit.plane = initial(P.wear_suit.plane)
+					P.wear_suit = null
+				P.wear_suit = new/obj/item/clothing/suit/space(P)
+				P.wear_suit.layer = ABOVE_HUD_LAYER
+				P.wear_suit.plane = ABOVE_HUD_PLANE
+				P.update_inv_wear_suit()
+				if(P.head)
+					P.head.forceMove(P.drop_location())
+					P.head.layer = initial(P.head.layer)
+					P.head.plane = initial(P.head.plane)
+					P.head = null
+				P.head = new/obj/item/clothing/head/helmet/space(P)
+				P.head.layer = ABOVE_HUD_LAYER
+				P.head.plane = ABOVE_HUD_PLANE
+				P.update_inv_head()
+				if(P.wear_mask)
+					P.wear_mask.forceMove(P.drop_location())
+					P.wear_mask.layer = initial(P.wear_mask.layer)
+					P.wear_mask.plane = initial(P.wear_mask.plane)
+					P.wear_mask = null
+				P.wear_mask = new/obj/item/clothing/mask/gas(P)
+				P.wear_mask.layer = ABOVE_HUD_LAYER
+				P.wear_mask.plane = ABOVE_HUD_PLANE
+				P.update_inv_wear_mask()
+				if(P.back)
+					P.back.forceMove(P.drop_location())
+					P.back.layer = initial(P.back.layer)
+					P.back.plane = initial(P.back.plane)
+					P.back = null
+				P.back = new/obj/item/tank/jetpack/oxygen(P)
+				P.back.layer = ABOVE_HUD_LAYER
+				P.back.plane = ABOVE_HUD_PLANE
+				P.update_inv_back()
+				P.internal = P.back
+				P.update_internals_hud_icon(1)
+
+			if("hsbscrubber") // This is beyond its normal capability but this is sandbox and you spawned one, I assume you need it
+				var/obj/hsb = new/obj/machinery/portable_atmospherics/scrubber{volume_rate=50*ONE_ATMOSPHERE;on=1}(usr.loc)
+				hsb.update_icon() // hackish but it wasn't meant to be spawned I guess?
+
+			//
+			// Stacked Materials
+			//
+
+			if("hsbrglass")
+				new/obj/item/stack/sheet/rglass{amount=50}(usr.loc)
+
+			if("hsbmetal")
+				new/obj/item/stack/sheet/metal{amount=50}(usr.loc)
+
+			if("hsbplasteel")
+				new/obj/item/stack/sheet/plasteel{amount=50}(usr.loc)
+
+			if("hsbglass")
+				new/obj/item/stack/sheet/glass{amount=50}(usr.loc)
+
+			if("hsbwood")
+				new/obj/item/stack/sheet/mineral/wood{amount=50}(usr.loc)
+
+			//
+			// All access ID
+			//
+			if("hsbaaid")
+				var/obj/item/card/id/gold/ID = new(usr.loc)
+				ID.registered_name = usr.real_name
+				ID.assignment = "Sandbox"
+				ID.access = get_all_accesses()
+				ID.update_label()
+
+			//
+			// RCD - starts with full clip
+			// Spawn check due to grief potential (destroying floors, walls, etc)
+			//
+			if("hsbrcd")
+				if(!GLOB.hsboxspawn) return
+
+				new/obj/item/construction/rcd/combat(usr.loc)
+
+			//
+			// New sandbox airlock maker
+			//
+			if("hsbairlock")
+				new /datum/airlock_maker(usr.loc)
+
+			//
+			// Object spawn window
+			//
+
+			// Clothing
+			if("hsbcloth")
+				if(!GLOB.hsboxspawn) return
+
+				if(!clothinfo)
+					clothinfo = "<b>Clothing</b> <a href='?\ref[src];hsb=hsbreag'>(Reagent Containers)</a> <a href='?\ref[src];hsb=hsbobj'>(Other Items)</a><hr><br>"
+					var/list/all_items = subtypesof(/obj/item/clothing)
+					for(var/typekey in spawn_forbidden)
+						all_items -= typesof(typekey)
+					for(var/O in reverseRange(all_items))
+						clothinfo += "<a href='?src=\ref[src];hsb=hsb_safespawn&path=[O]'>[O]</a><br>"
+
+				usr << browse(clothinfo,"window=sandbox")
+
+			// Reagent containers
+			if("hsbreag")
+				if(!GLOB.hsboxspawn) return
+
+				if(!reaginfo)
+					reaginfo = "<b>Reagent Containers</b> <a href='?\ref[src];hsb=hsbcloth'>(Clothing)</a> <a href='?\ref[src];hsb=hsbobj'>(Other Items)</a><hr><br>"
+					var/list/all_items = subtypesof(/obj/item/reagent_containers)
+					for(var/typekey in spawn_forbidden)
+						all_items -= typesof(typekey)
+					for(var/O in reverseRange(all_items))
+						reaginfo += "<a href='?src=\ref[src];hsb=hsb_safespawn&path=[O]'>[O]</a><br>"
+
+				usr << browse(reaginfo,"window=sandbox")
+
+			// Other items
+			if("hsbobj")
+				if(!GLOB.hsboxspawn) return
+
+				if(!objinfo)
+					objinfo = "<b>Other Items</b> <a href='?\ref[src];hsb=hsbcloth'>(Clothing)</a> <a href='?\ref[src];hsb=hsbreag'>(Reagent Containers)</a><hr><br>"
+					var/list/all_items = subtypesof(/obj/item/) - typesof(/obj/item/clothing) - typesof(/obj/item/reagent_containers)
+					for(var/typekey in spawn_forbidden)
+						all_items -= typesof(typekey)
+
+					for(var/O in reverseRange(all_items))
+						objinfo += "<a href='?src=\ref[src];hsb=hsb_safespawn&path=[O]'>[O]</a><br>"
+
+				usr << browse(objinfo,"window=sandbox")
+
+			//
+			// Safespawn checks to see if spawning is disabled.
+			//
+			if("hsb_safespawn")
+				if(!GLOB.hsboxspawn)
+					usr << browse(null,"window=sandbox")
+					return
+
+				var/typepath = text2path(href_list["path"])
+				if(!typepath)
+					to_chat(usr, "Bad path: \"[href_list["path"]]\"")
+					return
+				new typepath(usr.loc)
+
+				if(CONFIG_GET(flag/sandbox_autoclose))
+					usr << browse(null,"window=sandbox")
+			//
+			// For everything else in the href list
+			//
+			if("hsbspawn")
+				var/typepath = text2path(href_list["path"])
+				if(!typepath)
+					to_chat(usr, "Bad path: \"[href_list["path"]]\"")
+					return
+				new typepath(usr.loc)
+
+				if(CONFIG_GET(flag/sandbox_autoclose))
+					usr << browse(null,"window=sandbox")