//////////////////The Monster

/mob/living/simple_animal/slaughter
	name = "slaughter demon"
	real_name = "slaughter demon"
	desc = "A large, menacing creature covered in armored black scales."
	speak_emote = list("gurgles")
	emote_hear = list("wails","screeches")
	response_help  = "thinks better of touching"
	response_disarm = "flails at"
	response_harm   = "punches"
	icon = 'icons/mob/mob.dmi'
	icon_state = "daemon"
	icon_living = "daemon"
	speed = 1
	a_intent = "harm"
	stop_automated_movement = 1
	status_flags = CANPUSH
	attack_sound = 'sound/magic/demon_attack1.ogg'
	var/feast_sound = 'sound/magic/Demon_consume.ogg'
	death_sound = 'sound/magic/demon_dies.ogg'
	atmos_requirements = list("min_oxy" = 0, "max_oxy" = 0, "min_tox" = 0, "max_tox" = 0, "min_co2" = 0, "max_co2" = 0, "min_n2" = 0, "max_n2" = 0)
	minbodytemp = 0
	maxbodytemp = INFINITY
	faction = list("slaughter")
	attacktext = "wildly tears into"
	maxHealth = 200
	health = 200
	healable = 0
	environment_smash = 1
	melee_damage_lower = 30
	melee_damage_upper = 30
	see_in_dark = 8
	var/boost = 0
	bloodcrawl = BLOODCRAWL_EAT
	see_invisible = SEE_INVISIBLE_MINIMUM
	var/playstyle_string = "<B><font size=3 color='red'>You are a slaughter demon,</font> a terrible creature from another realm. You have a single desire: To kill.  \
							You may use the \"Blood Crawl\" ability near blood pools to travel through them, appearing and dissaapearing from the station at will. \
							Pulling a dead or unconscious mob while you enter a pool will pull them in with you, allowing you to feast and regain your health. \
							You move quickly upon leaving a pool of blood, but the material world will soon sap your strength and leave you sluggish. </B>"

	loot = list(/obj/effect/decal/cleanable/blood, \
				/obj/effect/decal/cleanable/blood/innards, \
				/obj/item/organ/heart/demon)
	del_on_death = 1
	deathmessage = "screams in anger as it collapses into a puddle of viscera!"

/mob/living/simple_animal/slaughter/New()
	..()
	var/obj/effect/proc_holder/spell/bloodcrawl/bloodspell = new
	AddSpell(bloodspell)
	if(istype(loc, /obj/effect/dummy/slaughter))
		bloodspell.phased = 1

/mob/living/simple_animal/slaughter/Life()
	..()
	if(boost<world.time)
		speed = 1
	else
		speed = 0

/obj/effect/decal/cleanable/blood/innards
	icon = 'icons/obj/surgery.dmi'
	name = "pile of viscera"
	desc = "A repulsive pile of guts and gore."
	random_icon_states = list("innards")

/mob/living/simple_animal/slaughter/phasein()
	. = ..()
	speed = 0
	boost = world.time + 60


//The loot from killing a slaughter demon - can be consumed to allow the user to blood crawl
/obj/item/organ/heart/demon
	name = "demon heart"
	desc = "Still it beats furiously, emanating an aura of utter hate."
	icon = 'icons/obj/surgery.dmi'
<<<<<<< HEAD
	icon_state = "demon_heart"
	origin_tech = "combat=5;biotech=7"
=======
	icon_state = "demon_heart-on"
	origin_tech = "combat=5;biotech=8"
>>>>>>> 6d6711fa

/obj/item/organ/heart/demon/update_icon()
	return //always beating visually

/obj/item/organ/heart/demon/attack(mob/M, mob/living/carbon/user, obj/target)
	if(M != user)
		return ..()
	user.visible_message("<span class='warning'>[user] raises [src] to their mouth and tears into it with their teeth!</span>", \
						 "<span class='danger'>An unnatural hunger consumes you. You raise [src] your mouth and devour it!</span>")
	playsound(user, 'sound/magic/Demon_consume.ogg', 50, 1)
	for(var/obj/effect/proc_holder/spell/knownspell in user.mind.spell_list)
		if(knownspell.type == /obj/effect/proc_holder/spell/bloodcrawl)
			user <<"<span class='warning'>...and you don't feel any different.</span>"
			qdel(src)
			return
	user.visible_message("<span class='warning'>[user]'s eyes flare a deep crimson!</span>", \
						 "<span class='userdanger'>You feel a strange power seep into your body... you have absorbed the demon's blood-travelling powers!</span>")
	user.drop_item()
	src.Insert(user) //Consuming the heart literally replaces your heart with a demon heart. H A R D C O R E

/obj/item/organ/heart/demon/Insert(mob/living/carbon/M, special = 0)
	..()
	if(M.mind)
		M.mind.AddSpell(new /obj/effect/proc_holder/spell/bloodcrawl(null))

/obj/item/organ/heart/demon/Remove(mob/living/carbon/M, special = 0)
	..()
	if(M.mind)
		M.mind.RemoveSpell(/obj/effect/proc_holder/spell/bloodcrawl)

/obj/item/organ/heart/demon/Stop()
	return 0 // Always beating.

/mob/living/simple_animal/slaughter/laughter
	// The laughter demon! It's everyone's best friend! It just wants to hug
	// them so much, it wants to hug everyone at once!
	name = "laughter demon"
	real_name = "laughter demon"
	desc = "A large, adorable creature covered in armor with pink bows."
	speak_emote = list("giggles","titters","chuckles")
	emote_hear = list("gaffaws","laughs")
	response_help  = "hugs"
	attacktext = "wildly tickles"

	attack_sound = 'sound/items/bikehorn.ogg'
	feast_sound = 'sound/spookoween/scary_horn2.ogg'
	death_sound = 'sound/misc/sadtrombone.ogg'

	icon_state = "bowmon"
	icon_living = "bowmon"
	deathmessage = "fades out, as all of its friends are released from its prison of hugs."
	loot = list(/mob/living/simple_animal/pet/cat/kitten{name = "Laughter"})

	// Keep the people we hug!
	var/list/consumed_mobs = list()

	// HOT. PINK.
	//color = "#FF69B4"


/mob/living/simple_animal/slaughter/laughter/New()
	..()

/mob/living/simple_animal/slaughter/laughter/death()
	if(!consumed_mobs)
		return ..()

	for(var/mob/living/M in consumed_mobs)
		M.loc = get_turf(src)
		if(M.revive(full_heal = 1))
			// Feel there should be a better way of FORCING a mob's ghost
			// back into the body
			if(!M.ckey)
				for(var/mob/dead/observer/ghost in player_list)
					if(M.real_name == ghost.real_name)
						ghost.reenter_corpse()
						break
			M << "<span class='clown'>You leave the [src]'s warm embrace, and feel ready to take on the world.</span>"

	return ..()

/mob/living/simple_animal/slaughter/laughter/bloodcrawl_swallow(var/mob/living/victim)
	if(consumed_mobs)
		// Keep their corpse so rescue is possible
		consumed_mobs += victim
	else
		// Be safe and just eject the corpse
		victim.forceMove(get_turf(victim))
		victim.exit_blood_effect()
		victim.visible_message("[victim] falls out of the air, covered in blood, looking highly confused. And dead.")<|MERGE_RESOLUTION|>--- conflicted
+++ resolved
@@ -76,13 +76,8 @@
 	name = "demon heart"
 	desc = "Still it beats furiously, emanating an aura of utter hate."
 	icon = 'icons/obj/surgery.dmi'
-<<<<<<< HEAD
-	icon_state = "demon_heart"
+	icon_state = "demon_heart-on"
 	origin_tech = "combat=5;biotech=7"
-=======
-	icon_state = "demon_heart-on"
-	origin_tech = "combat=5;biotech=8"
->>>>>>> 6d6711fa
 
 /obj/item/organ/heart/demon/update_icon()
 	return //always beating visually
