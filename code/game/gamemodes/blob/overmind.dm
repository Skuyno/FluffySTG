--- conflicted
+++ resolved
@@ -1,125 +1,122 @@
-/mob/camera/blob
-	name = "Blob Overmind"
-	real_name = "Blob Overmind"
-	icon = 'icons/mob/blob.dmi'
-	icon_state = "marker"
-
-	see_in_dark = 8
-	see_invisible = SEE_INVISIBLE_MINIMUM
-	invisibility = INVISIBILITY_OBSERVER
-
-	pass_flags = PASSBLOB
-	faction = list("blob")
-
-	var/obj/effect/blob/core/blob_core = null // The blob overmind's core
-	var/blob_points = 0
-	var/max_blob_points = 100
-	var/last_attack = 0
-	var/datum/reagent/blob_reagent_datum = new/datum/reagent()
-	var/list/blob_mobs = list()
-	var/ghostimage = null
-
-/mob/camera/blob/New()
-	var/new_name = "[initial(name)] ([rand(1, 999)])"
-	name = new_name
-	real_name = new_name
-	last_attack = world.time
-	var/list/possible_reagents = list()
-	for(var/type in (typesof(/datum/reagent/blob) - /datum/reagent/blob))
-		possible_reagents.Add(new type)
-	blob_reagent_datum = pick(possible_reagents)
-<<<<<<< HEAD
-
-	ghostimage = image(src.icon,src,src.icon_state)
-	ghost_darkness_images |= ghostimage //so ghosts can see the blob cursor when they disable darkness
-	updateallghostimages()
-=======
-	if(blob_core)
-		blob_core.adjustcolors(blob_reagent_datum.color)
->>>>>>> 2960b1a1
-	..()
-
-/mob/camera/blob/Destroy()
-	if (ghostimage)
-		ghost_darkness_images -= ghostimage
-		qdel(ghostimage)
-		ghostimage = null;
-		updateallghostimages()
-
-/mob/camera/blob/Login()
-	..()
-	sync_mind()
-	src << "<span class='notice'>You are the overmind!</span>"
-	src << "Your randomly chosen reagent is: <b>[blob_reagent_datum.name]</b>!"
-	src << "You are the overmind and can control the blob! You can expand, which will attack people, and place new blob pieces such as..."
-	src << "<b>Normal Blob</b> will expand your reach and allow you to upgrade into special blobs that perform certain functions."
-	src << "<b>Shield Blob</b> is a strong and expensive blob which can take more damage. It is fireproof and can block air, use this to protect yourself from station fires."
-	src << "<b>Resource Blob</b> is a blob which will collect more resources for you, try to build these earlier to get a strong income. It will benefit from being near your core or multiple nodes, by having an increased resource rate; put it alone and it won't create resources at all."
-	src << "<b>Node Blob</b> is a blob which will grow, like the core. Unlike the core it won't give you a small income but it can power resource and factory blobs to increase their rate."
-	src << "<b>Factory Blob</b> is a blob which will spawn blob spores which will attack nearby food. Putting this nearby nodes and your core will increase the spawn rate; put it alone and it will not spawn any spores."
-	src << "<b>Shortcuts:</b> CTRL Click = Expand Blob / Middle Mouse Click = Rally Spores / Alt Click = Create Shield"
-	update_health()
-
-/mob/camera/blob/proc/update_health()
-	if(blob_core)
-		hud_used.blobhealthdisplay.maptext = "<div align='center' valign='middle' style='position:relative; top:0px; left:6px'> <font color='#e36600'>[blob_core.health]</font></div>"
-
-/mob/camera/blob/proc/add_points(var/points)
-	if(points != 0)
-		blob_points = Clamp(blob_points + points, 0, max_blob_points)
-		hud_used.blobpwrdisplay.maptext = "<div align='center' valign='middle' style='position:relative; top:0px; left:6px'> <font color='#82ed00'>[src.blob_points]</font></div>"
-
-/mob/camera/blob/say(var/message)
-	if (!message)
-		return
-
-	if (src.client)
-		if(client.prefs.muted & MUTE_IC)
-			src << "You cannot send IC messages (muted)."
-			return
-		if (src.client.handle_spam_prevention(message,MUTE_IC))
-			return
-
-	if (stat)
-		return
-
-	blob_talk(message)
-
-/mob/camera/blob/proc/blob_talk(message)
-	log_say("[key_name(src)] : [message]")
-
-	message = trim(copytext(sanitize(message), 1, MAX_MESSAGE_LEN))
-
-	if (!message)
-		return
-
-	var/message_a = say_quote(message)
-	var/rendered = "<font color=\"#EE4000\"><i><span class='game say'>Blob Telepathy, <span class='name'>[name]([blob_reagent_datum.name])</span> <span class='message'>[message_a]</span></span></i></font>"
-
-	for (var/mob/M in mob_list)
-		if(isovermind(M) || isobserver(M))
-			M.show_message(rendered, 2)
-
-/mob/camera/blob/emote(var/act,var/m_type=1,var/message = null)
-	return
-
-/mob/camera/blob/blob_act()
-	return
-
-/mob/camera/blob/Stat()
-	..()
-	if(statpanel("Status"))
-		if(blob_core)
-			stat(null, "Core Health: [blob_core.health]")
-		stat(null, "Power Stored: [blob_points]/[max_blob_points]")
-
-/mob/camera/blob/Move(var/NewLoc, var/Dir = 0)
-	var/obj/effect/blob/B = locate() in range("3x3", NewLoc)
-	if(B)
-		loc = NewLoc
-	else
-		return 0
-
-/mob/camera/blob/proc/can_attack()
-	return (world.time > (last_attack + CLICK_CD_RANGE))
-
+/mob/camera/blob
+	name = "Blob Overmind"
+	real_name = "Blob Overmind"
+	icon = 'icons/mob/blob.dmi'
+	icon_state = "marker"
+
+	see_in_dark = 8
+	see_invisible = SEE_INVISIBLE_MINIMUM
+	invisibility = INVISIBILITY_OBSERVER
+
+	pass_flags = PASSBLOB
+	faction = list("blob")
+
+	var/obj/effect/blob/core/blob_core = null // The blob overmind's core
+	var/blob_points = 0
+	var/max_blob_points = 100
+	var/last_attack = 0
+	var/datum/reagent/blob_reagent_datum = new/datum/reagent()
+	var/list/blob_mobs = list()
+	var/ghostimage = null
+
+/mob/camera/blob/New()
+	var/new_name = "[initial(name)] ([rand(1, 999)])"
+	name = new_name
+	real_name = new_name
+	last_attack = world.time
+	var/list/possible_reagents = list()
+	for(var/type in (typesof(/datum/reagent/blob) - /datum/reagent/blob))
+		possible_reagents.Add(new type)
+	blob_reagent_datum = pick(possible_reagents)
+	if(blob_core)
+		blob_core.adjustcolors(blob_reagent_datum.color)
+
+	ghostimage = image(src.icon,src,src.icon_state)
+	ghost_darkness_images |= ghostimage //so ghosts can see the blob cursor when they disable darkness
+	updateallghostimages()
+	..()
+
+/mob/camera/blob/Destroy()
+	if (ghostimage)
+		ghost_darkness_images -= ghostimage
+		qdel(ghostimage)
+		ghostimage = null;
+		updateallghostimages()
+
+/mob/camera/blob/Login()
+	..()
+	sync_mind()
+	src << "<span class='notice'>You are the overmind!</span>"
+	src << "Your randomly chosen reagent is: <b>[blob_reagent_datum.name]</b>!"
+	src << "You are the overmind and can control the blob! You can expand, which will attack people, and place new blob pieces such as..."
+	src << "<b>Normal Blob</b> will expand your reach and allow you to upgrade into special blobs that perform certain functions."
+	src << "<b>Shield Blob</b> is a strong and expensive blob which can take more damage. It is fireproof and can block air, use this to protect yourself from station fires."
+	src << "<b>Resource Blob</b> is a blob which will collect more resources for you, try to build these earlier to get a strong income. It will benefit from being near your core or multiple nodes, by having an increased resource rate; put it alone and it won't create resources at all."
+	src << "<b>Node Blob</b> is a blob which will grow, like the core. Unlike the core it won't give you a small income but it can power resource and factory blobs to increase their rate."
+	src << "<b>Factory Blob</b> is a blob which will spawn blob spores which will attack nearby food. Putting this nearby nodes and your core will increase the spawn rate; put it alone and it will not spawn any spores."
+	src << "<b>Shortcuts:</b> CTRL Click = Expand Blob / Middle Mouse Click = Rally Spores / Alt Click = Create Shield"
+	update_health()
+
+/mob/camera/blob/proc/update_health()
+	if(blob_core)
+		hud_used.blobhealthdisplay.maptext = "<div align='center' valign='middle' style='position:relative; top:0px; left:6px'> <font color='#e36600'>[blob_core.health]</font></div>"
+
+/mob/camera/blob/proc/add_points(var/points)
+	if(points != 0)
+		blob_points = Clamp(blob_points + points, 0, max_blob_points)
+		hud_used.blobpwrdisplay.maptext = "<div align='center' valign='middle' style='position:relative; top:0px; left:6px'> <font color='#82ed00'>[src.blob_points]</font></div>"
+
+/mob/camera/blob/say(var/message)
+	if (!message)
+		return
+
+	if (src.client)
+		if(client.prefs.muted & MUTE_IC)
+			src << "You cannot send IC messages (muted)."
+			return
+		if (src.client.handle_spam_prevention(message,MUTE_IC))
+			return
+
+	if (stat)
+		return
+
+	blob_talk(message)
+
+/mob/camera/blob/proc/blob_talk(message)
+	log_say("[key_name(src)] : [message]")
+
+	message = trim(copytext(sanitize(message), 1, MAX_MESSAGE_LEN))
+
+	if (!message)
+		return
+
+	var/message_a = say_quote(message)
+	var/rendered = "<font color=\"#EE4000\"><i><span class='game say'>Blob Telepathy, <span class='name'>[name]([blob_reagent_datum.name])</span> <span class='message'>[message_a]</span></span></i></font>"
+
+	for (var/mob/M in mob_list)
+		if(isovermind(M) || isobserver(M))
+			M.show_message(rendered, 2)
+
+/mob/camera/blob/emote(var/act,var/m_type=1,var/message = null)
+	return
+
+/mob/camera/blob/blob_act()
+	return
+
+/mob/camera/blob/Stat()
+	..()
+	if(statpanel("Status"))
+		if(blob_core)
+			stat(null, "Core Health: [blob_core.health]")
+		stat(null, "Power Stored: [blob_points]/[max_blob_points]")
+
+/mob/camera/blob/Move(var/NewLoc, var/Dir = 0)
+	var/obj/effect/blob/B = locate() in range("3x3", NewLoc)
+	if(B)
+		loc = NewLoc
+	else
+		return 0
+
+/mob/camera/blob/proc/can_attack()
+	return (world.time > (last_attack + CLICK_CD_RANGE))
+