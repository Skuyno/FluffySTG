#define NUKESTATE_INTACT		5
#define NUKESTATE_UNSCREWED		4
#define NUKESTATE_PANEL_REMOVED		3
#define NUKESTATE_WELDED		2
#define NUKESTATE_CORE_EXPOSED	1
#define NUKESTATE_CORE_REMOVED	0

#define NUKE_OFF_LOCKED		0
#define NUKE_OFF_UNLOCKED	1
#define NUKE_ON_TIMING		2
#define NUKE_ON_EXPLODING	3

var/bomb_set

/obj/machinery/nuclearbomb
	name = "nuclear fission explosive"
	desc = "You probably shouldn't stick around to see if this is armed."
	icon = 'icons/obj/machines/nuke.dmi'
	icon_state = "nuclearbomb_base"
	density = 1
	resistance_flags = INDESTRUCTIBLE | LAVA_PROOF | FIRE_PROOF | UNACIDABLE | ACID_PROOF

	var/timer_set = 60
	var/default_timer_set = 60
	var/minimum_timer_set = 60
	var/maximum_timer_set = 3600
	var/ui_style = "nanotrasen"

	var/numeric_input = ""
	var/timing = FALSE
	var/exploding = FALSE
	var/detonation_timer = null
	var/r_code = "ADMIN"
	var/yes_code = FALSE
	var/safety = TRUE
	var/obj/item/weapon/disk/nuclear/auth = null
	use_power = 0
	var/previous_level = ""
	var/obj/item/nuke_core/core = null
	var/deconstruction_state = NUKESTATE_INTACT
	var/image/lights = null
	var/image/interior = null
	var/obj/effect/countdown/nuclearbomb/countdown

/obj/machinery/nuclearbomb/New()
	..()
	countdown = new(src)
	nuke_list += src
	core = new /obj/item/nuke_core(src)
	STOP_PROCESSING(SSobj, core)
	update_icon()
	poi_list |= src
	previous_level = get_security_level()

/obj/machinery/nuclearbomb/Destroy()
	poi_list -= src
	nuke_list -= src
	if(countdown)
		qdel(countdown)
	countdown = null
	. = ..()

/obj/machinery/nuclearbomb/examine(mob/user)
	. = ..()
	if(exploding)
		user << "It is in the process of exploding. Perhaps reviewing your \
			affairs is in order."
	if(timing)
		user << "There are [get_time_left()] seconds until \
			detonation."

/obj/machinery/nuclearbomb/selfdestruct
	name = "station self-destruct terminal"
	desc = "For when it all gets too much to bear. Do not taunt."
	icon = 'icons/obj/machines/nuke_terminal.dmi'
	icon_state = "nuclearbomb_base"
	anchored = TRUE //stops it being moved

/obj/machinery/nuclearbomb/syndicate
	//ui_style = "syndicate" // actually the nuke op bomb is a stole nt bomb

/obj/machinery/nuclearbomb/syndicate/New()
	var/obj/machinery/nuclearbomb/existing = locate("syndienuke")
	if(existing)
		qdel(src)
		throw EXCEPTION("Attempted to spawn a syndicate nuke while one already exists at [existing.loc.x],[existing.loc.y],[existing.loc.z]")
		return 0
	tag = "syndienuke"
	return ..()

/obj/machinery/nuclearbomb/attackby(obj/item/I, mob/user, params)
	if (istype(I, /obj/item/weapon/disk/nuclear))
		if(!user.drop_item())
			return
		I.forceMove(src)
		auth = I
		add_fingerprint(user)
		return

	switch(deconstruction_state)
		if(NUKESTATE_INTACT)
			if(istype(I, /obj/item/weapon/screwdriver/nuke))
				playsound(loc, I.usesound, 100, 1)
				user << "<span class='notice'>You start removing [src]'s front panel's screws...</span>"
				if(do_after(user, 60/I.toolspeed,target=src))
					deconstruction_state = NUKESTATE_UNSCREWED
					user << "<span class='notice'>You remove the screws from [src]'s front panel.</span>"
					update_icon()
				return
		if(NUKESTATE_UNSCREWED)
			if(istype(I, /obj/item/weapon/crowbar))
				user << "<span class='notice'>You start removing [src]'s front panel...</span>"
				playsound(loc, I.usesound, 100, 1)
				if(do_after(user,30/I.toolspeed,target=src))
					user << "<span class='notice'>You remove [src]'s front panel.</span>"
					deconstruction_state = NUKESTATE_PANEL_REMOVED
					update_icon()
				return
		if(NUKESTATE_PANEL_REMOVED)
			if(istype(I, /obj/item/weapon/weldingtool))
				var/obj/item/weapon/weldingtool/welder = I
				playsound(loc, I.usesound, 100, 1)
				user << "<span class='notice'>You start cutting [src]'s inner plate...</span>"
				if(welder.remove_fuel(1,user))
					if(do_after(user,80/I.toolspeed,target=src))
						user << "<span class='notice'>You cut [src]'s inner plate.</span>"
						deconstruction_state = NUKESTATE_WELDED
						update_icon()
				return
		if(NUKESTATE_WELDED)
			if(istype(I, /obj/item/weapon/crowbar))
				user << "<span class='notice'>You start prying off [src]'s inner plate...</span>"
				playsound(loc, I.usesound, 100, 1)
				if(do_after(user,50/I.toolspeed,target=src))
					user << "<span class='notice'>You pry off [src]'s inner plate. You can see the core's green glow!</span>"
					deconstruction_state = NUKESTATE_CORE_EXPOSED
					update_icon()
					START_PROCESSING(SSobj, core)
				return
		if(NUKESTATE_CORE_EXPOSED)
			if(istype(I, /obj/item/nuke_core_container))
				var/obj/item/nuke_core_container/core_box = I
				user << "<span class='notice'>You start loading the plutonium core into [core_box]...</span>"
				if(do_after(user,50,target=src))
					if(core_box.load(core, user))
						user << "<span class='notice'>You load the plutonium core into [core_box].</span>"
						deconstruction_state = NUKESTATE_CORE_REMOVED
						update_icon()
						core = null
					else
						user << "<span class='warning'>You fail to load the plutonium core into [core_box]. [core_box] has already been used!</span>"
				return
			if(istype(I, /obj/item/stack/sheet/metal))
				var/obj/item/stack/sheet/metal/M = I
				if(M.amount >= 20)
					user << "<span class='notice'>You begin repairing [src]'s inner metal plate...</span>"
					if(do_after(user, 100, target=src))
						if(M.use(20))
							user << "<span class='notice'>You repair [src]'s inner metal plate. The radiation is contained.</span>"
							deconstruction_state = NUKESTATE_PANEL_REMOVED
							STOP_PROCESSING(SSobj, core)
							update_icon()
						else
							user << "<span class='warning'>You need more metal to do that!</span>"
				else
					user << "<span class='warning'>You need more metal to do that!</span>"
				return
	. = ..()

/obj/machinery/nuclearbomb/proc/get_nuke_state()
	if(exploding)
		return NUKE_ON_EXPLODING
	if(timing)
		return NUKE_ON_TIMING
	if(safety)
		return NUKE_OFF_LOCKED
	else
		return NUKE_OFF_UNLOCKED

/obj/machinery/nuclearbomb/update_icon()
	if(deconstruction_state == NUKESTATE_INTACT)
		switch(get_nuke_state())
			if(NUKE_OFF_LOCKED, NUKE_OFF_UNLOCKED)
				icon_state = "nuclearbomb_base"
				update_icon_interior()
				update_icon_lights()
			if(NUKE_ON_TIMING)
				cut_overlays()
				icon_state = "nuclearbomb_timing"
			if(NUKE_ON_EXPLODING)
				cut_overlays()
				icon_state = "nuclearbomb_exploding"
	else
		icon_state = "nuclearbomb_base"
		update_icon_interior()
		update_icon_lights()

/obj/machinery/nuclearbomb/proc/update_icon_interior()
	overlays -= interior
	switch(deconstruction_state)
		if(NUKESTATE_UNSCREWED)
			interior = image(icon,"panel-unscrewed")
		if(NUKESTATE_PANEL_REMOVED)
			interior = image(icon,"panel-removed")
		if(NUKESTATE_WELDED)
			interior = image(icon,"plate-welded")
		if(NUKESTATE_CORE_EXPOSED)
			interior = image(icon,"plate-removed")
		if(NUKESTATE_CORE_REMOVED)
			interior = image(icon,"core-removed")
		if(NUKESTATE_INTACT)
			interior = null
	add_overlay(interior)

/obj/machinery/nuclearbomb/proc/update_icon_lights()
	overlays -= lights
	switch(get_nuke_state())
		if(NUKE_OFF_LOCKED)
			lights = null
		if(NUKE_OFF_UNLOCKED)
			lights = image(icon,"lights-safety")
		if(NUKE_ON_TIMING)
			lights = image(icon,"lights-timing")
		if(NUKE_ON_EXPLODING)
			lights = image(icon,"lights-exploding")
	add_overlay(lights)

/obj/machinery/nuclearbomb/process()
	if(timing && !exploding)
		bomb_set = TRUE
		if(detonation_timer < world.time)
			explode()
		else
			var/volume = (get_time_left() <= 20 ? 30 : 5)
			playsound(loc, 'sound/items/timer.ogg', volume, 0)

/obj/machinery/nuclearbomb/attack_paw(mob/user)
	return attack_hand(user)

/obj/machinery/nuclearbomb/ui_interact(mob/user, ui_key="main", datum/tgui/ui=null, force_open=0, datum/tgui/master_ui=null, datum/ui_state/state=default_state)
	ui = SStgui.try_update_ui(user, src, ui_key, ui, force_open)
	if(!ui)
		ui = new(user, src, ui_key, "nuclear_bomb", name, 500, 600, master_ui, state)
		ui.set_style(ui_style)
		ui.open()

/obj/machinery/nuclearbomb/ui_data(mob/user)
	var/list/data = list()
	data["disk_present"] = auth
	data["code_approved"] = yes_code
	var/first_status
	if(auth)
		if(yes_code)
			first_status = timing ? "Func/Set" : "Functional"
		else
			first_status = "Auth S2."
	else
		if(timing)
			first_status = "Set"
		else
			first_status = "Auth S1."
	var/second_status = safety ? "Safe" : "Engaged"
	data["status1"] = first_status
	data["status2"] = second_status
	data["anchored"] = anchored
	data["safety"] = safety
	data["timing"] = timing
	data["time_left"] = get_time_left()

	data["timer_set"] = timer_set
	data["timer_is_not_default"] = timer_set != default_timer_set
	data["timer_is_not_min"] = timer_set != minimum_timer_set
	data["timer_is_not_max"] = timer_set != maximum_timer_set

	var/message = "AUTH"
	if(auth)
		message = "[numeric_input]"
		if(yes_code)
			message = "*****"
	data["message"] = message

	return data

/obj/machinery/nuclearbomb/ui_act(action, params)
	if(..())
		return
	switch(action)
		if("eject_disk")
			if(auth && auth.loc == src)
				auth.forceMove(get_turf(src))
				auth = null
				. = TRUE
		if("insert_disk")
			if(!auth)
				var/obj/item/I = usr.get_active_held_item()
				if(istype(I, /obj/item/weapon/disk/nuclear))
					usr.drop_item()
					I.forceMove(src)
					auth = I
					. = TRUE
		if("keypad")
			if(auth)
				var/digit = params["digit"]
				switch(digit)
					if("R")
						numeric_input = ""
						yes_code = FALSE
						. = TRUE
					if("E")
						if(numeric_input == r_code)
							numeric_input = ""
							yes_code = TRUE
							. = TRUE
						else
							numeric_input = "ERROR"
					if("0","1","2","3","4","5","6","7","8","9")
						if(numeric_input != "ERROR")
							numeric_input += digit
							if(length(numeric_input) > 5)
								numeric_input = "ERROR"
							. = TRUE
		if("timer")
			if(auth && yes_code)
				var/change = params["change"]
				if(change == "reset")
					timer_set = default_timer_set
				else if(change == "decrease")
					timer_set = max(minimum_timer_set, timer_set - 10)
				else if(change == "increase")
					timer_set = min(maximum_timer_set, timer_set + 10)
				else if(change == "input")
					var/user_input = input(usr, "Set time to detonation.", name) as null|num
					if(!user_input)
						return
					var/N = text2num(user_input)
					if(!N)
						return
					timer_set = Clamp(N,minimum_timer_set,maximum_timer_set)
				. = TRUE
		if("safety")
			if(auth && yes_code)
				set_safety()
		if("anchor")
			if(auth && yes_code)
				set_anchor()
		if("toggle_timer")
			if(auth && yes_code && !safety)
				set_active()


/obj/machinery/nuclearbomb/proc/set_anchor()
	if(!isinspace())
		anchored = !anchored
	else
		usr << "<span class='warning'>There is nothing to anchor to!</span>"

/obj/machinery/nuclearbomb/proc/set_safety()
	safety = !safety
	if(safety)
		if(timing)
			set_security_level(previous_level)
			for(var/obj/item/weapon/pinpointer/syndicate/S in pinpointer_list)
				S.switch_mode_to(initial(S.mode))
				S.nuke_warning = FALSE
		timing = FALSE
		bomb_set = TRUE
		detonation_timer = null
		countdown.stop()
	update_icon()

/obj/machinery/nuclearbomb/proc/set_active()
	if(safety && !bomb_set)
		usr << "<span class='danger'>The safety is still on.</span>"
		return
	timing = !timing
	if(timing)
		previous_level = get_security_level()
		bomb_set = TRUE
		set_security_level("delta")
		detonation_timer = world.time + (timer_set * 10)
		for(var/obj/item/weapon/pinpointer/syndicate/S in pinpointer_list)
			S.switch_mode_to(TRACK_INFILTRATOR)
		countdown.start()
	else
		bomb_set = FALSE
		detonation_timer = null
		set_security_level(previous_level)
		countdown.stop()
	update_icon()

/obj/machinery/nuclearbomb/proc/get_time_left()
	if(timing)
		. = round(max(0, detonation_timer - world.time) / 10, 1)
	else
		. = timer_set

/obj/machinery/nuclearbomb/blob_act(obj/structure/blob/B)
	if(exploding)
		return
	qdel(src)

/obj/machinery/nuclearbomb/tesla_act(var/power)
	..()
	qdel(src)//like the singulo, tesla deletes it. stops it from exploding over and over

#define NUKERANGE 127
/obj/machinery/nuclearbomb/proc/explode()
	if(safety)
		timing = FALSE
		return

	exploding = TRUE
	yes_code = FALSE
	safety = TRUE
	update_icon()
	for(var/mob/M in player_list)
		M << 'sound/machines/Alarm.ogg'
	if(ticker && ticker.mode)
		ticker.mode.explosion_in_progress = 1
	sleep(100)

	if(!core)
		ticker.station_explosion_cinematic(3,"no_core")
		ticker.mode.explosion_in_progress = 0
		return

	enter_allowed = 0

	var/off_station = 0
	var/turf/bomb_location = get_turf(src)
	if(bomb_location && (bomb_location.z == ZLEVEL_STATION))
		var/area/A = get_area(bomb_location)
		if(istype(A, /area/space))
			off_station = 1
		if((bomb_location.x < (128-NUKERANGE)) || (bomb_location.x > (128+NUKERANGE)) || (bomb_location.y < (128-NUKERANGE)) || (bomb_location.y > (128+NUKERANGE)))
			off_station = 1
	else
		off_station = 2

	if(ticker.mode && ticker.mode.name == "nuclear emergency")
		var/obj/docking_port/mobile/Shuttle = SSshuttle.getShuttle("syndicate")
		ticker.mode:syndies_didnt_escape = (Shuttle && Shuttle.z == ZLEVEL_CENTCOM) ? 0 : 1
		ticker.mode:nuke_off_station = off_station
	ticker.station_explosion_cinematic(off_station,null)
	if(ticker.mode)
		ticker.mode.explosion_in_progress = 0
		if(ticker.mode.name == "nuclear emergency")
			ticker.mode:nukes_left --
		else
			world << "<B>The station was destoyed by the nuclear blast!</B>"
		ticker.mode.station_was_nuked = (off_station<2)	//offstation==1 is a draw. the station becomes irradiated and needs to be evacuated.
														//kinda shit but I couldn't  get permission to do what I wanted to do.
		if(!ticker.mode.check_finished())//If the mode does not deal with the nuke going off so just reboot because everyone is stuck as is
			spawn()
				world.Reboot("Station destroyed by Nuclear Device.", "end_error", "nuke - unhandled ending")


/*
This is here to make the tiles around the station mininuke change when it's armed.
*/

/obj/machinery/nuclearbomb/selfdestruct/proc/SetTurfs()
	if(loc == initial(loc))
		for(var/N in nuke_tiles)
			var/turf/open/floor/T = N
			T.icon_state = (timing ? "rcircuitanim" : T.icon_regular_floor)

/obj/machinery/nuclearbomb/selfdestruct/set_anchor()
	return

/obj/machinery/nuclearbomb/selfdestruct/set_active()
	..()
	SetTurfs()

/obj/machinery/nuclearbomb/selfdestruct/set_safety()
	..()
	SetTurfs()

//==========DAT FUKKEN DISK===============
/obj/item/weapon/disk
	icon = 'icons/obj/module.dmi'
	w_class = 1
	item_state = "card-id"
	icon_state = "datadisk0"

/obj/item/weapon/disk/nuclear
	name = "nuclear authentication disk"
	desc = "Better keep this safe."
	icon_state = "nucleardisk"
	persistence_replacement = /obj/item/weapon/disk/fakenucleardisk
	obj_integrity = 250
	max_integrity = 250
	armor = list(melee = 0, bullet = 0, laser = 0, energy = 0, bomb = 30, bio = 0, rad = 0, fire = 90, acid = 70)

/obj/item/weapon/disk/nuclear/New()
	..()
	poi_list |= src
	START_PROCESSING(SSobj, src)

/obj/item/weapon/disk/nuclear/attackby(obj/item/I, mob/living/user, params)
	if(istype(I, /obj/item/weapon/claymore/highlander))
		var/obj/item/weapon/claymore/highlander/H = I
		if(H.nuke_disk)
			user << "<span class='notice'>Wait... what?</span>"
			qdel(H.nuke_disk)
			H.nuke_disk = null
			return
		user.visible_message("<span class='warning'>[user] captures [src]!</span>", "<span class='userdanger'>You've got the disk! Defend it with your life!</span>")
		loc = H
		H.nuke_disk = src
		return 1
	return ..()

/obj/item/weapon/disk/nuclear/suicide_act(mob/user)
	user.visible_message("<span class='suicide'>[user] is going delta! It looks like [user.p_theyre()] trying to commit suicide!</span>")
	playsound(user.loc, 'sound/machines/Alarm.ogg', 50, -1, 1)
	var/end_time = world.time + 100
	while(world.time < end_time)
		if(!user)
			return
<<<<<<< HEAD
		user.add_atom_colour(RANDOM_COLOUR, ADMIN_COLOUR_PRIORITY)
		sleep(1)
	user.remove_atom_colour(ADMIN_COLOUR_PRIORITY)
	user.visible_message("<span class='suicide'>[user] was destroyed \
		by the nuclear blast!</span>")
=======
		if(user.color == "#FF0000")
			user.color = "#00FF00"
		else
			user.color = "#FF0000"
		sleep(1)
	user.color = orig_color
	user.visible_message("<span class='suicide'>[user] was destroyed by the nuclear blast!</span>")
>>>>>>> 19ce3e38
	return OXYLOSS

/obj/item/weapon/disk/nuclear/process()
	var/turf/diskturf = get_turf(src)
	if(diskturf && (diskturf.z == ZLEVEL_CENTCOM || diskturf.z == ZLEVEL_STATION))
		return
	else
		get(src, /mob) << "<span class='danger'>You can't help but feel that you just lost something back there...</span>"
		var/turf/targetturf = relocate()
		message_admins("[src] has been moved out of bounds in \
			[ADMIN_COORDJMP(diskturf)]. Moving it to \
			[ADMIN_COORDJMP(targetturf)].")
		log_game("[src] has been moved out of bounds in [COORD(diskturf)]. \
			Moving it to [COORD(targetturf)].")

/obj/item/weapon/disk/nuclear/proc/relocate()
	var/targetturf = find_safe_turf(ZLEVEL_STATION)
	if(!targetturf)
		if(blobstart.len > 0)
			targetturf = get_turf(pick(blobstart))
		else
			throw EXCEPTION("Unable to find a blobstart landmark")

	if(ismob(loc))
		var/mob/M = loc
		M.remove_from_mob(src)
	if(istype(loc, /obj/item/weapon/storage))
		var/obj/item/weapon/storage/S = loc
		S.remove_from_storage(src, targetturf)
	// move the disc, so ghosts remain orbiting it even if it's "destroyed"
	forceMove(targetturf)
	return targetturf

/obj/item/weapon/disk/nuclear/Destroy(force)
	var/turf/diskturf = get_turf(src)

	if(force)
		message_admins("[src] has been !!force deleted!! in \
			[ADMIN_COORDJMP(diskturf)].")
		log_game("[src] has been !!force deleted!! in [COORD(diskturf)].")
		poi_list -= src
		STOP_PROCESSING(SSobj, src)
		return ..()

	var/turf/targetturf = relocate()
	message_admins("[src] has been destroyed in [ADMIN_COORDJMP(diskturf)]. \
		Moving it to [ADMIN_COORDJMP(targetturf)].")
	log_game("[src] has been destroyed in [COORD(diskturf)]. Moving it to \
		[COORD(targetturf)].")
	return QDEL_HINT_LETMELIVE //Cancel destruction unless forced

/obj/item/weapon/disk/fakenucleardisk
	name = "cheap plastic imitation of the nuclear authentication disk"
	desc = "Broken dreams and a faint oder of cheese."
	icon_state = "nucleardisk"<|MERGE_RESOLUTION|>--- conflicted
+++ resolved
@@ -518,21 +518,10 @@
 	while(world.time < end_time)
 		if(!user)
 			return
-<<<<<<< HEAD
 		user.add_atom_colour(RANDOM_COLOUR, ADMIN_COLOUR_PRIORITY)
 		sleep(1)
 	user.remove_atom_colour(ADMIN_COLOUR_PRIORITY)
-	user.visible_message("<span class='suicide'>[user] was destroyed \
-		by the nuclear blast!</span>")
-=======
-		if(user.color == "#FF0000")
-			user.color = "#00FF00"
-		else
-			user.color = "#FF0000"
-		sleep(1)
-	user.color = orig_color
 	user.visible_message("<span class='suicide'>[user] was destroyed by the nuclear blast!</span>")
->>>>>>> 19ce3e38
 	return OXYLOSS
 
 /obj/item/weapon/disk/nuclear/process()
