--- conflicted
+++ resolved
@@ -1,4 +1,3 @@
-<<<<<<< HEAD
 #define NUKESTATE_INTACT		5
 #define NUKESTATE_UNSCREWED		4
 #define NUKESTATE_PANEL_REMOVED		3
@@ -429,448 +428,6 @@
 
 /obj/item/weapon/disk/nuclear/Destroy()
 	if(blobstart.len > 0)
-		poi_list.Remove(src)
-		var/obj/item/weapon/disk/nuclear/NEWDISK = new(pick(blobstart))
-		transfer_fingerprints_to(NEWDISK)
-		var/turf/diskturf = get_turf(src)
-		message_admins("[src] has been destroyed in ([diskturf.x], [diskturf.y] ,[diskturf.z] - <A HREF='?_src_=holder;adminplayerobservecoodjump=1;X=[diskturf.x];Y=[diskturf.y];Z=[diskturf.z]'>JMP</a>). Moving it to ([NEWDISK.x], [NEWDISK.y], [NEWDISK.z] - <A HREF='?_src_=holder;adminplayerobservecoodjump=1;X=[NEWDISK.x];Y=[NEWDISK.y];Z=[NEWDISK.z]'>JMP</a>).")
-		log_game("[src] has been destroyed in ([diskturf.x], [diskturf.y] ,[diskturf.z]). Moving it to ([NEWDISK.x], [NEWDISK.y], [NEWDISK.z]).")
-		return QDEL_HINT_HARDDEL_NOW
-	else
-		. = QDEL_HINT_LETMELIVE // Cancel destruction
-		throw EXCEPTION("Unable to find a blobstart landmark")
-		return
-=======
-#define NUKESTATE_INTACT		5
-#define NUKESTATE_UNSCREWED		4
-#define NUKESTATE_PANEL_REMOVED		3
-#define NUKESTATE_WELDED		2
-#define NUKESTATE_CORE_EXPOSED	1
-#define NUKESTATE_CORE_REMOVED	0
-
-#define NUKE_OFF_LOCKED		0
-#define NUKE_OFF_UNLOCKED	1
-#define NUKE_ON_TIMING		2
-#define NUKE_ON_EXPLODING	3
-
-var/bomb_set
-
-/obj/machinery/nuclearbomb
-	name = "nuclear fission explosive"
-	desc = "You probably shouldn't stick around to see if this is armed."
-	icon = 'icons/obj/machines/nuke.dmi'
-	icon_state = "nuclearbomb_base"
-	density = 1
-
-	var/timeleft = 60
-	var/timing = 0
-	var/r_code = "ADMIN"
-	var/code = ""
-	var/yes_code = 0
-	var/safety = 1
-	var/obj/item/weapon/disk/nuclear/auth = null
-	use_power = 0
-	var/previous_level = ""
-	var/lastentered = ""
-	var/obj/item/nuke_core/core = null
-	var/deconstruction_state = NUKESTATE_INTACT
-	var/image/lights = null
-	var/image/interior = null
-
-/obj/machinery/nuclearbomb/New()
-	..()
-	nuke_list += src
-	core = new /obj/item/nuke_core(src)
-	SSobj.processing -= core
-	update_icon()
-	previous_level = get_security_level()
-
-/obj/machinery/nuclearbomb/selfdestruct
-	name = "station self-destruct terminal"
-	desc = "For when it all gets too much to bear. Do not taunt."
-	icon = 'icons/obj/machines/nuke_terminal.dmi'
-	icon_state = "nuclearbomb_base"
-	anchored = 1 //stops it being moved
-	layer = 4
-
-/obj/machinery/nuclearbomb/syndicate
-
-/obj/machinery/nuclearbomb/syndicate/New()
-	var/obj/machinery/nuclearbomb/existing = locate("syndienuke")
-	if(existing)
-		qdel(src)
-		throw EXCEPTION("Attempted to spawn a syndicate nuke while one already exists at [existing.loc.x],[existing.loc.y],[existing.loc.z]")
-		return 0
-	tag = "syndienuke"
-	return ..()
-
-/obj/machinery/nuclearbomb/attackby(obj/item/I, mob/user, params)
-	if (istype(I, /obj/item/weapon/disk/nuclear))
-		if(!user.drop_item())
-			return
-		I.loc = src
-		auth = I
-		add_fingerprint(user)
-		return
-
-	switch(deconstruction_state)
-		if(NUKESTATE_INTACT)
-			if(istype(I, /obj/item/weapon/screwdriver/nuke))
-				playsound(loc, 'sound/items/Screwdriver.ogg', 100, 1)
-				user << "<span class='notice'>You start removing [src]'s front panel's screws...</span>"
-				if(do_after(user, 60/I.toolspeed,target=src))
-					deconstruction_state = NUKESTATE_UNSCREWED
-					user << "<span class='notice'>You remove the screws from [src]'s front panel.</span>"
-					update_icon()
-				return
-		if(NUKESTATE_UNSCREWED)
-			if(istype(I, /obj/item/weapon/crowbar))
-				user << "<span class='notice'>You start removing [src]'s front panel...</span>"
-				playsound(loc, 'sound/items/Crowbar.ogg', 100, 1)
-				if(do_after(user,30/I.toolspeed,target=src))
-					user << "<span class='notice'>You remove [src]'s front panel.</span>"
-					deconstruction_state = NUKESTATE_PANEL_REMOVED
-					update_icon()
-				return
-		if(NUKESTATE_PANEL_REMOVED)
-			if(istype(I, /obj/item/weapon/weldingtool))
-				var/obj/item/weapon/weldingtool/welder = I
-				playsound(loc, 'sound/items/Welder.ogg', 100, 1)
-				user << "<span class='notice'>You start cutting [src]'s inner plate...</span>"
-				if(welder.remove_fuel(1,user))
-					if(do_after(user,80/I.toolspeed,target=src))
-						user << "<span class='notice'>You cut [src]'s inner plate.</span>"
-						deconstruction_state = NUKESTATE_WELDED
-						update_icon()
-				return
-		if(NUKESTATE_WELDED)
-			if(istype(I, /obj/item/weapon/crowbar))
-				user << "<span class='notice'>You start prying off [src]'s inner plate...</span>"
-				playsound(loc, 'sound/items/Crowbar.ogg', 100, 1)
-				if(do_after(user,50/I.toolspeed,target=src))
-					user << "<span class='notice'>You pry off [src]'s inner plate. You can see the core's green glow!</span>"
-					deconstruction_state = NUKESTATE_CORE_EXPOSED
-					update_icon()
-					SSobj.processing += core
-		if(NUKESTATE_CORE_EXPOSED)
-			if(istype(I, /obj/item/nuke_core_container))
-				var/obj/item/nuke_core_container/core_box = I
-				user << "<span class='notice'>You start loading the plutonium core into [core_box]...</span>"
-				if(do_after(user,50,target=src))
-					if(core_box.load(core, user))
-						user << "<span class='notice'>You load the plutonium core into [core_box].</span>"
-						deconstruction_state = NUKESTATE_CORE_REMOVED
-						update_icon()
-						core = null
-					else
-						user << "<span class='warning'>You fail to load the plutonium core into [core_box]. [core_box] has already been used!</span>"
-				return
-			if(istype(I, /obj/item/stack/sheet/metal))
-				var/obj/item/stack/sheet/metal/M = I
-				if(M.amount >= 20)
-					user << "<span class='notice'>You begin repairing [src]'s inner metal plate...</span>"
-					if(do_after(user, 100, target=src))
-						if(M.use(20))
-							user << "<span class='notice'>You repair [src]'s inner metal plate. The radiation is contained.</span>"
-							deconstruction_state = NUKESTATE_PANEL_REMOVED
-							SSobj.processing -= core
-							update_icon()
-						else
-							user << "<span class='warning'>You need more metal to do that!</span>"
-				else
-					user << "<span class='warning'>You need more metal to do that!</span>"
-				return
-		else
-			..()
-
-/obj/machinery/nuclearbomb/proc/get_nuke_state()
-	if(timing < 0)
-		return NUKE_ON_EXPLODING
-	if(timing > 0)
-		return NUKE_ON_TIMING
-	if(safety)
-		return NUKE_OFF_LOCKED
-	else
-		return NUKE_OFF_UNLOCKED
-
-/obj/machinery/nuclearbomb/update_icon()
-	if(deconstruction_state == NUKESTATE_INTACT)
-		switch(get_nuke_state())
-			if(NUKE_OFF_LOCKED, NUKE_OFF_UNLOCKED)
-				icon_state = "nuclearbomb_base"
-				update_icon_interior()
-				update_icon_lights()
-			if(NUKE_ON_TIMING)
-				overlays.Cut()
-				icon_state = "nuclearbomb_timing"
-			if(NUKE_ON_EXPLODING)
-				overlays.Cut()
-				icon_state = "nuclearbomb_exploding"
-	else
-		icon_state = "nuclearbomb_base"
-		update_icon_interior()
-		update_icon_lights()
-
-/obj/machinery/nuclearbomb/proc/update_icon_interior()
-	overlays -= interior
-	switch(deconstruction_state)
-		if(NUKESTATE_UNSCREWED)
-			interior = image(icon,"panel-unscrewed")
-		if(NUKESTATE_PANEL_REMOVED)
-			interior = image(icon,"panel-removed")
-		if(NUKESTATE_WELDED)
-			interior = image(icon,"plate-welded")
-		if(NUKESTATE_CORE_EXPOSED)
-			interior = image(icon,"plate-removed")
-		if(NUKESTATE_CORE_REMOVED)
-			interior = image(icon,"core-removed")
-		if(NUKESTATE_INTACT)
-			interior = null
-	overlays += interior
-
-/obj/machinery/nuclearbomb/proc/update_icon_lights()
-	overlays -= lights
-	switch(get_nuke_state())
-		if(NUKE_OFF_LOCKED)
-			lights = null
-		if(NUKE_OFF_UNLOCKED)
-			lights = image(icon,"lights-safety")
-		if(NUKE_ON_TIMING)
-			lights = image(icon,"lights-timing")
-		if(NUKE_ON_EXPLODING)
-			lights = image(icon,"lights-exploding")
-	overlays += lights
-
-/obj/machinery/nuclearbomb/process()
-	if (timing > 0)
-		bomb_set = 1 //So long as there is one nuke timing, it means one nuke is armed.
-		timeleft--
-		if (timeleft <= 0)
-			explode()
-		else
-			var/volume = (timeleft <= 20 ? 30 : 5)
-			playsound(loc, 'sound/items/timer.ogg', volume, 0)
-		for(var/mob/M in viewers(1, src))
-			if ((M.client && M.machine == src))
-				attack_hand(M)
-	return
-
-/obj/machinery/nuclearbomb/attack_paw(mob/user)
-	return attack_hand(user)
-
-/obj/machinery/nuclearbomb/attack_ai(mob/user)
-	return
-
-/obj/machinery/nuclearbomb/attack_hand(mob/user)
-	user.set_machine(src)
-	var/dat = text("<TT>\nAuth. Disk: <A href='?src=\ref[];auth=1'>[]</A><HR>", src, (auth ? "++++++++++" : "----------"))
-	if (auth)
-		if (yes_code)
-			dat += text("\n<B>Status</B>: []-[]<BR>\n<B>Timer</B>: []<BR>\n<BR>\nTimer: [] <A href='?src=\ref[];timer=1'>Toggle</A><BR>\nTime: <A href='?src=\ref[];time=-10'>-</A> <A href='?src=\ref[];time=-1'>-</A> [] <A href='?src=\ref[];time=1'>+</A> <A href='?src=\ref[];time=10'>+</A><BR>\n<BR>\nSafety: [] <A href='?src=\ref[];safety=1'>Toggle</A><BR>\nAnchor: [] <A href='?src=\ref[];anchor=1'>Toggle</A><BR>\n", (timing ? "Func/Set" : "Functional"), (safety ? "Safe" : "Engaged"), timeleft, (timing ? "On" : "Off"), src, src, src, timeleft, src, src, (safety ? "On" : "Off"), src, (anchored ? "Engaged" : "Off"), src)
-		else
-			dat += text("\n<B>Status</B>: Auth. S2-[]<BR>\n<B>Timer</B>: []<BR>\n<BR>\nTimer: [] Toggle<BR>\nTime: - - [] + +<BR>\n<BR>\n[] Safety: Toggle<BR>\nAnchor: [] Toggle<BR>\n", (safety ? "Safe" : "Engaged"), timeleft, (timing ? "On" : "Off"), timeleft, (safety ? "On" : "Off"), (anchored ? "Engaged" : "Off"))
-	else
-		if (timing)
-			dat += text("\n<B>Status</B>: Set-[]<BR>\n<B>Timer</B>: []<BR>\n<BR>\nTimer: [] Toggle<BR>\nTime: - - [] + +<BR>\n<BR>\nSafety: [] Toggle<BR>\nAnchor: [] Toggle<BR>\n", (safety ? "Safe" : "Engaged"), timeleft, (timing ? "On" : "Off"), timeleft, (safety ? "On" : "Off"), (anchored ? "Engaged" : "Off"))
-		else
-			dat += text("\n<B>Status</B>: Auth. S1-[]<BR>\n<B>Timer</B>: []<BR>\n<BR>\nTimer: [] Toggle<BR>\nTime: - - [] + +<BR>\n<BR>\nSafety: [] Toggle<BR>\nAnchor: [] Toggle<BR>\n", (safety ? "Safe" : "Engaged"), timeleft, (timing ? "On" : "Off"), timeleft, (safety ? "On" : "Off"), (anchored ? "Engaged" : "Off"))
-	var/message = "AUTH"
-	if (auth)
-		message = text("[]", code)
-		if (yes_code)
-			message = "*****"
-	dat += text("<HR>\n>[]<BR>\n<A href='?src=\ref[];type=1'>1</A><A href='?src=\ref[];type=2'>2</A><A href='?src=\ref[];type=3'>3</A><BR>\n<A href='?src=\ref[];type=4'>4</A><A href='?src=\ref[];type=5'>5</A><A href='?src=\ref[];type=6'>6</A><BR>\n<A href='?src=\ref[];type=7'>7</A><A href='?src=\ref[];type=8'>8</A><A href='?src=\ref[];type=9'>9</A><BR>\n<A href='?src=\ref[];type=R'>R</A><A href='?src=\ref[];type=0'>0</A><A href='?src=\ref[];type=E'>E</A><BR>\n</TT>", message, src, src, src, src, src, src, src, src, src, src, src, src)
-	var/datum/browser/popup = new(user, "nuclearbomb", name, 300, 400)
-	popup.set_content(dat)
-	popup.open()
-	return
-
-/obj/machinery/nuclearbomb/Topic(href, href_list)
-	if(..())
-		return
-	usr.set_machine(src)
-	if (href_list["auth"])
-		if (auth)
-			auth.loc = loc
-			yes_code = 0
-			auth = null
-		else
-			var/obj/item/I = usr.get_active_hand()
-			if (istype(I, /obj/item/weapon/disk/nuclear))
-				usr.drop_item()
-				I.loc = src
-				auth = I
-	if (auth)
-		if (href_list["type"])
-			if (href_list["type"] == "E")
-				if (code == r_code)
-					yes_code = 1
-					code = null
-				else
-					code = "ERROR"
-			else
-				if (href_list["type"] == "R")
-					yes_code = 0
-					code = null
-				else
-					lastentered = text("[]", href_list["type"])
-					if (text2num(lastentered) == null)
-						var/turf/LOC = get_turf(usr)
-						message_admins("[key_name_admin(usr)] (<A HREF='?_src_=holder;adminplayerobservefollow=\ref[usr]'>FLW</A>) tried to exploit a nuclear bomb by entering non-numerical codes: <a href='?_src_=vars;Vars=\ref[src]'>[lastentered]</a> ! ([LOC ? "<a href='?_src_=holder;adminplayerobservecoodjump=1;X=[LOC.x];Y=[LOC.y];Z=[LOC.z]'>JMP</a>" : "null"])", 0)
-						log_admin("EXPLOIT : [key_name(usr)] tried to exploit a nuclear bomb by entering non-numerical codes: [lastentered] !")
-					else
-						code += lastentered
-						if (length(code) > 5)
-							code = "ERROR"
-		if (yes_code)
-			if (href_list["time"])
-				var/time = text2num(href_list["time"])
-				timeleft += time
-				timeleft = min(max(round(timeleft), 60), 600)
-			if (href_list["timer"])
-				set_active()
-			if (href_list["safety"])
-				set_safety()
-			if (href_list["anchor"])
-				set_anchor()
-	add_fingerprint(usr)
-	for(var/mob/M in viewers(1, src))
-		if ((M.client && M.machine == src))
-			attack_hand(M)
-
-/obj/machinery/nuclearbomb/proc/set_anchor()
-	if(!isinspace())
-		anchored = !anchored
-	else
-		usr << "<span class='warning'>There is nothing to anchor to!</span>"
-
-/obj/machinery/nuclearbomb/proc/set_safety()
-	safety = !safety
-	if(safety)
-		timing = 0
-		bomb_set = 0
-		set_security_level(previous_level)
-	update_icon()
-
-/obj/machinery/nuclearbomb/proc/set_active()
-	if(safety)
-		usr << "<span class='danger'>The safety is still on.</span>"
-		return
-	timing = !timing
-	previous_level = get_security_level()
-	if(timing)
-		bomb_set = 1
-		set_security_level("delta")
-	else
-		bomb_set = 0
-		set_security_level(previous_level)
-	update_icon()
-
-/obj/machinery/nuclearbomb/ex_act(severity, target)
-	return
-
-/obj/machinery/nuclearbomb/blob_act()
-	if (timing == -1)
-		return
-	else
-		return ..()
-	return
-
-
-#define NUKERANGE 80
-/obj/machinery/nuclearbomb/proc/explode()
-	if (safety)
-		timing = 0
-		return
-
-	timing = -1
-	yes_code = 0
-	safety = 1
-	update_icon()
-	for(var/mob/M in player_list)
-		M << 'sound/machines/Alarm.ogg'
-	if (ticker && ticker.mode)
-		ticker.mode.explosion_in_progress = 1
-	sleep(100)
-
-	if(!core)
-		ticker.station_explosion_cinematic(3,"no_core")
-		ticker.mode.explosion_in_progress = 0
-		return
-
-	enter_allowed = 0
-
-	var/off_station = 0
-	var/turf/bomb_location = get_turf(src)
-	if( bomb_location && (bomb_location.z == ZLEVEL_STATION) )
-		if( (bomb_location.x < (128-NUKERANGE)) || (bomb_location.x > (128+NUKERANGE)) || (bomb_location.y < (128-NUKERANGE)) || (bomb_location.y > (128+NUKERANGE)) )
-			off_station = 1
-	else
-		off_station = 2
-
-	if(ticker.mode && ticker.mode.name == "nuclear emergency")
-		var/obj/docking_port/mobile/Shuttle = SSshuttle.getShuttle("syndicate")
-		ticker.mode:syndies_didnt_escape = (Shuttle && Shuttle.z == ZLEVEL_CENTCOM) ? 0 : 1
-		ticker.mode:nuke_off_station = off_station
-	ticker.station_explosion_cinematic(off_station,null)
-	if(ticker.mode)
-		ticker.mode.explosion_in_progress = 0
-		if(ticker.mode.name == "nuclear emergency")
-			ticker.mode:nukes_left --
-		else
-			world << "<B>The station was destoyed by the nuclear blast!</B>"
-		ticker.mode.station_was_nuked = (off_station<2)	//offstation==1 is a draw. the station becomes irradiated and needs to be evacuated.
-														//kinda shit but I couldn't  get permission to do what I wanted to do.
-		if(!ticker.mode.check_finished())//If the mode does not deal with the nuke going off so just reboot because everyone is stuck as is
-			spawn()
-				world.Reboot("Station destroyed by Nuclear Device.", "end_error", "nuke - unhandled ending")
-			return
-	return
-
-
-/*
-This is here to make the tiles around the station mininuke change when it's armed.
-*/
-
-/obj/machinery/nuclearbomb/selfdestruct/proc/SetTurfs()
-	if(loc == initial(loc))
-		for(var/N in nuke_tiles)
-			var/turf/simulated/floor/T = N
-			T.icon_state = (timing ? "rcircuitanim" : T.icon_regular_floor)
-
-/obj/machinery/nuclearbomb/selfdestruct/set_anchor()
-	return
-
-/obj/machinery/nuclearbomb/selfdestruct/set_active()
-	..()
-	SetTurfs()
-
-/obj/machinery/nuclearbomb/selfdestruct/set_safety()
-	..()
-	SetTurfs()
-
-//==========DAT FUKKEN DISK===============
-/obj/item/weapon/disk/nuclear
-	name = "nuclear authentication disk"
-	desc = "Better keep this safe."
-	icon = 'icons/obj/items.dmi'
-	icon_state = "nucleardisk"
-	item_state = "card-id"
-	w_class = 1
-
-/obj/item/weapon/disk/nuclear/New()
-	..()
-	poi_list |= src
-	SSobj.processing |= src
-
-/obj/item/weapon/disk/nuclear/process()
-	var/turf/disk_loc = get_turf(src)
-	if(disk_loc.z > ZLEVEL_CENTCOM)
-		get(src, /mob) << "<span class='danger'>You can't help but feel that you just lost something back there...</span>"
-		qdel(src)
-
-/obj/item/weapon/disk/nuclear/Destroy()
-	if(blobstart.len > 0)
 		var/turf/targetturf = get_turf(pick(blobstart))
 		var/turf/diskturf = get_turf(src)
 		forceMove(targetturf) //move the disc, so ghosts remain orbitting it even if it's "destroyed"
@@ -878,5 +435,4 @@
 		log_game("[src] has been destroyed in ([diskturf.x], [diskturf.y] ,[diskturf.z]). Moving it to ([targetturf.x], [targetturf.y], [targetturf.z]).")
 	else
 		throw EXCEPTION("Unable to find a blobstart landmark")
-	return QDEL_HINT_LETMELIVE //Cancel destruction regardless of success
->>>>>>> bd61c535
+	return QDEL_HINT_LETMELIVE //Cancel destruction regardless of success