/obj/item/weapon/antag_spawner
	throw_speed = 1
	throw_range = 5
	w_class = 1
	var/used = 0

/obj/item/weapon/antag_spawner/proc/spawn_antag(client/C, turf/T, type = "")
	return

/obj/item/weapon/antag_spawner/proc/equip_antag(mob/target)
	return

/obj/item/weapon/antag_spawner/contract
	name = "contract"
	desc = "A magic contract previously signed by an apprentice. In exchange for instruction in the magical arts, they are bound to answer your call for aid."
	icon = 'icons/obj/wizard.dmi'
	icon_state ="scroll2"

/obj/item/weapon/antag_spawner/contract/attack_self(mob/user)
	user.set_machine(src)
	var/dat
	if(used)
		dat = "<B>You have already summoned your apprentice.</B><BR>"
	else
		dat = "<B>Contract of Apprenticeship:</B><BR>"
		dat += "<I>Using this contract, you may summon an apprentice to aid you on your mission.</I><BR>"
		dat += "<I>If you are unable to establish contact with your apprentice, you can feed the contract back to the spellbook to refund your points.</I><BR>"
		dat += "<B>Which school of magic is your apprentice studying?:</B><BR>"
		dat += "<A href='byond://?src=\ref[src];school=destruction'>Destruction</A><BR>"
		dat += "<I>Your apprentice is skilled in offensive magic. They know Magic Missile and Fireball.</I><BR>"
		dat += "<A href='byond://?src=\ref[src];school=bluespace'>Bluespace Manipulation</A><BR>"
		dat += "<I>Your apprentice is able to defy physics, melting through solid objects and travelling great distances in the blink of an eye. They know Teleport and Ethereal Jaunt.</I><BR>"
		dat += "<A href='byond://?src=\ref[src];school=healing'>Healing</A><BR>"
		dat += "<I>Your apprentice is training to cast spells that will aid your survival. They know Forcewall and Charge and come with a Staff of Healing.</I><BR>"
		dat += "<A href='byond://?src=\ref[src];school=robeless'>Robeless</A><BR>"
		dat += "<I>Your apprentice is training to cast spells without their robes. They know Knock and Mindswap.</I><BR>"
	user << browse(dat, "window=radio")
	onclose(user, "radio")
	return

/obj/item/weapon/antag_spawner/contract/Topic(href, href_list)
	..()
	var/mob/living/carbon/human/H = usr

	if(H.stat || H.restrained())
		return
	if(!istype(H, /mob/living/carbon/human))
		return 1

	if(loc == H || (in_range(src, H) && istype(loc, /turf)))
		H.set_machine(src)
		if(href_list["school"])
			if (used)
				H << "You already used this contract!"
				return
			var/list/candidates = get_candidates(ROLE_WIZARD)
			if(candidates.len)
				src.used = 1
				var/client/C = pick(candidates)
				spawn_antag(C, get_turf(H.loc), href_list["school"])
				if(H.mind)
					ticker.mode.update_wiz_icons_added(H.mind)
			else
				H << "Unable to reach your apprentice! You can either attack the spellbook with the contract to refund your points, or wait and try again later."

/obj/item/weapon/antag_spawner/contract/spawn_antag(client/C, turf/T, type = "")
	PoolOrNew(/obj/effect/particle_effect/smoke, T)
	var/mob/living/carbon/human/M = new/mob/living/carbon/human(T)
	C.prefs.copy_to(M)
	M.key = C.key
	M << "<B>You are the [usr.real_name]'s apprentice! You are bound by magic contract to follow their orders and help them in accomplishing their goals."
	switch(type)
		if("destruction")
			M.mind.AddSpell(new /obj/effect/proc_holder/spell/targeted/projectile/magic_missile(null))
			M.mind.AddSpell(new /obj/effect/proc_holder/spell/dumbfire/fireball(null))
			M << "<B>Your service has not gone unrewarded, however. Studying under [usr.real_name], you have learned powerful, destructive spells. You are able to cast magic missile and fireball."
		if("bluespace")
			M.mind.AddSpell(new /obj/effect/proc_holder/spell/targeted/area_teleport/teleport(null))
			M.mind.AddSpell(new /obj/effect/proc_holder/spell/targeted/ethereal_jaunt(null))
			M << "<B>Your service has not gone unrewarded, however. Studying under [usr.real_name], you have learned reality bending mobility spells. You are able to cast teleport and ethereal jaunt."
		if("healing")
			M.mind.AddSpell(new /obj/effect/proc_holder/spell/targeted/charge(null))
			M.mind.AddSpell(new /obj/effect/proc_holder/spell/aoe_turf/conjure/forcewall(null))
			M.equip_to_slot_or_del(new /obj/item/weapon/gun/magic/staff/healing(M), slot_r_hand)
			M << "<B>Your service has not gone unrewarded, however. Studying under [usr.real_name], you have learned livesaving survival spells. You are able to cast charge and forcewall."
		if("robeless")
			M.mind.AddSpell(new /obj/effect/proc_holder/spell/aoe_turf/knock(null))
			M.mind.AddSpell(new /obj/effect/proc_holder/spell/targeted/mind_transfer(null))
			M << "<B>Your service has not gone unrewarded, however. Studying under [usr.real_name], you have learned stealthy, robeless spells. You are able to cast knock and mindswap."

	equip_antag(M)
	var/wizard_name_first = pick(wizard_first)
	var/wizard_name_second = pick(wizard_second)
	var/randomname = "[wizard_name_first] [wizard_name_second]"
	var/newname = copytext(sanitize(input(M, "You are the wizard's apprentice. Would you like to change your name to something else?", "Name change", randomname) as null|text),1,MAX_NAME_LEN)
	if (!newname)
		newname = randomname
	M.mind.name = newname
	M.real_name = newname
	M.name = newname
	M.dna.update_dna_identity()
	var/datum/objective/protect/new_objective = new /datum/objective/protect
	new_objective.owner = M:mind
	new_objective:target = usr:mind
	new_objective.explanation_text = "Protect [usr.real_name], the wizard."
	M.mind.objectives += new_objective
	ticker.mode.traitors += M.mind
	M.mind.special_role = "apprentice"
	ticker.mode.update_wiz_icons_added(M.mind)
	M << sound('sound/effects/magic.ogg')

/obj/item/weapon/antag_spawner/contract/equip_antag(mob/target)
	target.equip_to_slot_or_del(new /obj/item/device/radio/headset(target), slot_ears)
	target.equip_to_slot_or_del(new /obj/item/clothing/under/color/lightpurple(target), slot_w_uniform)
	target.equip_to_slot_or_del(new /obj/item/clothing/shoes/sandal(target), slot_shoes)
	target.equip_to_slot_or_del(new /obj/item/clothing/suit/wizrobe(target), slot_wear_suit)
	target.equip_to_slot_or_del(new /obj/item/clothing/head/wizard(target), slot_head)
	target.equip_to_slot_or_del(new /obj/item/weapon/storage/backpack(target), slot_back)
	target.equip_to_slot_or_del(new /obj/item/weapon/storage/box(target), slot_in_backpack)
	target.equip_to_slot_or_del(new /obj/item/weapon/teleportation_scroll/apprentice(target), slot_r_store)

/obj/item/weapon/antag_spawner/borg_tele
	name = "syndicate cyborg teleporter"
	desc = "A single-use teleporter designed to deploy a single Syndicate cyborg onto the field."
	icon = 'icons/obj/device.dmi'
	icon_state = "locator"
	var/TC_cost = 0
	var/borg_to_spawn
	var/list/possible_types = list("Assault", "Medical")

/obj/item/weapon/antag_spawner/borg_tele/attack_self(mob/user)
	if(used)
		user << "<span class='warning'>[src] is out of power!</span>"
		return
	if(!(user.mind in ticker.mode.syndicates))
		user << "<span class='danger'>AUTHENTICATION FAILURE. ACCESS DENIED.</span>"
		return 0
	borg_to_spawn = input("What type?", "Cyborg Type", type) as null|anything in possible_types
	if(!borg_to_spawn)
		return
<<<<<<< HEAD
	var/list/borg_candicates = get_candidates(ROLE_OPERATIVE)
=======
	var/list/borg_candicates = get_candidates(BE_OPERATIVE, 3000, "operative")
>>>>>>> f830f269
	if(borg_candicates.len > 0)
		used = 1
		var/client/C = pick(borg_candicates)
		spawn_antag(C, get_turf(src.loc), "syndieborg")
	else
		user << "<span class='warning'>Unable to connect to Syndicate command. Please wait and try again later or use the teleporter on your uplink to get your points refunded.</span>"

/obj/item/weapon/antag_spawner/borg_tele/spawn_antag(client/C, turf/T, type = "")
	if(!borg_to_spawn) //If there's no type at all, let it still be used but don't do anything
		used = 0
		return
	var/datum/effect_system/spark_spread/S = new /datum/effect_system/spark_spread
	S.set_up(4, 1, src)
	S.start()
	var/mob/living/silicon/robot/R
	switch(borg_to_spawn)
		if("Medical")
			R = new /mob/living/silicon/robot/syndicate/medical(T)
		else
			R = new /mob/living/silicon/robot/syndicate(T) //Assault borg by default
	R.key = C.key
	ticker.mode.syndicates += R.mind
	ticker.mode.update_synd_icons_added(R.mind)
	R.mind.special_role = "syndicate"
	R.faction = list("syndicate")


/obj/item/weapon/antag_spawner/slaughter_demon //Warning edgiest item in the game
	name = "vial of blood"
	desc = "A magically infused bottle of blood, distilled from countless murder victims. Used in unholy rituals to attract horrifying creatures."
	icon = 'icons/obj/wizard.dmi'
	icon_state = "vial"


/obj/item/weapon/antag_spawner/slaughter_demon/attack_self(mob/user)
	var/list/demon_candidates = get_candidates(ROLE_ALIEN)
	if(user.z != 1)
		user << "<span class='notice'>You should probably wait until you reach the station.</span>"
		return
	if(demon_candidates.len > 0)
		used = 1
		var/client/C = pick(demon_candidates)
		spawn_antag(C, get_turf(src.loc), "Slaughter Demon")
		user << "<span class='notice'>You shatter the bottle, no turning back now!</span>"
		user << "<span class='notice'>You sense a dark presence lurking just beyond the veil...</span>"
		playsound(user.loc, 'sound/effects/Glassbr1.ogg', 100, 1)
		qdel(src)
	else
		user << "<span class='notice'>You can't seem to work up the nerve to shatter the bottle. Perhaps you should try again later.</span>"


/obj/item/weapon/antag_spawner/slaughter_demon/spawn_antag(client/C, turf/T, type = "")

	var /obj/effect/dummy/slaughter/holder = PoolOrNew(/obj/effect/dummy/slaughter,T)
	var/mob/living/simple_animal/slaughter/S = new /mob/living/simple_animal/slaughter/(holder)
	S.holder = holder
	S.key = C.key
	S.mind.assigned_role = "Slaughter Demon"
	S.mind.special_role = "Slaughter Demon"
	ticker.mode.traitors += S.mind
	var/datum/objective/assassinate/new_objective = new /datum/objective/assassinate
	new_objective.owner = S.mind
	new_objective.target = usr.mind
	new_objective.explanation_text = "Kill [usr.real_name], the one who summoned you."
	S.mind.objectives += new_objective
	var/datum/objective/new_objective2 = new /datum/objective
	new_objective2.owner = S.mind
	new_objective2.explanation_text = "Kill everyone else while you're at it."
	S.mind.objectives += new_objective2
	S << S.playstyle_string
	S << "<B>You are currently not currently in the same plane of existence as the station. Ctrl+Click a blood pool to manifest.</B>"
	S << "<B>Objective #[1]</B>: [new_objective.explanation_text]"
	S << "<B>Objective #[2]</B>: [new_objective2.explanation_text]"
<|MERGE_RESOLUTION|>--- conflicted
+++ resolved
@@ -1,218 +1,214 @@
-/obj/item/weapon/antag_spawner
-	throw_speed = 1
-	throw_range = 5
-	w_class = 1
-	var/used = 0
-
-/obj/item/weapon/antag_spawner/proc/spawn_antag(client/C, turf/T, type = "")
-	return
-
-/obj/item/weapon/antag_spawner/proc/equip_antag(mob/target)
-	return
-
-/obj/item/weapon/antag_spawner/contract
-	name = "contract"
-	desc = "A magic contract previously signed by an apprentice. In exchange for instruction in the magical arts, they are bound to answer your call for aid."
-	icon = 'icons/obj/wizard.dmi'
-	icon_state ="scroll2"
-
-/obj/item/weapon/antag_spawner/contract/attack_self(mob/user)
-	user.set_machine(src)
-	var/dat
-	if(used)
-		dat = "<B>You have already summoned your apprentice.</B><BR>"
-	else
-		dat = "<B>Contract of Apprenticeship:</B><BR>"
-		dat += "<I>Using this contract, you may summon an apprentice to aid you on your mission.</I><BR>"
-		dat += "<I>If you are unable to establish contact with your apprentice, you can feed the contract back to the spellbook to refund your points.</I><BR>"
-		dat += "<B>Which school of magic is your apprentice studying?:</B><BR>"
-		dat += "<A href='byond://?src=\ref[src];school=destruction'>Destruction</A><BR>"
-		dat += "<I>Your apprentice is skilled in offensive magic. They know Magic Missile and Fireball.</I><BR>"
-		dat += "<A href='byond://?src=\ref[src];school=bluespace'>Bluespace Manipulation</A><BR>"
-		dat += "<I>Your apprentice is able to defy physics, melting through solid objects and travelling great distances in the blink of an eye. They know Teleport and Ethereal Jaunt.</I><BR>"
-		dat += "<A href='byond://?src=\ref[src];school=healing'>Healing</A><BR>"
-		dat += "<I>Your apprentice is training to cast spells that will aid your survival. They know Forcewall and Charge and come with a Staff of Healing.</I><BR>"
-		dat += "<A href='byond://?src=\ref[src];school=robeless'>Robeless</A><BR>"
-		dat += "<I>Your apprentice is training to cast spells without their robes. They know Knock and Mindswap.</I><BR>"
-	user << browse(dat, "window=radio")
-	onclose(user, "radio")
-	return
-
-/obj/item/weapon/antag_spawner/contract/Topic(href, href_list)
-	..()
-	var/mob/living/carbon/human/H = usr
-
-	if(H.stat || H.restrained())
-		return
-	if(!istype(H, /mob/living/carbon/human))
-		return 1
-
-	if(loc == H || (in_range(src, H) && istype(loc, /turf)))
-		H.set_machine(src)
-		if(href_list["school"])
-			if (used)
-				H << "You already used this contract!"
-				return
-			var/list/candidates = get_candidates(ROLE_WIZARD)
-			if(candidates.len)
-				src.used = 1
-				var/client/C = pick(candidates)
-				spawn_antag(C, get_turf(H.loc), href_list["school"])
-				if(H.mind)
-					ticker.mode.update_wiz_icons_added(H.mind)
-			else
-				H << "Unable to reach your apprentice! You can either attack the spellbook with the contract to refund your points, or wait and try again later."
-
-/obj/item/weapon/antag_spawner/contract/spawn_antag(client/C, turf/T, type = "")
-	PoolOrNew(/obj/effect/particle_effect/smoke, T)
-	var/mob/living/carbon/human/M = new/mob/living/carbon/human(T)
-	C.prefs.copy_to(M)
-	M.key = C.key
-	M << "<B>You are the [usr.real_name]'s apprentice! You are bound by magic contract to follow their orders and help them in accomplishing their goals."
-	switch(type)
-		if("destruction")
-			M.mind.AddSpell(new /obj/effect/proc_holder/spell/targeted/projectile/magic_missile(null))
-			M.mind.AddSpell(new /obj/effect/proc_holder/spell/dumbfire/fireball(null))
-			M << "<B>Your service has not gone unrewarded, however. Studying under [usr.real_name], you have learned powerful, destructive spells. You are able to cast magic missile and fireball."
-		if("bluespace")
-			M.mind.AddSpell(new /obj/effect/proc_holder/spell/targeted/area_teleport/teleport(null))
-			M.mind.AddSpell(new /obj/effect/proc_holder/spell/targeted/ethereal_jaunt(null))
-			M << "<B>Your service has not gone unrewarded, however. Studying under [usr.real_name], you have learned reality bending mobility spells. You are able to cast teleport and ethereal jaunt."
-		if("healing")
-			M.mind.AddSpell(new /obj/effect/proc_holder/spell/targeted/charge(null))
-			M.mind.AddSpell(new /obj/effect/proc_holder/spell/aoe_turf/conjure/forcewall(null))
-			M.equip_to_slot_or_del(new /obj/item/weapon/gun/magic/staff/healing(M), slot_r_hand)
-			M << "<B>Your service has not gone unrewarded, however. Studying under [usr.real_name], you have learned livesaving survival spells. You are able to cast charge and forcewall."
-		if("robeless")
-			M.mind.AddSpell(new /obj/effect/proc_holder/spell/aoe_turf/knock(null))
-			M.mind.AddSpell(new /obj/effect/proc_holder/spell/targeted/mind_transfer(null))
-			M << "<B>Your service has not gone unrewarded, however. Studying under [usr.real_name], you have learned stealthy, robeless spells. You are able to cast knock and mindswap."
-
-	equip_antag(M)
-	var/wizard_name_first = pick(wizard_first)
-	var/wizard_name_second = pick(wizard_second)
-	var/randomname = "[wizard_name_first] [wizard_name_second]"
-	var/newname = copytext(sanitize(input(M, "You are the wizard's apprentice. Would you like to change your name to something else?", "Name change", randomname) as null|text),1,MAX_NAME_LEN)
-	if (!newname)
-		newname = randomname
-	M.mind.name = newname
-	M.real_name = newname
-	M.name = newname
-	M.dna.update_dna_identity()
-	var/datum/objective/protect/new_objective = new /datum/objective/protect
-	new_objective.owner = M:mind
-	new_objective:target = usr:mind
-	new_objective.explanation_text = "Protect [usr.real_name], the wizard."
-	M.mind.objectives += new_objective
-	ticker.mode.traitors += M.mind
-	M.mind.special_role = "apprentice"
-	ticker.mode.update_wiz_icons_added(M.mind)
-	M << sound('sound/effects/magic.ogg')
-
-/obj/item/weapon/antag_spawner/contract/equip_antag(mob/target)
-	target.equip_to_slot_or_del(new /obj/item/device/radio/headset(target), slot_ears)
-	target.equip_to_slot_or_del(new /obj/item/clothing/under/color/lightpurple(target), slot_w_uniform)
-	target.equip_to_slot_or_del(new /obj/item/clothing/shoes/sandal(target), slot_shoes)
-	target.equip_to_slot_or_del(new /obj/item/clothing/suit/wizrobe(target), slot_wear_suit)
-	target.equip_to_slot_or_del(new /obj/item/clothing/head/wizard(target), slot_head)
-	target.equip_to_slot_or_del(new /obj/item/weapon/storage/backpack(target), slot_back)
-	target.equip_to_slot_or_del(new /obj/item/weapon/storage/box(target), slot_in_backpack)
-	target.equip_to_slot_or_del(new /obj/item/weapon/teleportation_scroll/apprentice(target), slot_r_store)
-
-/obj/item/weapon/antag_spawner/borg_tele
-	name = "syndicate cyborg teleporter"
-	desc = "A single-use teleporter designed to deploy a single Syndicate cyborg onto the field."
-	icon = 'icons/obj/device.dmi'
-	icon_state = "locator"
-	var/TC_cost = 0
-	var/borg_to_spawn
-	var/list/possible_types = list("Assault", "Medical")
-
-/obj/item/weapon/antag_spawner/borg_tele/attack_self(mob/user)
-	if(used)
-		user << "<span class='warning'>[src] is out of power!</span>"
-		return
-	if(!(user.mind in ticker.mode.syndicates))
-		user << "<span class='danger'>AUTHENTICATION FAILURE. ACCESS DENIED.</span>"
-		return 0
-	borg_to_spawn = input("What type?", "Cyborg Type", type) as null|anything in possible_types
-	if(!borg_to_spawn)
-		return
-<<<<<<< HEAD
-	var/list/borg_candicates = get_candidates(ROLE_OPERATIVE)
-=======
-	var/list/borg_candicates = get_candidates(BE_OPERATIVE, 3000, "operative")
->>>>>>> f830f269
-	if(borg_candicates.len > 0)
-		used = 1
-		var/client/C = pick(borg_candicates)
-		spawn_antag(C, get_turf(src.loc), "syndieborg")
-	else
-		user << "<span class='warning'>Unable to connect to Syndicate command. Please wait and try again later or use the teleporter on your uplink to get your points refunded.</span>"
-
-/obj/item/weapon/antag_spawner/borg_tele/spawn_antag(client/C, turf/T, type = "")
-	if(!borg_to_spawn) //If there's no type at all, let it still be used but don't do anything
-		used = 0
-		return
-	var/datum/effect_system/spark_spread/S = new /datum/effect_system/spark_spread
-	S.set_up(4, 1, src)
-	S.start()
-	var/mob/living/silicon/robot/R
-	switch(borg_to_spawn)
-		if("Medical")
-			R = new /mob/living/silicon/robot/syndicate/medical(T)
-		else
-			R = new /mob/living/silicon/robot/syndicate(T) //Assault borg by default
-	R.key = C.key
-	ticker.mode.syndicates += R.mind
-	ticker.mode.update_synd_icons_added(R.mind)
-	R.mind.special_role = "syndicate"
-	R.faction = list("syndicate")
-
-
-/obj/item/weapon/antag_spawner/slaughter_demon //Warning edgiest item in the game
-	name = "vial of blood"
-	desc = "A magically infused bottle of blood, distilled from countless murder victims. Used in unholy rituals to attract horrifying creatures."
-	icon = 'icons/obj/wizard.dmi'
-	icon_state = "vial"
-
-
-/obj/item/weapon/antag_spawner/slaughter_demon/attack_self(mob/user)
-	var/list/demon_candidates = get_candidates(ROLE_ALIEN)
-	if(user.z != 1)
-		user << "<span class='notice'>You should probably wait until you reach the station.</span>"
-		return
-	if(demon_candidates.len > 0)
-		used = 1
-		var/client/C = pick(demon_candidates)
-		spawn_antag(C, get_turf(src.loc), "Slaughter Demon")
-		user << "<span class='notice'>You shatter the bottle, no turning back now!</span>"
-		user << "<span class='notice'>You sense a dark presence lurking just beyond the veil...</span>"
-		playsound(user.loc, 'sound/effects/Glassbr1.ogg', 100, 1)
-		qdel(src)
-	else
-		user << "<span class='notice'>You can't seem to work up the nerve to shatter the bottle. Perhaps you should try again later.</span>"
-
-
-/obj/item/weapon/antag_spawner/slaughter_demon/spawn_antag(client/C, turf/T, type = "")
-
-	var /obj/effect/dummy/slaughter/holder = PoolOrNew(/obj/effect/dummy/slaughter,T)
-	var/mob/living/simple_animal/slaughter/S = new /mob/living/simple_animal/slaughter/(holder)
-	S.holder = holder
-	S.key = C.key
-	S.mind.assigned_role = "Slaughter Demon"
-	S.mind.special_role = "Slaughter Demon"
-	ticker.mode.traitors += S.mind
-	var/datum/objective/assassinate/new_objective = new /datum/objective/assassinate
-	new_objective.owner = S.mind
-	new_objective.target = usr.mind
-	new_objective.explanation_text = "Kill [usr.real_name], the one who summoned you."
-	S.mind.objectives += new_objective
-	var/datum/objective/new_objective2 = new /datum/objective
-	new_objective2.owner = S.mind
-	new_objective2.explanation_text = "Kill everyone else while you're at it."
-	S.mind.objectives += new_objective2
-	S << S.playstyle_string
-	S << "<B>You are currently not currently in the same plane of existence as the station. Ctrl+Click a blood pool to manifest.</B>"
-	S << "<B>Objective #[1]</B>: [new_objective.explanation_text]"
-	S << "<B>Objective #[2]</B>: [new_objective2.explanation_text]"
+/obj/item/weapon/antag_spawner
+	throw_speed = 1
+	throw_range = 5
+	w_class = 1
+	var/used = 0
+
+/obj/item/weapon/antag_spawner/proc/spawn_antag(client/C, turf/T, type = "")
+	return
+
+/obj/item/weapon/antag_spawner/proc/equip_antag(mob/target)
+	return
+
+/obj/item/weapon/antag_spawner/contract
+	name = "contract"
+	desc = "A magic contract previously signed by an apprentice. In exchange for instruction in the magical arts, they are bound to answer your call for aid."
+	icon = 'icons/obj/wizard.dmi'
+	icon_state ="scroll2"
+
+/obj/item/weapon/antag_spawner/contract/attack_self(mob/user)
+	user.set_machine(src)
+	var/dat
+	if(used)
+		dat = "<B>You have already summoned your apprentice.</B><BR>"
+	else
+		dat = "<B>Contract of Apprenticeship:</B><BR>"
+		dat += "<I>Using this contract, you may summon an apprentice to aid you on your mission.</I><BR>"
+		dat += "<I>If you are unable to establish contact with your apprentice, you can feed the contract back to the spellbook to refund your points.</I><BR>"
+		dat += "<B>Which school of magic is your apprentice studying?:</B><BR>"
+		dat += "<A href='byond://?src=\ref[src];school=destruction'>Destruction</A><BR>"
+		dat += "<I>Your apprentice is skilled in offensive magic. They know Magic Missile and Fireball.</I><BR>"
+		dat += "<A href='byond://?src=\ref[src];school=bluespace'>Bluespace Manipulation</A><BR>"
+		dat += "<I>Your apprentice is able to defy physics, melting through solid objects and travelling great distances in the blink of an eye. They know Teleport and Ethereal Jaunt.</I><BR>"
+		dat += "<A href='byond://?src=\ref[src];school=healing'>Healing</A><BR>"
+		dat += "<I>Your apprentice is training to cast spells that will aid your survival. They know Forcewall and Charge and come with a Staff of Healing.</I><BR>"
+		dat += "<A href='byond://?src=\ref[src];school=robeless'>Robeless</A><BR>"
+		dat += "<I>Your apprentice is training to cast spells without their robes. They know Knock and Mindswap.</I><BR>"
+	user << browse(dat, "window=radio")
+	onclose(user, "radio")
+	return
+
+/obj/item/weapon/antag_spawner/contract/Topic(href, href_list)
+	..()
+	var/mob/living/carbon/human/H = usr
+
+	if(H.stat || H.restrained())
+		return
+	if(!istype(H, /mob/living/carbon/human))
+		return 1
+
+	if(loc == H || (in_range(src, H) && istype(loc, /turf)))
+		H.set_machine(src)
+		if(href_list["school"])
+			if (used)
+				H << "You already used this contract!"
+				return
+			var/list/candidates = get_candidates(ROLE_WIZARD)
+			if(candidates.len)
+				src.used = 1
+				var/client/C = pick(candidates)
+				spawn_antag(C, get_turf(H.loc), href_list["school"])
+				if(H.mind)
+					ticker.mode.update_wiz_icons_added(H.mind)
+			else
+				H << "Unable to reach your apprentice! You can either attack the spellbook with the contract to refund your points, or wait and try again later."
+
+/obj/item/weapon/antag_spawner/contract/spawn_antag(client/C, turf/T, type = "")
+	PoolOrNew(/obj/effect/particle_effect/smoke, T)
+	var/mob/living/carbon/human/M = new/mob/living/carbon/human(T)
+	C.prefs.copy_to(M)
+	M.key = C.key
+	M << "<B>You are the [usr.real_name]'s apprentice! You are bound by magic contract to follow their orders and help them in accomplishing their goals."
+	switch(type)
+		if("destruction")
+			M.mind.AddSpell(new /obj/effect/proc_holder/spell/targeted/projectile/magic_missile(null))
+			M.mind.AddSpell(new /obj/effect/proc_holder/spell/dumbfire/fireball(null))
+			M << "<B>Your service has not gone unrewarded, however. Studying under [usr.real_name], you have learned powerful, destructive spells. You are able to cast magic missile and fireball."
+		if("bluespace")
+			M.mind.AddSpell(new /obj/effect/proc_holder/spell/targeted/area_teleport/teleport(null))
+			M.mind.AddSpell(new /obj/effect/proc_holder/spell/targeted/ethereal_jaunt(null))
+			M << "<B>Your service has not gone unrewarded, however. Studying under [usr.real_name], you have learned reality bending mobility spells. You are able to cast teleport and ethereal jaunt."
+		if("healing")
+			M.mind.AddSpell(new /obj/effect/proc_holder/spell/targeted/charge(null))
+			M.mind.AddSpell(new /obj/effect/proc_holder/spell/aoe_turf/conjure/forcewall(null))
+			M.equip_to_slot_or_del(new /obj/item/weapon/gun/magic/staff/healing(M), slot_r_hand)
+			M << "<B>Your service has not gone unrewarded, however. Studying under [usr.real_name], you have learned livesaving survival spells. You are able to cast charge and forcewall."
+		if("robeless")
+			M.mind.AddSpell(new /obj/effect/proc_holder/spell/aoe_turf/knock(null))
+			M.mind.AddSpell(new /obj/effect/proc_holder/spell/targeted/mind_transfer(null))
+			M << "<B>Your service has not gone unrewarded, however. Studying under [usr.real_name], you have learned stealthy, robeless spells. You are able to cast knock and mindswap."
+
+	equip_antag(M)
+	var/wizard_name_first = pick(wizard_first)
+	var/wizard_name_second = pick(wizard_second)
+	var/randomname = "[wizard_name_first] [wizard_name_second]"
+	var/newname = copytext(sanitize(input(M, "You are the wizard's apprentice. Would you like to change your name to something else?", "Name change", randomname) as null|text),1,MAX_NAME_LEN)
+	if (!newname)
+		newname = randomname
+	M.mind.name = newname
+	M.real_name = newname
+	M.name = newname
+	M.dna.update_dna_identity()
+	var/datum/objective/protect/new_objective = new /datum/objective/protect
+	new_objective.owner = M:mind
+	new_objective:target = usr:mind
+	new_objective.explanation_text = "Protect [usr.real_name], the wizard."
+	M.mind.objectives += new_objective
+	ticker.mode.traitors += M.mind
+	M.mind.special_role = "apprentice"
+	ticker.mode.update_wiz_icons_added(M.mind)
+	M << sound('sound/effects/magic.ogg')
+
+/obj/item/weapon/antag_spawner/contract/equip_antag(mob/target)
+	target.equip_to_slot_or_del(new /obj/item/device/radio/headset(target), slot_ears)
+	target.equip_to_slot_or_del(new /obj/item/clothing/under/color/lightpurple(target), slot_w_uniform)
+	target.equip_to_slot_or_del(new /obj/item/clothing/shoes/sandal(target), slot_shoes)
+	target.equip_to_slot_or_del(new /obj/item/clothing/suit/wizrobe(target), slot_wear_suit)
+	target.equip_to_slot_or_del(new /obj/item/clothing/head/wizard(target), slot_head)
+	target.equip_to_slot_or_del(new /obj/item/weapon/storage/backpack(target), slot_back)
+	target.equip_to_slot_or_del(new /obj/item/weapon/storage/box(target), slot_in_backpack)
+	target.equip_to_slot_or_del(new /obj/item/weapon/teleportation_scroll/apprentice(target), slot_r_store)
+
+/obj/item/weapon/antag_spawner/borg_tele
+	name = "syndicate cyborg teleporter"
+	desc = "A single-use teleporter designed to deploy a single Syndicate cyborg onto the field."
+	icon = 'icons/obj/device.dmi'
+	icon_state = "locator"
+	var/TC_cost = 0
+	var/borg_to_spawn
+	var/list/possible_types = list("Assault", "Medical")
+
+/obj/item/weapon/antag_spawner/borg_tele/attack_self(mob/user)
+	if(used)
+		user << "<span class='warning'>[src] is out of power!</span>"
+		return
+	if(!(user.mind in ticker.mode.syndicates))
+		user << "<span class='danger'>AUTHENTICATION FAILURE. ACCESS DENIED.</span>"
+		return 0
+	borg_to_spawn = input("What type?", "Cyborg Type", type) as null|anything in possible_types
+	if(!borg_to_spawn)
+		return
+	var/list/borg_candicates = get_candidates(ROLE_OPERATIVE, 3000, "operative")
+	if(borg_candicates.len > 0)
+		used = 1
+		var/client/C = pick(borg_candicates)
+		spawn_antag(C, get_turf(src.loc), "syndieborg")
+	else
+		user << "<span class='warning'>Unable to connect to Syndicate command. Please wait and try again later or use the teleporter on your uplink to get your points refunded.</span>"
+
+/obj/item/weapon/antag_spawner/borg_tele/spawn_antag(client/C, turf/T, type = "")
+	if(!borg_to_spawn) //If there's no type at all, let it still be used but don't do anything
+		used = 0
+		return
+	var/datum/effect_system/spark_spread/S = new /datum/effect_system/spark_spread
+	S.set_up(4, 1, src)
+	S.start()
+	var/mob/living/silicon/robot/R
+	switch(borg_to_spawn)
+		if("Medical")
+			R = new /mob/living/silicon/robot/syndicate/medical(T)
+		else
+			R = new /mob/living/silicon/robot/syndicate(T) //Assault borg by default
+	R.key = C.key
+	ticker.mode.syndicates += R.mind
+	ticker.mode.update_synd_icons_added(R.mind)
+	R.mind.special_role = "syndicate"
+	R.faction = list("syndicate")
+
+
+/obj/item/weapon/antag_spawner/slaughter_demon //Warning edgiest item in the game
+	name = "vial of blood"
+	desc = "A magically infused bottle of blood, distilled from countless murder victims. Used in unholy rituals to attract horrifying creatures."
+	icon = 'icons/obj/wizard.dmi'
+	icon_state = "vial"
+
+
+/obj/item/weapon/antag_spawner/slaughter_demon/attack_self(mob/user)
+	var/list/demon_candidates = get_candidates(ROLE_ALIEN)
+	if(user.z != 1)
+		user << "<span class='notice'>You should probably wait until you reach the station.</span>"
+		return
+	if(demon_candidates.len > 0)
+		used = 1
+		var/client/C = pick(demon_candidates)
+		spawn_antag(C, get_turf(src.loc), "Slaughter Demon")
+		user << "<span class='notice'>You shatter the bottle, no turning back now!</span>"
+		user << "<span class='notice'>You sense a dark presence lurking just beyond the veil...</span>"
+		playsound(user.loc, 'sound/effects/Glassbr1.ogg', 100, 1)
+		qdel(src)
+	else
+		user << "<span class='notice'>You can't seem to work up the nerve to shatter the bottle. Perhaps you should try again later.</span>"
+
+
+/obj/item/weapon/antag_spawner/slaughter_demon/spawn_antag(client/C, turf/T, type = "")
+
+	var /obj/effect/dummy/slaughter/holder = PoolOrNew(/obj/effect/dummy/slaughter,T)
+	var/mob/living/simple_animal/slaughter/S = new /mob/living/simple_animal/slaughter/(holder)
+	S.holder = holder
+	S.key = C.key
+	S.mind.assigned_role = "Slaughter Demon"
+	S.mind.special_role = "Slaughter Demon"
+	ticker.mode.traitors += S.mind
+	var/datum/objective/assassinate/new_objective = new /datum/objective/assassinate
+	new_objective.owner = S.mind
+	new_objective.target = usr.mind
+	new_objective.explanation_text = "Kill [usr.real_name], the one who summoned you."
+	S.mind.objectives += new_objective
+	var/datum/objective/new_objective2 = new /datum/objective
+	new_objective2.owner = S.mind
+	new_objective2.explanation_text = "Kill everyone else while you're at it."
+	S.mind.objectives += new_objective2
+	S << S.playstyle_string
+	S << "<B>You are currently not currently in the same plane of existence as the station. Ctrl+Click a blood pool to manifest.</B>"
+	S << "<B>Objective #[1]</B>: [new_objective.explanation_text]"
+	S << "<B>Objective #[2]</B>: [new_objective2.explanation_text]"