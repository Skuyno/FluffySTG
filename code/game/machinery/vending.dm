--- conflicted
+++ resolved
@@ -1,856 +1,852 @@
-/datum/data/vending_product
-	var/product_name = "generic"
-	var/product_path = null
-	var/amount = 0
-	var/max_amount = 0
-	var/display_color = "blue"
-
-
-/obj/machinery/vending
-	name = "\improper Vendomat"
-	desc = "A generic vending machine."
-	icon = 'icons/obj/vending.dmi'
-	icon_state = "generic"
-	layer = 2.9
-	anchored = 1
-	density = 1
-	var/active = 1		//No sales pitches if off!
-	var/vend_ready = 1	//Are we ready to vend?? Is it time??
-	var/vend_delay = 10	//How long does it take to vend?
-
-	// To be filled out at compile time
-	var/list/products	= list()	//For each, use the following pattern:
-	var/list/contraband	= list()	//list(/type/path = amount,/type/path2 = amount2)
-	var/list/premium 	= list()	//No specified amount = only one in stock
-
-	var/product_slogans = ""	//String of slogans separated by semicolons, optional
-	var/product_ads = ""		//String of small ad messages in the vending screen - random chance
-	var/list/product_records = list()
-	var/list/hidden_records = list()
-	var/list/coin_records = list()
-	var/list/slogan_list = list()
-	var/list/small_ads = list()	//Small ad messages in the vending screen - random chance of popping up whenever you open it
-	var/vend_reply				//Thank you for shopping!
-	var/last_reply = 0
-	var/last_slogan = 0			//When did we last pitch?
-	var/slogan_delay = 6000		//How long until we can pitch again?
-	var/icon_vend				//Icon_state when vending!
-	var/icon_deny				//Icon_state when vending!
-	var/seconds_electrified = 0	//Shock customers like an airlock.
-	var/shoot_inventory = 0		//Fire items at customers! We're broken!
-	var/shut_up = 0				//Stop spouting those godawful pitches!
-	var/extended_inventory = 0	//can we access the hidden inventory?
-	var/scan_id = 1
-	var/obj/item/weapon/coin/coin
-	var/datum/wires/vending/wires = null
-
-	var/obj/item/weapon/vending_refill/refill_canister = null		//The type of refill canisters used by this machine.
-
-/obj/machinery/vending/New()
-	..()
-	wires = new(src)
-	spawn(4)
-		slogan_list = text2list(product_slogans, ";")
-		// So not all machines speak at the exact same time.
-		// The first time this machine says something will be at slogantime + this random value,
-		// so if slogantime is 10 minutes, it will say it at somewhere between 10 and 20 minutes after the machine is crated.
-		last_slogan = world.time + rand(0, slogan_delay)
-		power_change()
-
-/obj/machinery/vending/initialize()
-	build_inventory(products)
-	build_inventory(contraband, 1)
-	build_inventory(premium, 0, 1)
-
-/obj/machinery/vending/RefreshParts()         //Better would be to make constructable child
-	if(component_parts)
-		build_inventory(products, start_empty = 1)
-		build_inventory(contraband, 1, 1)
-		build_inventory(premium, 0, 1, 1)
-		for(var/obj/item/weapon/vending_refill/VR in component_parts)
-			refill_inventory(VR, product_records)
-
-/obj/machinery/vending/ex_act(severity)
-	switch(severity)
-		if(1.0)
-			del(src)
-			return
-		if(2.0)
-			if(prob(50))
-				del(src)
-				return
-		if(3.0)
-			if(prob(25))
-				malfunction()
-
-
-/obj/machinery/vending/blob_act()
-	if(prob(75))
-		malfunction()
-	else
-		del(src)
-
-
-/obj/machinery/vending/proc/build_inventory(list/productlist, hidden=0, req_coin=0, start_empty = null)
-	for(var/typepath in productlist)
-		var/amount = productlist[typepath]
-		if(isnull(amount)) amount = 0
-
-		var/atom/temp = new typepath(null)
-		var/datum/data/vending_product/R = new /datum/data/vending_product()
-		R.product_name = initial(temp.name)
-		R.product_path = typepath
-		if(!start_empty)
-			R.amount = amount
-		R.max_amount = amount
-		R.display_color = pick("red","blue","green")
-
-		if(hidden)
-			hidden_records += R
-		else if(req_coin)
-			coin_records += R
-		else
-			product_records += R
-
-/obj/machinery/vending/proc/refill_inventory(obj/item/weapon/vending_refill/refill, datum/data/vending_product/machine, mob/user)
-	var/total = 0
-
-	var/to_restock = 0
-	for(var/datum/data/vending_product/machine_content in machine)
-		if(machine_content.amount == 0 && refill.charges > 0)
-			machine_content.amount++
-			refill.charges--
-			total++
-		to_restock += machine_content.max_amount - machine_content.amount
-	if(to_restock <= refill.charges)
-		for(var/datum/data/vending_product/machine_content in machine)
-			machine_content.amount = machine_content.max_amount
-		refill.charges -= to_restock
-		total += to_restock
-	else
-		var/tmp_charges = refill.charges
-		for(var/datum/data/vending_product/machine_content in machine)
-			if(refill.charges == 0)
-				break
-			var/restock = Ceiling(((machine_content.max_amount - machine_content.amount)/to_restock)*tmp_charges)
-			if(restock > refill.charges)
-				restock = refill.charges
-			machine_content.amount += restock
-			refill.charges -= restock
-			total += restock
-	return total
-
-
-/obj/machinery/vending/attackby(obj/item/weapon/W, mob/user)
-	if(panel_open)
-		if(default_unfasten_wrench(user, W, time = 60))
-			return
-
-		if(component_parts && istype(W, /obj/item/weapon/crowbar))
-			var/datum/data/vending_product/machine = product_records
-			for(var/datum/data/vending_product/machine_content in machine)
-				while(machine_content.amount !=0)
-					for(var/obj/item/weapon/vending_refill/VR in component_parts)
-						VR.charges++
-						machine_content.amount--
-						if(!machine_content.amount)
-							break
-			default_deconstruction_crowbar(W)
-
-	if(istype(W, /obj/item/weapon/card/emag))
-		emagged = 1
-		user << "You short out the product lock on [src]"
-		return
-	else if(istype(W, /obj/item/weapon/screwdriver) && anchored)
-		panel_open = !panel_open
-		user << "You [panel_open ? "open" : "close"] the maintenance panel."
-		overlays.Cut()
-		if(panel_open)
-			overlays += image(icon, "[initial(icon_state)]-panel")
-		updateUsrDialog()
-		return
-	else if(istype(W, /obj/item/device/multitool)||istype(W, /obj/item/weapon/wirecutters))
-		if(panel_open)
-			attack_hand(user)
-		return
-	else if(istype(W, /obj/item/weapon/coin) && premium.len > 0)
-		user.drop_item()
-		W.loc = src
-		coin = W
-		user << "<span class='notice'>You insert [W] into [src].</span>"
-		return
-	else if(istype(W, refill_canister) && refill_canister != null)
-		if(stat & (BROKEN|NOPOWER))
-			user << "<span class='notice'>It does nothing.</span>"
-		else if(panel_open)
-			//if the panel is open we attempt to refill the machine
-			var/obj/item/weapon/vending_refill/canister = W
-			if(canister.charges == 0)
-				user << "<span class='notice'>This [canister.name] is empty!</span>"
-			else
-				var/transfered = refill_inventory(canister,product_records,user)
-				if(transfered)
-					user << "<span class='notice'>You loaded [transfered] items in \the [name].</span>"
-				else
-					user << "<span class='notice'>The [name] is fully stocked.</span>"
-			return;
-		else
-			user << "<span class='notice'>You should probably unscrew the service panel first.</span>"
-	else
-		..()
-
-
-/obj/machinery/vending/attack_paw(mob/user)
-	return attack_hand(user)
-
-
-/obj/machinery/vending/attack_ai(mob/user)
-	return attack_hand(user)
-
-
-/obj/machinery/vending/attack_hand(mob/user)
-	if(stat & (BROKEN|NOPOWER))
-		return
-	user.set_machine(src)
-
-	if(seconds_electrified != 0)
-		if(shock(user, 100))
-			return
-
-	var/dat = ""
-
-	if(premium.len > 0)
-		dat += "<b>Coin slot:</b> "
-		if (coin)
-			dat += "[coin]&nbsp;&nbsp;<a href='byond://?src=\ref[src];remove_coin=1'>Remove</A>"
-		else
-			dat += "<i>No coin</i>&nbsp;&nbsp;<span class='linkOff'>Remove</span>"
-
-	if(!panel_open)//Vending machines do not dispense items when they are unscrewed
-		dat += "<h3>Select an Item</h3>"
-		dat += "<div class='statusDisplay'>"
-		if(product_records.len == 0)
-			dat += "<font color = 'red'>No product loaded!</font>"
-		else
-			var/list/display_records = product_records
-			if(extended_inventory)
-				display_records = product_records + hidden_records
-			if(coin)
-				display_records = product_records + coin_records
-			if(coin && extended_inventory)
-				display_records = product_records + hidden_records + coin_records
-			dat += "<ul>"
-			for (var/datum/data/vending_product/R in display_records)
-				dat += "<li>"
-				if(R.amount > 0)
-					dat += "<a href='byond://?src=\ref[src];vend=\ref[R]'>Vend</A> "
-				else
-					dat += "<span class='linkOff'>Sold Out</span> "
-				dat += "<FONT color = '[R.display_color]'><B>[R.product_name]</B>:</font>"
-				dat += " <b>[R.amount]</b>"
-				dat += "</li>"
-			dat += "</ul>"
-		dat += "</div>"
-
-	if(panel_open)
-		dat += wires()
-
-		if(product_slogans != "")
-			dat += "The speaker switch is [shut_up ? "off" : "on"]. <a href='?src=\ref[src];togglevoice=[1]'>Toggle</a>"
-
-	//user << browse(dat, "window=vending")
-	//onclose(user, "")
-	var/datum/browser/popup = new(user, "vending", (name))
-	popup.set_content(dat)
-	popup.set_title_image(user.browse_rsc_icon(src.icon, src.icon_state))
-	popup.open()
-
-
-// returns the wire panel text
-/obj/machinery/vending/proc/wires()
-	return wires.GetInteractWindow()
-
-
-/obj/machinery/vending/Topic(href, href_list)
-	if(..())
-		return
-
-
-	if(istype(usr,/mob/living/silicon))
-		if(istype(usr,/mob/living/silicon/robot))
-			var/mob/living/silicon/robot/R = usr
-			if(!(R.module && istype(R.module,/obj/item/weapon/robot_module/butler) ))
-				usr << "<span class='notice'>The vending machine refuses to interface with you, as you are not in its target demographic!</span>"
-				return
-		else
-			usr << "<span class='notice'>The vending machine refuses to interface with you, as you are not in its target demographic!</span>"
-			return
-
-	if(href_list["remove_coin"])
-		if(!coin)
-			usr << "<span class='notice'>There is no coin in this machine.</span>"
-			return
-
-		coin.loc = loc
-		if(!usr.get_active_hand())
-			usr.put_in_hands(coin)
-		usr << "<span class='notice'>You remove [coin] from [src].</span>"
-		coin = null
-
-
-	usr.set_machine(src)
-	if((href_list["vend"]) && (vend_ready))
-		if(panel_open)
-			usr << "<span class='notice'>The vending machine cannot dispense products while its service panel is open!</span>"
-			return
-
-		if((!allowed(usr)) && !emagged && scan_id)	//For SECURE VENDING MACHINES YEAH
-			usr << "<span class='warning'>Access denied.</span>"	//Unless emagged of course
-			flick(icon_deny,src)
-			return
-
-		vend_ready = 0 //One thing at a time!!
-
-		var/datum/data/vending_product/R = locate(href_list["vend"])
-		if(!R || !istype(R) || !R.product_path)
-			vend_ready = 1
-			return
-
-		if(R in hidden_records)
-			if(!extended_inventory)
-				vend_ready = 1
-				return
-		else if(R in coin_records)
-			if(!coin)
-				usr << "<span class='notice'>You need to insert a coin to get this item.</span>"
-				vend_ready = 1
-				return
-			if(coin.string_attached)
-				if(prob(50))
-					usr << "<span class='notice'>You successfully pull the coin out before [src] could swallow it.</span>"
-				else
-					usr << "<span class='notice'>You weren't able to pull the coin out fast enough, the machine ate it, string and all.</span>"
-					del(coin)
-			else
-				del(coin)
-		else if (!(R in product_records))
-			vend_ready = 1
-			message_admins("Vending machine exploit attempted by [key_name(usr, usr.client)]!")
-			return
-
-		if (R.amount <= 0)
-			usr << "<span class='warning'>Sold out.</span>"
-			vend_ready = 1
-			return
-		else
-			R.amount--
-
-		if(((last_reply + (vend_delay + 200)) <= world.time) && vend_reply)
-			speak(vend_reply)
-			last_reply = world.time
-
-		use_power(5)
-		if(icon_vend) //Show the vending animation if needed
-			flick(icon_vend,src)
-		spawn(vend_delay)
-			new R.product_path(get_turf(src))
-			vend_ready = 1
-			return
-
-		updateUsrDialog()
-		return
-
-	else if(href_list["togglevoice"] && panel_open)
-		shut_up = !shut_up
-
-	updateUsrDialog()
-
-
-/obj/machinery/vending/process()
-	if(stat & (BROKEN|NOPOWER))
-		return
-	if(!active)
-		return
-
-	if(seconds_electrified > 0)
-		seconds_electrified--
-
-	//Pitch to the people!  Really sell it!
-	if(last_slogan + slogan_delay <= world.time && slogan_list.len > 0 && !shut_up && prob(5))
-		var/slogan = pick(slogan_list)
-		speak(slogan)
-		last_slogan = world.time
-
-	if(shoot_inventory && prob(2))
-		throw_item()
-
-
-/obj/machinery/vending/proc/speak(message)
-	if(stat & (BROKEN|NOPOWER))
-		return
-	if(!message)
-		return
-
-	visible_message("<span class='name'>[src]</span> <span class='game say'>beeps, \"[message]\"</span>")
-
-
-/obj/machinery/vending/power_change()
-	if(stat & BROKEN)
-		icon_state = "[initial(icon_state)]-broken"
-	else
-		if(powered())
-			icon_state = initial(icon_state)
-			stat &= ~NOPOWER
-		else
-			icon_state = "[initial(icon_state)]-off"
-			stat |= NOPOWER
-
-
-//Oh no we're malfunctioning!  Dump out some product and break.
-/obj/machinery/vending/proc/malfunction()
-	for(var/datum/data/vending_product/R in product_records)
-		if(R.amount <= 0) //Try to use a record that actually has something to dump.
-			continue
-		var/dump_path = R.product_path
-		if(!dump_path)
-			continue
-
-		while(R.amount>0)
-			new dump_path(loc)
-			R.amount--
-		continue
-
-	stat |= BROKEN
-	icon_state = "[initial(icon_state)]-broken"
-	return
-
-//Somebody cut an important wire and now we're following a new definition of "pitch."
-/obj/machinery/vending/proc/throw_item()
-	var/obj/throw_item = null
-	var/mob/living/target = locate() in view(7,src)
-	if(!target)
-		return 0
-
-	for(var/datum/data/vending_product/R in product_records)
-		if(R.amount <= 0) //Try to use a record that actually has something to dump.
-			continue
-		var/dump_path = R.product_path
-		if(!dump_path)
-			continue
-
-		R.amount--
-		throw_item = new dump_path(loc)
-		break
-	if(!throw_item)
-		return 0
-
-	throw_item.throw_at(target, 16, 3)
-	visible_message("<span class='danger'>[src] launches [throw_item] at [target]!</span>")
-	return 1
-
-
-/obj/machinery/vending/proc/shock(mob/user, prb)
-	if(stat & (BROKEN|NOPOWER))		// unpowered, no shock
-		return 0
-	if(!prob(prb))
-		return 0
-	var/datum/effect/effect/system/spark_spread/s = new /datum/effect/effect/system/spark_spread
-	s.set_up(5, 1, src)
-	s.start()
-	if(electrocute_mob(user, get_area(src), src, 0.7))
-		return 1
-	else
-		return 0
-
-/*
- * Vending machine types
- */
-
-/*
-
-/obj/machinery/vending/[vendors name here]   // --vending machine template   :)
-	name = ""
-	desc = ""
-	icon = ''
-	icon_state = ""
-	vend_delay = 15
-	products = list()
-	contraband = list()
-	premium = list()
-
-*/
-
-/*
-/obj/machinery/vending/atmospherics //Commenting this out until someone ponies up some actual working, broken, and unpowered sprites - Quarxink
-	name = "Tank Vendor"
-	desc = "A vendor with a wide variety of masks and gas tanks."
-	icon = 'icons/obj/objects.dmi'
-	icon_state = "dispenser"
-	product_paths = "/obj/item/weapon/tank/oxygen;/obj/item/weapon/tank/plasma;/obj/item/weapon/tank/emergency_oxygen;/obj/item/weapon/tank/emergency_oxygen/engi;/obj/item/clothing/mask/breath"
-	product_amounts = "10;10;10;5;25"
-	vend_delay = 0
-*/
-
-/obj/machinery/vending/boozeomat
-	name = "\improper Booze-O-Mat"
-	desc = "A technological marvel, supposedly able to mix just the mixture you'd like to drink the moment you ask for one."
-	icon_state = "boozeomat"        //////////////18 drink entities below, plus the glasses, in case someone wants to edit the number of bottles
-	icon_deny = "boozeomat-deny"
-	products = list(/obj/item/weapon/reagent_containers/food/drinks/bottle/gin = 5,/obj/item/weapon/reagent_containers/food/drinks/bottle/whiskey = 5,
-					/obj/item/weapon/reagent_containers/food/drinks/bottle/tequilla = 5,/obj/item/weapon/reagent_containers/food/drinks/bottle/vodka = 5,
-					/obj/item/weapon/reagent_containers/food/drinks/bottle/vermouth = 5,/obj/item/weapon/reagent_containers/food/drinks/bottle/rum = 5,
-					/obj/item/weapon/reagent_containers/food/drinks/bottle/wine = 5,/obj/item/weapon/reagent_containers/food/drinks/bottle/cognac = 5,
-					/obj/item/weapon/reagent_containers/food/drinks/bottle/kahlua = 5,/obj/item/weapon/reagent_containers/food/drinks/beer = 6,
-					/obj/item/weapon/reagent_containers/food/drinks/ale = 6,/obj/item/weapon/reagent_containers/food/drinks/bottle/orangejuice = 4,
-					/obj/item/weapon/reagent_containers/food/drinks/bottle/tomatojuice = 4,/obj/item/weapon/reagent_containers/food/drinks/bottle/limejuice = 4,
-					/obj/item/weapon/reagent_containers/food/drinks/bottle/cream = 4,/obj/item/weapon/reagent_containers/food/drinks/soda_cans/tonic = 8,
-					/obj/item/weapon/reagent_containers/food/drinks/soda_cans/cola = 8, /obj/item/weapon/reagent_containers/food/drinks/soda_cans/sodawater = 15,
-					/obj/item/weapon/reagent_containers/food/drinks/drinkingglass = 30,/obj/item/weapon/reagent_containers/food/drinks/ice = 9)
-	contraband = list(/obj/item/weapon/reagent_containers/food/drinks/tea = 10)
-	vend_delay = 15
-	product_slogans = "I hope nobody asks me for a bloody cup o' tea...;Alcohol is humanity's friend. Would you abandon a friend?;Quite delighted to serve you!;Is nobody thirsty on this station?"
-	product_ads = "Drink up!;Booze is good for you!;Alcohol is humanity's best friend.;Quite delighted to serve you!;Care for a nice, cold beer?;Nothing cures you like booze!;Have a sip!;Have a drink!;Have a beer!;Beer is good for you!;Only the finest alcohol!;Best quality booze since 2053!;Award-winning wine!;Maximum alcohol!;Man loves beer.;A toast for progress!"
-	req_access_txt = "25"
-	refill_canister = /obj/item/weapon/vending_refill/boozeomat
-
-
-/obj/machinery/vending/boozeomat/New()
-	..()
-	component_parts = list()
-	var/obj/item/weapon/circuitboard/vendor/V = new(null)
-	V.set_type(type)
-	component_parts += V
-	component_parts += new /obj/item/weapon/vending_refill/boozeomat(0)
-	component_parts += new /obj/item/weapon/vending_refill/boozeomat(0)
-	component_parts += new /obj/item/weapon/vending_refill/boozeomat(0)
-
-
-/obj/machinery/vending/assist
-	products = list(	/obj/item/device/assembly/prox_sensor = 5,/obj/item/device/assembly/igniter = 3,/obj/item/device/assembly/signaler = 4,
-						/obj/item/weapon/wirecutters = 1, /obj/item/weapon/cartridge/signal = 4)
-	contraband = list(/obj/item/device/flashlight = 5,/obj/item/device/assembly/timer = 2, /obj/item/device/assembly/voice = 2)
-	product_ads = "Only the finest!;Have some tools.;The most robust equipment.;The finest gear in space!"
-
-/obj/machinery/vending/coffee
-	name = "hot drinks machine"
-	desc = "A vending machine which dispenses hot drinks."
-	product_ads = "Have a drink!;Drink up!;It's good for you!;Would you like a hot joe?;I'd kill for some coffee!;The best beans in the galaxy.;Only the finest brew for you.;Mmmm. Nothing like a coffee.;I like coffee, don't you?;Coffee helps you work!;Try some tea.;We hope you like the best!;Try our new chocolate!;Admin conspiracies"
-	icon_state = "coffee"
-	icon_vend = "coffee-vend"
-	vend_delay = 34
-	products = list(/obj/item/weapon/reagent_containers/food/drinks/coffee = 25,/obj/item/weapon/reagent_containers/food/drinks/tea = 25,/obj/item/weapon/reagent_containers/food/drinks/h_chocolate = 25)
-	contraband = list(/obj/item/weapon/reagent_containers/food/drinks/ice = 10)
-	refill_canister = /obj/item/weapon/vending_refill/coffee
-
-
-/obj/machinery/vending/coffee/New()
-	..()
-	component_parts = list()
-	var/obj/item/weapon/circuitboard/vendor/V = new(null)
-	V.set_type(type)
-	component_parts += V
-	component_parts += new /obj/item/weapon/vending_refill/coffee(0)
-	component_parts += new /obj/item/weapon/vending_refill/coffee(0)
-	component_parts += new /obj/item/weapon/vending_refill/coffee(0)
-
-/obj/machinery/vending/snack
-	name = "\improper Getmore Chocolate Corp"
-	desc = "A snack machine courtesy of the Getmore Chocolate Corporation, based out of Mars"
-	product_slogans = "Try our new nougat bar!;Twice the calories for half the price!"
-	product_ads = "The healthiest!;Award-winning chocolate bars!;Mmm! So good!;Oh my god it's so juicy!;Have a snack.;Snacks are good for you!;Have some more Getmore!;Best quality snacks straight from mars.;We love chocolate!;Try our new jerky!"
-	icon_state = "snack"
-	products = list(/obj/item/weapon/reagent_containers/food/snacks/candy = 6,/obj/item/weapon/reagent_containers/food/drinks/dry_ramen = 6,/obj/item/weapon/reagent_containers/food/snacks/chips =6,
-					/obj/item/weapon/reagent_containers/food/snacks/sosjerky = 6,/obj/item/weapon/reagent_containers/food/snacks/no_raisin = 6,/obj/item/weapon/reagent_containers/food/snacks/spacetwinkie = 6,
-					/obj/item/weapon/reagent_containers/food/snacks/cheesiehonkers = 6)
-	contraband = list(/obj/item/weapon/reagent_containers/food/snacks/syndicake = 6)
-	refill_canister = /obj/item/weapon/vending_refill/snack
-
-
-/obj/machinery/vending/snack/New()
-	..()
-	component_parts = list()
-	var/obj/item/weapon/circuitboard/vendor/V = new(null)
-	V.set_type(type)
-	component_parts += V
-	component_parts += new /obj/item/weapon/vending_refill/snack(0)
-	component_parts += new /obj/item/weapon/vending_refill/snack(0)
-	component_parts += new /obj/item/weapon/vending_refill/snack(0)
-
-/obj/machinery/vending/sustenance
-	name = "\improper Sustenance Vendor"
-	desc = "A vending machine which vends food, as required by section 47-C of the NT's Prisoner Ethical Treatment Agreement."
-	product_slogans = "Enjoy your meal.;Enough calories to support strenuous labor."
-	product_ads = "Sufficiently healthy.;Efficiently produced tofu!;Mmm! So good!;Have a meal.;You need food to live!;Have some more candy corn!;Try our new ice cups!"
-	icon_state = "sustenance"
-	products = list(/obj/item/weapon/reagent_containers/food/snacks/tofu = 24,
-					/obj/item/weapon/reagent_containers/food/drinks/ice = 12,
-					/obj/item/weapon/reagent_containers/food/snacks/candy_corn = 6)
-	contraband = list(/obj/item/weapon/kitchen/utensil/knife = 6)
-
-
-/obj/machinery/vending/cola
-	name = "\improper Robust Softdrinks"
-	desc = "A softdrink vendor provided by Robust Industries, LLC."
-	icon_state = "Cola_Machine"
-	product_slogans = "Robust Softdrinks: More robust than a toolbox to the head!"
-	product_ads = "Refreshing!;Hope you're thirsty!;Over 1 million drinks sold!;Thirsty? Why not cola?;Please, have a drink!;Drink up!;The best drinks in space."
-	products = list(/obj/item/weapon/reagent_containers/food/drinks/soda_cans/cola = 10,/obj/item/weapon/reagent_containers/food/drinks/soda_cans/space_mountain_wind = 10,
-					/obj/item/weapon/reagent_containers/food/drinks/soda_cans/dr_gibb = 10,/obj/item/weapon/reagent_containers/food/drinks/soda_cans/starkist = 10,
-					/obj/item/weapon/reagent_containers/food/drinks/soda_cans/space_up = 10,
-					/obj/item/weapon/reagent_containers/food/drinks/soda_cans/lemon_lime = 10)
-	contraband = list(/obj/item/weapon/reagent_containers/food/drinks/soda_cans/thirteenloko = 5)
-	refill_canister = /obj/item/weapon/vending_refill/cola
-
-
-/obj/machinery/vending/cola/New()
-	..()
-	component_parts = list()
-	var/obj/item/weapon/circuitboard/vendor/V = new(null)
-	V.set_type(type)
-	component_parts += V
-	component_parts += new /obj/item/weapon/vending_refill/cola(0)
-	component_parts += new /obj/item/weapon/vending_refill/cola(0)
-	component_parts += new /obj/item/weapon/vending_refill/cola(0)
-
-//This one's from bay12
-/obj/machinery/vending/cart
-	name = "\improper PTech"
-	desc = "Cartridges for PDAs"
-	product_slogans = "Carts to go!"
-	icon_state = "cart"
-	icon_deny = "cart-deny"
-	products = list(/obj/item/weapon/cartridge/medical = 10,/obj/item/weapon/cartridge/engineering = 10,/obj/item/weapon/cartridge/security = 10,
-					/obj/item/weapon/cartridge/janitor = 10,/obj/item/weapon/cartridge/signal/toxins = 10,/obj/item/device/pda/heads = 10,
-					/obj/item/weapon/cartridge/captain = 3,/obj/item/weapon/cartridge/quartermaster = 10)
-
-
-/obj/machinery/vending/cigarette
-	name = "cigarette machine" //OCD had to be uppercase to look nice with the new formating
-	desc = "If you want to get cancer, might as well do it in style"
-	product_slogans = "Space cigs taste good like a cigarette should.;I'd rather toolbox than switch.;Smoke!;Don't believe the reports - smoke today!"
-	product_ads = "Probably not bad for you!;Don't believe the scientists!;It's good for you!;Don't quit, buy more!;Smoke!;Nicotine heaven.;Best cigarettes since 2150.;Award-winning cigs."
-	vend_delay = 34
-	icon_state = "cigs"
-	products = list(/obj/item/weapon/storage/fancy/cigarettes = 10,/obj/item/weapon/storage/box/matches = 10,/obj/item/weapon/lighter/random = 4,/obj/item/weapon/rollingpaperpack = 5)
-	contraband = list(/obj/item/weapon/lighter/zippo = 4)
-	premium = list(/obj/item/clothing/mask/cigarette/cigar/havana = 2)
-	refill_canister = /obj/item/weapon/vending_refill/cigarette
-
-
-/obj/machinery/vending/cigarette/New()
-	..()
-	component_parts = list()
-	var/obj/item/weapon/circuitboard/vendor/V = new(null)
-	V.set_type(type)
-	component_parts += V
-	component_parts += new /obj/item/weapon/vending_refill/cigarette(0)
-	component_parts += new /obj/item/weapon/vending_refill/cigarette(0)
-	component_parts += new /obj/item/weapon/vending_refill/cigarette(0)
-
-/obj/machinery/vending/medical
-	name = "\improper NanoMed Plus"
-	desc = "Medical drug dispenser."
-	icon_state = "med"
-	icon_deny = "med-deny"
-	product_ads = "Go save some lives!;The best stuff for your medbay.;Only the finest tools.;Natural chemicals!;This stuff saves lives.;Don't you want some?;Ping!"
-	req_access_txt = "5"
-	products = list(/obj/item/weapon/reagent_containers/glass/bottle/antitoxin = 4,/obj/item/weapon/reagent_containers/glass/bottle/inaprovaline = 4,
-					/obj/item/weapon/reagent_containers/glass/bottle/stoxin = 4,/obj/item/weapon/reagent_containers/glass/bottle/toxin = 4,
-					/obj/item/weapon/reagent_containers/syringe/antiviral = 4,/obj/item/weapon/reagent_containers/syringe = 12,
-					/obj/item/device/healthanalyzer = 5,/obj/item/weapon/reagent_containers/glass/beaker = 4, /obj/item/weapon/reagent_containers/dropper = 2)
-	contraband = list(/obj/item/weapon/reagent_containers/pill/tox = 3,/obj/item/weapon/reagent_containers/pill/stox = 4,/obj/item/weapon/reagent_containers/pill/antitox = 6)
-
-
-//This one's from bay12
-/obj/machinery/vending/plasmaresearch
-	name = "\improper Toximate 3000"
-	desc = "All the fine parts you need in one vending machine!"
-	products = list(/obj/item/clothing/under/rank/scientist = 6,/obj/item/clothing/suit/bio_suit = 6,/obj/item/clothing/head/bio_hood = 6,
-					/obj/item/device/transfer_valve = 6,/obj/item/device/assembly/timer = 6,/obj/item/device/assembly/signaler = 6,
-					/obj/item/device/assembly/prox_sensor = 6,/obj/item/device/assembly/igniter = 6)
-
-/obj/machinery/vending/wallmed1
-	name = "\improper NanoMed"
-	desc = "Wall-mounted Medical Equipment dispenser."
-	product_ads = "Go save some lives!;The best stuff for your medbay.;Only the finest tools.;Natural chemicals!;This stuff saves lives.;Don't you want some?"
-	icon_state = "wallmed"
-	icon_deny = "wallmed-deny"
-	req_access_txt = "5"
-	density = 0 //It is wall-mounted, and thus, not dense. --Superxpdude
-	products = list(/obj/item/stack/medical/bruise_pack = 2,/obj/item/stack/medical/ointment = 2,/obj/item/weapon/reagent_containers/syringe/inaprovaline = 4,/obj/item/device/healthanalyzer = 1)
-	contraband = list(/obj/item/weapon/reagent_containers/syringe/antitoxin = 4,/obj/item/weapon/reagent_containers/syringe/antiviral = 4,/obj/item/weapon/reagent_containers/pill/tox = 1)
-
-/obj/machinery/vending/wallmed2
-	name = "\improper NanoMed"
-	desc = "Wall-mounted Medical Equipment dispenser."
-	icon_state = "wallmed"
-	icon_deny = "wallmed-deny"
-	req_access_txt = "5"
-	density = 0 //It is wall-mounted, and thus, not dense. --Superxpdude
-	products = list(/obj/item/weapon/reagent_containers/syringe/inaprovaline = 5,/obj/item/weapon/reagent_containers/syringe/antitoxin = 3,/obj/item/stack/medical/bruise_pack = 3,
-					/obj/item/stack/medical/ointment =3,/obj/item/device/healthanalyzer = 3)
-	contraband = list(/obj/item/weapon/reagent_containers/pill/tox = 3)
-
-/obj/machinery/vending/security
-	name = "\improper SecTech"
-	desc = "A security equipment vendor"
-	product_ads = "Crack capitalist skulls!;Beat some heads in!;Don't forget - harm is good!;Your weapons are right here.;Handcuffs!;Freeze, scumbag!;Don't tase me bro!;Tase them, bro.;Why not have a donut?"
-	icon_state = "sec"
-	icon_deny = "sec-deny"
-	req_access_txt = "1"
-	products = list(/obj/item/weapon/handcuffs = 8,/obj/item/weapon/grenade/flashbang = 4,/obj/item/device/flash = 5,
-					/obj/item/weapon/reagent_containers/food/snacks/donut/normal = 12,/obj/item/weapon/storage/box/evidence = 6)
-	contraband = list(/obj/item/clothing/glasses/sunglasses = 2,/obj/item/weapon/storage/fancy/donut_box = 2)
-
-/obj/machinery/vending/hydronutrients
-	name = "\improper NutriMax"
-	desc = "A plant nutrients vendor"
-	product_slogans = "Aren't you glad you don't have to fertilize the natural way?;Now with 50% less stink!;Plants are people too!"
-	product_ads = "We like plants!;Don't you want some?;The greenest thumbs ever.;We like big plants.;Soft soil..."
-	icon_state = "nutri"
-	icon_deny = "nutri-deny"
-<<<<<<< HEAD
-	products = list(/obj/item/weapon/reagent_containers/glass/bottle/nutrient/ez = 35,/obj/item/weapon/reagent_containers/glass/bottle/nutrient/l4z = 25,/obj/item/weapon/reagent_containers/glass/bottle/nutrient/rh = 15,/obj/item/weapon/reagent_containers/spray/pestspray = 20,
-=======
-	products = list(/obj/item/nutrient/ez = 45,/obj/item/nutrient/l4z = 25,/obj/item/nutrient/rh = 15,/obj/item/weapon/pestspray = 20,
->>>>>>> af75d132
-					/obj/item/weapon/reagent_containers/syringe = 5,/obj/item/weapon/storage/bag/plants = 5)
-	contraband = list(/obj/item/weapon/reagent_containers/glass/bottle/ammonia = 10,/obj/item/weapon/reagent_containers/glass/bottle/diethylamine = 5)
-
-/obj/machinery/vending/hydroseeds
-	name = "\improper MegaSeed Servitor"
-	desc = "When you need seeds fast!"
-	product_slogans = "THIS'S WHERE TH' SEEDS LIVE! GIT YOU SOME!;Hands down the best seed selection on the station!;Also certain mushroom varieties available, more for experts! Get certified today!"
-	product_ads = "We like plants!;Grow some crops!;Grow, baby, growww!;Aw h'yeah son!"
-	icon_state = "seeds"
-	products = list(/obj/item/seeds/ambrosiavulgarisseed = 3,/obj/item/seeds/appleseed = 3,/obj/item/seeds/bananaseed = 3,/obj/item/seeds/berryseed = 3,
-						/obj/item/seeds/cabbageseed = 3,/obj/item/seeds/carrotseed = 3,/obj/item/seeds/cherryseed = 3,/obj/item/seeds/chantermycelium = 3,
-						/obj/item/seeds/chiliseed = 3,/obj/item/seeds/cocoapodseed = 3,/obj/item/seeds/coffee_arabica_seed = 3,/obj/item/seeds/cornseed = 3,
-						/obj/item/seeds/eggplantseed = 3,/obj/item/seeds/grapeseed = 3,/obj/item/seeds/grassseed = 3,/obj/item/seeds/lemonseed = 3,
-						/obj/item/seeds/limeseed = 3,/obj/item/seeds/orangeseed = 3,/obj/item/seeds/potatoseed = 3,/obj/item/seeds/poppyseed = 3,
-						/obj/item/seeds/pumpkinseed = 3,/obj/item/seeds/replicapod = 3,/obj/item/seeds/soyaseed = 3,/obj/item/seeds/sunflowerseed = 3,
-						/obj/item/seeds/tea_aspera_seed = 3,/obj/item/seeds/tobacco_seed = 3,/obj/item/seeds/tomatoseed = 3,
-						/obj/item/seeds/towermycelium = 3,/obj/item/seeds/watermelonseed = 3,/obj/item/seeds/wheatseed = 3,/obj/item/seeds/whitebeetseed = 3)
-	contraband = list(/obj/item/seeds/amanitamycelium = 2,/obj/item/seeds/glowshroom = 2,/obj/item/seeds/libertymycelium = 2,/obj/item/seeds/nettleseed = 2,
-						/obj/item/seeds/plumpmycelium = 2,/obj/item/seeds/reishimycelium = 2)
-	premium = list(/obj/item/weapon/reagent_containers/spray/waterflower = 1)
-
-
-/obj/machinery/vending/magivend
-	name = "\improper MagiVend"
-	desc = "A magic vending machine."
-	icon_state = "MagiVend"
-	product_slogans = "Sling spells the proper way with MagiVend!;Be your own Houdini! Use MagiVend!"
-	vend_delay = 15
-	vend_reply = "Have an enchanted evening!"
-	product_ads = "FJKLFJSD;AJKFLBJAKL;1234 LOONIES LOL!;>MFW;Kill them fuckers!;GET DAT FUKKEN DISK;HONK!;EI NATH;Destroy the station!;Admin conspiracies since forever!;Space-time bending hardware!"
-	products = list(/obj/item/clothing/head/wizard = 1,/obj/item/clothing/suit/wizrobe = 1,/obj/item/clothing/head/wizard/red = 1,/obj/item/clothing/suit/wizrobe/red = 1,/obj/item/clothing/shoes/sandal = 1,/obj/item/weapon/staff = 2)
-	contraband = list(/obj/item/weapon/reagent_containers/glass/bottle/wizarditis = 1)	//No one can get to the machine to hack it anyways; for the lulz - Microwave
-
-/obj/machinery/vending/autodrobe
-	name = "\improper AutoDrobe"
-	desc = "A vending machine for costumes."
-	icon_state = "theater"
-	icon_deny = "theater-deny"
-	req_access_txt = "46" //Theatre access needed, unless hacked.
-	product_slogans = "Dress for success!;Suited and booted!;It's show time!;Why leave style up to fate? Use AutoDrobe!"
-	vend_delay = 15
-	vend_reply = "Thank you for using AutoDrobe!"
-	products = list(/obj/item/clothing/suit/chickensuit = 1,/obj/item/clothing/head/chicken = 1,/obj/item/clothing/under/gladiator = 1,
-					/obj/item/clothing/head/helmet/gladiator = 1,/obj/item/clothing/under/gimmick/rank/captain/suit = 1,/obj/item/clothing/head/flatcap = 1,
-					/obj/item/clothing/suit/labcoat/mad = 1,/obj/item/clothing/glasses/gglasses = 1,/obj/item/clothing/shoes/jackboots = 1,
-					/obj/item/clothing/under/schoolgirl = 1,/obj/item/clothing/head/kitty = 1,/obj/item/clothing/under/blackskirt = 1,/obj/item/clothing/head/beret = 1,
-					/obj/item/clothing/tie/waistcoat = 1,/obj/item/clothing/under/suit_jacket = 1,/obj/item/clothing/head/that =1,/obj/item/clothing/head/cueball = 1,
-					/obj/item/clothing/under/scratch = 1,/obj/item/clothing/under/kilt = 1,/obj/item/clothing/head/beret = 1,/obj/item/clothing/tie/waistcoat = 1,
-					/obj/item/clothing/glasses/monocle =1,/obj/item/clothing/head/bowler = 1,/obj/item/weapon/cane = 1,/obj/item/clothing/under/sl_suit = 1,
-					/obj/item/clothing/mask/fakemoustache = 1,/obj/item/clothing/suit/bio_suit/plaguedoctorsuit = 1,/obj/item/clothing/head/plaguedoctorhat = 1,
-					/obj/item/clothing/under/owl = 1,/obj/item/clothing/mask/gas/owl_mask = 1,/obj/item/clothing/suit/apron = 1,/obj/item/clothing/under/waiter = 1,
-					/obj/item/clothing/under/pirate = 1,/obj/item/clothing/suit/pirate = 1,/obj/item/clothing/head/pirate = 1,/obj/item/clothing/head/bandana = 1,
-					/obj/item/clothing/head/bandana = 1,/obj/item/clothing/under/soviet = 1,/obj/item/clothing/head/ushanka = 1,/obj/item/clothing/suit/imperium_monk = 1,
-					/obj/item/clothing/mask/gas/cyborg = 1,/obj/item/clothing/suit/holidaypriest = 1,/obj/item/clothing/head/wizard/marisa/fake = 1,
-					/obj/item/clothing/suit/wizrobe/marisa/fake = 1,/obj/item/clothing/under/sundress = 1,/obj/item/clothing/head/witchwig = 1,/obj/item/weapon/staff/broom = 1,
-					/obj/item/clothing/suit/wizrobe/fake = 1,/obj/item/clothing/head/wizard/fake = 1,/obj/item/weapon/staff = 3,/obj/item/clothing/mask/gas/sexyclown = 1,
-					/obj/item/clothing/under/sexyclown = 1,/obj/item/clothing/mask/gas/sexymime = 1,/obj/item/clothing/under/sexymime = 1,/obj/item/clothing/suit/apron/overalls = 1,
-					/obj/item/clothing/head/rabbitears =1) //Pretty much everything that had a chance to spawn.
-	contraband = list(/obj/item/clothing/suit/cardborg = 1,/obj/item/clothing/head/cardborg = 1,/obj/item/clothing/suit/judgerobe = 1,/obj/item/clothing/head/powdered_wig = 1,/obj/item/weapon/gun/magic/wand = 1)
-	premium = list(/obj/item/clothing/suit/hgpirate = 1, /obj/item/clothing/head/hgpiratecap = 1, /obj/item/clothing/head/helmet/roman = 1, /obj/item/clothing/head/helmet/roman/legionaire = 1, /obj/item/clothing/under/roman = 1, /obj/item/clothing/shoes/roman = 1, /obj/item/weapon/shield/riot/roman = 1)
-	refill_canister = /obj/item/weapon/vending_refill/autodrobe
-
-
-/obj/machinery/vending/autodrobe/New()
-	..()
-	component_parts = list()
-	var/obj/item/weapon/circuitboard/vendor/V = new(null)
-	V.set_type(type)
-	component_parts += V
-	component_parts += new /obj/item/weapon/vending_refill/autodrobe(0)
-	component_parts += new /obj/item/weapon/vending_refill/autodrobe(0)
-	component_parts += new /obj/item/weapon/vending_refill/autodrobe(0)
-
-/obj/machinery/vending/dinnerware
-	name = "dinnerware"
-	desc = "A kitchen and restaurant equipment vendor"
-	product_ads = "Mm, food stuffs!;Food and food accessories.;Get your plates!;You like forks?;I like forks.;Woo, utensils.;You don't really need these..."
-	icon_state = "dinnerware"
-	products = list(/obj/item/weapon/tray = 8,/obj/item/weapon/kitchen/utensil/fork = 6,/obj/item/weapon/kitchenknife = 3,/obj/item/weapon/reagent_containers/food/drinks/drinkingglass = 8,/obj/item/clothing/suit/chef/classic = 2,/obj/item/weapon/reagent_containers/food/condiment/pack/ketchup = 5,/obj/item/weapon/reagent_containers/food/condiment/pack/hotsauce = 5)
-	contraband = list(/obj/item/weapon/kitchen/rollingpin = 2, /obj/item/weapon/butch = 2)
-
-/obj/machinery/vending/sovietsoda
-	name = "\improper BODA"
-	desc = "Old sweet water vending machine"
-	icon_state = "sovietsoda"
-	product_ads = "For Tsar and Country.;Have you fulfilled your nutrition quota today?;Very nice!;We are simple people, for this is all we eat.;If there is a person, there is a problem. If there is no person, then there is no problem."
-	products = list(/obj/item/weapon/reagent_containers/food/drinks/drinkingglass/soda = 30)
-	contraband = list(/obj/item/weapon/reagent_containers/food/drinks/drinkingglass/cola = 20)
-
-/obj/machinery/vending/tool
-	name = "\improper YouTool"
-	desc = "Tools for tools."
-	icon_state = "tool"
-	icon_deny = "tool-deny"
-	//req_access_txt = "12" //Maintenance access
-	products = list(/obj/item/stack/cable_coil/random = 10,/obj/item/weapon/crowbar = 5,/obj/item/weapon/weldingtool = 3,/obj/item/weapon/wirecutters = 5,
-					/obj/item/weapon/wrench = 5,/obj/item/device/analyzer = 5,/obj/item/device/t_scanner = 5,/obj/item/weapon/screwdriver = 5)
-	contraband = list(/obj/item/weapon/weldingtool/hugetank = 2,/obj/item/clothing/gloves/fyellow = 2)
-	premium = list(/obj/item/clothing/gloves/yellow = 1)
-
-/obj/machinery/vending/engivend
-	name = "\improper Engi-Vend"
-	desc = "Spare tool vending. What? Did you expect some witty description?"
-	icon_state = "engivend"
-	icon_deny = "engivend-deny"
-	req_access_txt = "11" //Engineering Equipment access
-	products = list(/obj/item/clothing/glasses/meson = 2,/obj/item/device/multitool = 4,/obj/item/weapon/airlock_electronics = 10,/obj/item/weapon/module/power_control = 10,/obj/item/weapon/airalarm_electronics = 10,/obj/item/weapon/cell/high = 10)
-	contraband = list(/obj/item/weapon/cell/potato = 3)
-	premium = list(/obj/item/weapon/storage/belt/utility = 3)
-
-//This one's from bay12
-/obj/machinery/vending/engineering
-	name = "\improper Robco Tool Maker"
-	desc = "Everything you need for do-it-yourself station repair."
-	icon_state = "engi"
-	icon_deny = "engi-deny"
-	req_access_txt = "11"
-	products = list(/obj/item/clothing/under/rank/chief_engineer = 4,/obj/item/clothing/under/rank/engineer = 4,/obj/item/clothing/shoes/orange = 4,/obj/item/clothing/head/hardhat = 4,
-					/obj/item/weapon/storage/belt/utility = 4,/obj/item/clothing/glasses/meson = 4,/obj/item/clothing/gloves/yellow = 4, /obj/item/weapon/screwdriver = 12,
-					/obj/item/weapon/crowbar = 12,/obj/item/weapon/wirecutters = 12,/obj/item/device/multitool = 12,/obj/item/weapon/wrench = 12,/obj/item/device/t_scanner = 12,
-					/obj/item/weapon/cell = 8, /obj/item/weapon/weldingtool = 8,/obj/item/clothing/head/welding = 8,
-					/obj/item/weapon/light/tube = 10,/obj/item/clothing/suit/fire = 4, /obj/item/weapon/stock_parts/scanning_module = 5,/obj/item/weapon/stock_parts/micro_laser = 5,
-					/obj/item/weapon/stock_parts/matter_bin = 5,/obj/item/weapon/stock_parts/manipulator = 5,/obj/item/weapon/stock_parts/console_screen = 5)
-	// There was an incorrect entry (cablecoil/power).  I improvised to cablecoil/heavyduty.
-	// Another invalid entry, /obj/item/weapon/circuitry.  I don't even know what that would translate to, removed it.
-	// The original products list wasn't finished.  The ones without given quantities became quantity 5.  -Sayu
-
-//This one's from bay12
-/obj/machinery/vending/robotics
-	name = "\improper Robotech Deluxe"
-	desc = "All the tools you need to create your own robot army."
-	icon_state = "robotics"
-	icon_deny = "robotics-deny"
-	req_access_txt = "29"
-	products = list(/obj/item/clothing/suit/labcoat = 4,/obj/item/clothing/under/rank/roboticist = 4,/obj/item/stack/cable_coil = 4,/obj/item/device/flash = 4,
-					/obj/item/weapon/cell/high = 12, /obj/item/device/assembly/prox_sensor = 3,/obj/item/device/assembly/signaler = 3,/obj/item/device/healthanalyzer = 3,
-					/obj/item/weapon/scalpel = 2,/obj/item/weapon/circular_saw = 2,/obj/item/weapon/tank/anesthetic = 2,/obj/item/clothing/mask/breath/medical = 5,
-					/obj/item/weapon/screwdriver = 5,/obj/item/weapon/crowbar = 5)
-	//everything after the power cell had no amounts, I improvised.  -Sayu
-
+/datum/data/vending_product
+	var/product_name = "generic"
+	var/product_path = null
+	var/amount = 0
+	var/max_amount = 0
+	var/display_color = "blue"
+
+
+/obj/machinery/vending
+	name = "\improper Vendomat"
+	desc = "A generic vending machine."
+	icon = 'icons/obj/vending.dmi'
+	icon_state = "generic"
+	layer = 2.9
+	anchored = 1
+	density = 1
+	var/active = 1		//No sales pitches if off!
+	var/vend_ready = 1	//Are we ready to vend?? Is it time??
+	var/vend_delay = 10	//How long does it take to vend?
+
+	// To be filled out at compile time
+	var/list/products	= list()	//For each, use the following pattern:
+	var/list/contraband	= list()	//list(/type/path = amount,/type/path2 = amount2)
+	var/list/premium 	= list()	//No specified amount = only one in stock
+
+	var/product_slogans = ""	//String of slogans separated by semicolons, optional
+	var/product_ads = ""		//String of small ad messages in the vending screen - random chance
+	var/list/product_records = list()
+	var/list/hidden_records = list()
+	var/list/coin_records = list()
+	var/list/slogan_list = list()
+	var/list/small_ads = list()	//Small ad messages in the vending screen - random chance of popping up whenever you open it
+	var/vend_reply				//Thank you for shopping!
+	var/last_reply = 0
+	var/last_slogan = 0			//When did we last pitch?
+	var/slogan_delay = 6000		//How long until we can pitch again?
+	var/icon_vend				//Icon_state when vending!
+	var/icon_deny				//Icon_state when vending!
+	var/seconds_electrified = 0	//Shock customers like an airlock.
+	var/shoot_inventory = 0		//Fire items at customers! We're broken!
+	var/shut_up = 0				//Stop spouting those godawful pitches!
+	var/extended_inventory = 0	//can we access the hidden inventory?
+	var/scan_id = 1
+	var/obj/item/weapon/coin/coin
+	var/datum/wires/vending/wires = null
+
+	var/obj/item/weapon/vending_refill/refill_canister = null		//The type of refill canisters used by this machine.
+
+/obj/machinery/vending/New()
+	..()
+	wires = new(src)
+	spawn(4)
+		slogan_list = text2list(product_slogans, ";")
+		// So not all machines speak at the exact same time.
+		// The first time this machine says something will be at slogantime + this random value,
+		// so if slogantime is 10 minutes, it will say it at somewhere between 10 and 20 minutes after the machine is crated.
+		last_slogan = world.time + rand(0, slogan_delay)
+		power_change()
+
+/obj/machinery/vending/initialize()
+	build_inventory(products)
+	build_inventory(contraband, 1)
+	build_inventory(premium, 0, 1)
+
+/obj/machinery/vending/RefreshParts()         //Better would be to make constructable child
+	if(component_parts)
+		build_inventory(products, start_empty = 1)
+		build_inventory(contraband, 1, 1)
+		build_inventory(premium, 0, 1, 1)
+		for(var/obj/item/weapon/vending_refill/VR in component_parts)
+			refill_inventory(VR, product_records)
+
+/obj/machinery/vending/ex_act(severity)
+	switch(severity)
+		if(1.0)
+			del(src)
+			return
+		if(2.0)
+			if(prob(50))
+				del(src)
+				return
+		if(3.0)
+			if(prob(25))
+				malfunction()
+
+
+/obj/machinery/vending/blob_act()
+	if(prob(75))
+		malfunction()
+	else
+		del(src)
+
+
+/obj/machinery/vending/proc/build_inventory(list/productlist, hidden=0, req_coin=0, start_empty = null)
+	for(var/typepath in productlist)
+		var/amount = productlist[typepath]
+		if(isnull(amount)) amount = 0
+
+		var/atom/temp = new typepath(null)
+		var/datum/data/vending_product/R = new /datum/data/vending_product()
+		R.product_name = initial(temp.name)
+		R.product_path = typepath
+		if(!start_empty)
+			R.amount = amount
+		R.max_amount = amount
+		R.display_color = pick("red","blue","green")
+
+		if(hidden)
+			hidden_records += R
+		else if(req_coin)
+			coin_records += R
+		else
+			product_records += R
+
+/obj/machinery/vending/proc/refill_inventory(obj/item/weapon/vending_refill/refill, datum/data/vending_product/machine, mob/user)
+	var/total = 0
+
+	var/to_restock = 0
+	for(var/datum/data/vending_product/machine_content in machine)
+		if(machine_content.amount == 0 && refill.charges > 0)
+			machine_content.amount++
+			refill.charges--
+			total++
+		to_restock += machine_content.max_amount - machine_content.amount
+	if(to_restock <= refill.charges)
+		for(var/datum/data/vending_product/machine_content in machine)
+			machine_content.amount = machine_content.max_amount
+		refill.charges -= to_restock
+		total += to_restock
+	else
+		var/tmp_charges = refill.charges
+		for(var/datum/data/vending_product/machine_content in machine)
+			if(refill.charges == 0)
+				break
+			var/restock = Ceiling(((machine_content.max_amount - machine_content.amount)/to_restock)*tmp_charges)
+			if(restock > refill.charges)
+				restock = refill.charges
+			machine_content.amount += restock
+			refill.charges -= restock
+			total += restock
+	return total
+
+
+/obj/machinery/vending/attackby(obj/item/weapon/W, mob/user)
+	if(panel_open)
+		if(default_unfasten_wrench(user, W, time = 60))
+			return
+
+		if(component_parts && istype(W, /obj/item/weapon/crowbar))
+			var/datum/data/vending_product/machine = product_records
+			for(var/datum/data/vending_product/machine_content in machine)
+				while(machine_content.amount !=0)
+					for(var/obj/item/weapon/vending_refill/VR in component_parts)
+						VR.charges++
+						machine_content.amount--
+						if(!machine_content.amount)
+							break
+			default_deconstruction_crowbar(W)
+
+	if(istype(W, /obj/item/weapon/card/emag))
+		emagged = 1
+		user << "You short out the product lock on [src]"
+		return
+	else if(istype(W, /obj/item/weapon/screwdriver) && anchored)
+		panel_open = !panel_open
+		user << "You [panel_open ? "open" : "close"] the maintenance panel."
+		overlays.Cut()
+		if(panel_open)
+			overlays += image(icon, "[initial(icon_state)]-panel")
+		updateUsrDialog()
+		return
+	else if(istype(W, /obj/item/device/multitool)||istype(W, /obj/item/weapon/wirecutters))
+		if(panel_open)
+			attack_hand(user)
+		return
+	else if(istype(W, /obj/item/weapon/coin) && premium.len > 0)
+		user.drop_item()
+		W.loc = src
+		coin = W
+		user << "<span class='notice'>You insert [W] into [src].</span>"
+		return
+	else if(istype(W, refill_canister) && refill_canister != null)
+		if(stat & (BROKEN|NOPOWER))
+			user << "<span class='notice'>It does nothing.</span>"
+		else if(panel_open)
+			//if the panel is open we attempt to refill the machine
+			var/obj/item/weapon/vending_refill/canister = W
+			if(canister.charges == 0)
+				user << "<span class='notice'>This [canister.name] is empty!</span>"
+			else
+				var/transfered = refill_inventory(canister,product_records,user)
+				if(transfered)
+					user << "<span class='notice'>You loaded [transfered] items in \the [name].</span>"
+				else
+					user << "<span class='notice'>The [name] is fully stocked.</span>"
+			return;
+		else
+			user << "<span class='notice'>You should probably unscrew the service panel first.</span>"
+	else
+		..()
+
+
+/obj/machinery/vending/attack_paw(mob/user)
+	return attack_hand(user)
+
+
+/obj/machinery/vending/attack_ai(mob/user)
+	return attack_hand(user)
+
+
+/obj/machinery/vending/attack_hand(mob/user)
+	if(stat & (BROKEN|NOPOWER))
+		return
+	user.set_machine(src)
+
+	if(seconds_electrified != 0)
+		if(shock(user, 100))
+			return
+
+	var/dat = ""
+
+	if(premium.len > 0)
+		dat += "<b>Coin slot:</b> "
+		if (coin)
+			dat += "[coin]&nbsp;&nbsp;<a href='byond://?src=\ref[src];remove_coin=1'>Remove</A>"
+		else
+			dat += "<i>No coin</i>&nbsp;&nbsp;<span class='linkOff'>Remove</span>"
+
+	if(!panel_open)//Vending machines do not dispense items when they are unscrewed
+		dat += "<h3>Select an Item</h3>"
+		dat += "<div class='statusDisplay'>"
+		if(product_records.len == 0)
+			dat += "<font color = 'red'>No product loaded!</font>"
+		else
+			var/list/display_records = product_records
+			if(extended_inventory)
+				display_records = product_records + hidden_records
+			if(coin)
+				display_records = product_records + coin_records
+			if(coin && extended_inventory)
+				display_records = product_records + hidden_records + coin_records
+			dat += "<ul>"
+			for (var/datum/data/vending_product/R in display_records)
+				dat += "<li>"
+				if(R.amount > 0)
+					dat += "<a href='byond://?src=\ref[src];vend=\ref[R]'>Vend</A> "
+				else
+					dat += "<span class='linkOff'>Sold Out</span> "
+				dat += "<FONT color = '[R.display_color]'><B>[R.product_name]</B>:</font>"
+				dat += " <b>[R.amount]</b>"
+				dat += "</li>"
+			dat += "</ul>"
+		dat += "</div>"
+
+	if(panel_open)
+		dat += wires()
+
+		if(product_slogans != "")
+			dat += "The speaker switch is [shut_up ? "off" : "on"]. <a href='?src=\ref[src];togglevoice=[1]'>Toggle</a>"
+
+	//user << browse(dat, "window=vending")
+	//onclose(user, "")
+	var/datum/browser/popup = new(user, "vending", (name))
+	popup.set_content(dat)
+	popup.set_title_image(user.browse_rsc_icon(src.icon, src.icon_state))
+	popup.open()
+
+
+// returns the wire panel text
+/obj/machinery/vending/proc/wires()
+	return wires.GetInteractWindow()
+
+
+/obj/machinery/vending/Topic(href, href_list)
+	if(..())
+		return
+
+
+	if(istype(usr,/mob/living/silicon))
+		if(istype(usr,/mob/living/silicon/robot))
+			var/mob/living/silicon/robot/R = usr
+			if(!(R.module && istype(R.module,/obj/item/weapon/robot_module/butler) ))
+				usr << "<span class='notice'>The vending machine refuses to interface with you, as you are not in its target demographic!</span>"
+				return
+		else
+			usr << "<span class='notice'>The vending machine refuses to interface with you, as you are not in its target demographic!</span>"
+			return
+
+	if(href_list["remove_coin"])
+		if(!coin)
+			usr << "<span class='notice'>There is no coin in this machine.</span>"
+			return
+
+		coin.loc = loc
+		if(!usr.get_active_hand())
+			usr.put_in_hands(coin)
+		usr << "<span class='notice'>You remove [coin] from [src].</span>"
+		coin = null
+
+
+	usr.set_machine(src)
+	if((href_list["vend"]) && (vend_ready))
+		if(panel_open)
+			usr << "<span class='notice'>The vending machine cannot dispense products while its service panel is open!</span>"
+			return
+
+		if((!allowed(usr)) && !emagged && scan_id)	//For SECURE VENDING MACHINES YEAH
+			usr << "<span class='warning'>Access denied.</span>"	//Unless emagged of course
+			flick(icon_deny,src)
+			return
+
+		vend_ready = 0 //One thing at a time!!
+
+		var/datum/data/vending_product/R = locate(href_list["vend"])
+		if(!R || !istype(R) || !R.product_path)
+			vend_ready = 1
+			return
+
+		if(R in hidden_records)
+			if(!extended_inventory)
+				vend_ready = 1
+				return
+		else if(R in coin_records)
+			if(!coin)
+				usr << "<span class='notice'>You need to insert a coin to get this item.</span>"
+				vend_ready = 1
+				return
+			if(coin.string_attached)
+				if(prob(50))
+					usr << "<span class='notice'>You successfully pull the coin out before [src] could swallow it.</span>"
+				else
+					usr << "<span class='notice'>You weren't able to pull the coin out fast enough, the machine ate it, string and all.</span>"
+					del(coin)
+			else
+				del(coin)
+		else if (!(R in product_records))
+			vend_ready = 1
+			message_admins("Vending machine exploit attempted by [key_name(usr, usr.client)]!")
+			return
+
+		if (R.amount <= 0)
+			usr << "<span class='warning'>Sold out.</span>"
+			vend_ready = 1
+			return
+		else
+			R.amount--
+
+		if(((last_reply + (vend_delay + 200)) <= world.time) && vend_reply)
+			speak(vend_reply)
+			last_reply = world.time
+
+		use_power(5)
+		if(icon_vend) //Show the vending animation if needed
+			flick(icon_vend,src)
+		spawn(vend_delay)
+			new R.product_path(get_turf(src))
+			vend_ready = 1
+			return
+
+		updateUsrDialog()
+		return
+
+	else if(href_list["togglevoice"] && panel_open)
+		shut_up = !shut_up
+
+	updateUsrDialog()
+
+
+/obj/machinery/vending/process()
+	if(stat & (BROKEN|NOPOWER))
+		return
+	if(!active)
+		return
+
+	if(seconds_electrified > 0)
+		seconds_electrified--
+
+	//Pitch to the people!  Really sell it!
+	if(last_slogan + slogan_delay <= world.time && slogan_list.len > 0 && !shut_up && prob(5))
+		var/slogan = pick(slogan_list)
+		speak(slogan)
+		last_slogan = world.time
+
+	if(shoot_inventory && prob(2))
+		throw_item()
+
+
+/obj/machinery/vending/proc/speak(message)
+	if(stat & (BROKEN|NOPOWER))
+		return
+	if(!message)
+		return
+
+	visible_message("<span class='name'>[src]</span> <span class='game say'>beeps, \"[message]\"</span>")
+
+
+/obj/machinery/vending/power_change()
+	if(stat & BROKEN)
+		icon_state = "[initial(icon_state)]-broken"
+	else
+		if(powered())
+			icon_state = initial(icon_state)
+			stat &= ~NOPOWER
+		else
+			icon_state = "[initial(icon_state)]-off"
+			stat |= NOPOWER
+
+
+//Oh no we're malfunctioning!  Dump out some product and break.
+/obj/machinery/vending/proc/malfunction()
+	for(var/datum/data/vending_product/R in product_records)
+		if(R.amount <= 0) //Try to use a record that actually has something to dump.
+			continue
+		var/dump_path = R.product_path
+		if(!dump_path)
+			continue
+
+		while(R.amount>0)
+			new dump_path(loc)
+			R.amount--
+		continue
+
+	stat |= BROKEN
+	icon_state = "[initial(icon_state)]-broken"
+	return
+
+//Somebody cut an important wire and now we're following a new definition of "pitch."
+/obj/machinery/vending/proc/throw_item()
+	var/obj/throw_item = null
+	var/mob/living/target = locate() in view(7,src)
+	if(!target)
+		return 0
+
+	for(var/datum/data/vending_product/R in product_records)
+		if(R.amount <= 0) //Try to use a record that actually has something to dump.
+			continue
+		var/dump_path = R.product_path
+		if(!dump_path)
+			continue
+
+		R.amount--
+		throw_item = new dump_path(loc)
+		break
+	if(!throw_item)
+		return 0
+
+	throw_item.throw_at(target, 16, 3)
+	visible_message("<span class='danger'>[src] launches [throw_item] at [target]!</span>")
+	return 1
+
+
+/obj/machinery/vending/proc/shock(mob/user, prb)
+	if(stat & (BROKEN|NOPOWER))		// unpowered, no shock
+		return 0
+	if(!prob(prb))
+		return 0
+	var/datum/effect/effect/system/spark_spread/s = new /datum/effect/effect/system/spark_spread
+	s.set_up(5, 1, src)
+	s.start()
+	if(electrocute_mob(user, get_area(src), src, 0.7))
+		return 1
+	else
+		return 0
+
+/*
+ * Vending machine types
+ */
+
+/*
+
+/obj/machinery/vending/[vendors name here]   // --vending machine template   :)
+	name = ""
+	desc = ""
+	icon = ''
+	icon_state = ""
+	vend_delay = 15
+	products = list()
+	contraband = list()
+	premium = list()
+
+*/
+
+/*
+/obj/machinery/vending/atmospherics //Commenting this out until someone ponies up some actual working, broken, and unpowered sprites - Quarxink
+	name = "Tank Vendor"
+	desc = "A vendor with a wide variety of masks and gas tanks."
+	icon = 'icons/obj/objects.dmi'
+	icon_state = "dispenser"
+	product_paths = "/obj/item/weapon/tank/oxygen;/obj/item/weapon/tank/plasma;/obj/item/weapon/tank/emergency_oxygen;/obj/item/weapon/tank/emergency_oxygen/engi;/obj/item/clothing/mask/breath"
+	product_amounts = "10;10;10;5;25"
+	vend_delay = 0
+*/
+
+/obj/machinery/vending/boozeomat
+	name = "\improper Booze-O-Mat"
+	desc = "A technological marvel, supposedly able to mix just the mixture you'd like to drink the moment you ask for one."
+	icon_state = "boozeomat"        //////////////18 drink entities below, plus the glasses, in case someone wants to edit the number of bottles
+	icon_deny = "boozeomat-deny"
+	products = list(/obj/item/weapon/reagent_containers/food/drinks/bottle/gin = 5,/obj/item/weapon/reagent_containers/food/drinks/bottle/whiskey = 5,
+					/obj/item/weapon/reagent_containers/food/drinks/bottle/tequilla = 5,/obj/item/weapon/reagent_containers/food/drinks/bottle/vodka = 5,
+					/obj/item/weapon/reagent_containers/food/drinks/bottle/vermouth = 5,/obj/item/weapon/reagent_containers/food/drinks/bottle/rum = 5,
+					/obj/item/weapon/reagent_containers/food/drinks/bottle/wine = 5,/obj/item/weapon/reagent_containers/food/drinks/bottle/cognac = 5,
+					/obj/item/weapon/reagent_containers/food/drinks/bottle/kahlua = 5,/obj/item/weapon/reagent_containers/food/drinks/beer = 6,
+					/obj/item/weapon/reagent_containers/food/drinks/ale = 6,/obj/item/weapon/reagent_containers/food/drinks/bottle/orangejuice = 4,
+					/obj/item/weapon/reagent_containers/food/drinks/bottle/tomatojuice = 4,/obj/item/weapon/reagent_containers/food/drinks/bottle/limejuice = 4,
+					/obj/item/weapon/reagent_containers/food/drinks/bottle/cream = 4,/obj/item/weapon/reagent_containers/food/drinks/soda_cans/tonic = 8,
+					/obj/item/weapon/reagent_containers/food/drinks/soda_cans/cola = 8, /obj/item/weapon/reagent_containers/food/drinks/soda_cans/sodawater = 15,
+					/obj/item/weapon/reagent_containers/food/drinks/drinkingglass = 30,/obj/item/weapon/reagent_containers/food/drinks/ice = 9)
+	contraband = list(/obj/item/weapon/reagent_containers/food/drinks/tea = 10)
+	vend_delay = 15
+	product_slogans = "I hope nobody asks me for a bloody cup o' tea...;Alcohol is humanity's friend. Would you abandon a friend?;Quite delighted to serve you!;Is nobody thirsty on this station?"
+	product_ads = "Drink up!;Booze is good for you!;Alcohol is humanity's best friend.;Quite delighted to serve you!;Care for a nice, cold beer?;Nothing cures you like booze!;Have a sip!;Have a drink!;Have a beer!;Beer is good for you!;Only the finest alcohol!;Best quality booze since 2053!;Award-winning wine!;Maximum alcohol!;Man loves beer.;A toast for progress!"
+	req_access_txt = "25"
+	refill_canister = /obj/item/weapon/vending_refill/boozeomat
+
+
+/obj/machinery/vending/boozeomat/New()
+	..()
+	component_parts = list()
+	var/obj/item/weapon/circuitboard/vendor/V = new(null)
+	V.set_type(type)
+	component_parts += V
+	component_parts += new /obj/item/weapon/vending_refill/boozeomat(0)
+	component_parts += new /obj/item/weapon/vending_refill/boozeomat(0)
+	component_parts += new /obj/item/weapon/vending_refill/boozeomat(0)
+
+
+/obj/machinery/vending/assist
+	products = list(	/obj/item/device/assembly/prox_sensor = 5,/obj/item/device/assembly/igniter = 3,/obj/item/device/assembly/signaler = 4,
+						/obj/item/weapon/wirecutters = 1, /obj/item/weapon/cartridge/signal = 4)
+	contraband = list(/obj/item/device/flashlight = 5,/obj/item/device/assembly/timer = 2, /obj/item/device/assembly/voice = 2)
+	product_ads = "Only the finest!;Have some tools.;The most robust equipment.;The finest gear in space!"
+
+/obj/machinery/vending/coffee
+	name = "hot drinks machine"
+	desc = "A vending machine which dispenses hot drinks."
+	product_ads = "Have a drink!;Drink up!;It's good for you!;Would you like a hot joe?;I'd kill for some coffee!;The best beans in the galaxy.;Only the finest brew for you.;Mmmm. Nothing like a coffee.;I like coffee, don't you?;Coffee helps you work!;Try some tea.;We hope you like the best!;Try our new chocolate!;Admin conspiracies"
+	icon_state = "coffee"
+	icon_vend = "coffee-vend"
+	vend_delay = 34
+	products = list(/obj/item/weapon/reagent_containers/food/drinks/coffee = 25,/obj/item/weapon/reagent_containers/food/drinks/tea = 25,/obj/item/weapon/reagent_containers/food/drinks/h_chocolate = 25)
+	contraband = list(/obj/item/weapon/reagent_containers/food/drinks/ice = 10)
+	refill_canister = /obj/item/weapon/vending_refill/coffee
+
+
+/obj/machinery/vending/coffee/New()
+	..()
+	component_parts = list()
+	var/obj/item/weapon/circuitboard/vendor/V = new(null)
+	V.set_type(type)
+	component_parts += V
+	component_parts += new /obj/item/weapon/vending_refill/coffee(0)
+	component_parts += new /obj/item/weapon/vending_refill/coffee(0)
+	component_parts += new /obj/item/weapon/vending_refill/coffee(0)
+
+/obj/machinery/vending/snack
+	name = "\improper Getmore Chocolate Corp"
+	desc = "A snack machine courtesy of the Getmore Chocolate Corporation, based out of Mars"
+	product_slogans = "Try our new nougat bar!;Twice the calories for half the price!"
+	product_ads = "The healthiest!;Award-winning chocolate bars!;Mmm! So good!;Oh my god it's so juicy!;Have a snack.;Snacks are good for you!;Have some more Getmore!;Best quality snacks straight from mars.;We love chocolate!;Try our new jerky!"
+	icon_state = "snack"
+	products = list(/obj/item/weapon/reagent_containers/food/snacks/candy = 6,/obj/item/weapon/reagent_containers/food/drinks/dry_ramen = 6,/obj/item/weapon/reagent_containers/food/snacks/chips =6,
+					/obj/item/weapon/reagent_containers/food/snacks/sosjerky = 6,/obj/item/weapon/reagent_containers/food/snacks/no_raisin = 6,/obj/item/weapon/reagent_containers/food/snacks/spacetwinkie = 6,
+					/obj/item/weapon/reagent_containers/food/snacks/cheesiehonkers = 6)
+	contraband = list(/obj/item/weapon/reagent_containers/food/snacks/syndicake = 6)
+	refill_canister = /obj/item/weapon/vending_refill/snack
+
+
+/obj/machinery/vending/snack/New()
+	..()
+	component_parts = list()
+	var/obj/item/weapon/circuitboard/vendor/V = new(null)
+	V.set_type(type)
+	component_parts += V
+	component_parts += new /obj/item/weapon/vending_refill/snack(0)
+	component_parts += new /obj/item/weapon/vending_refill/snack(0)
+	component_parts += new /obj/item/weapon/vending_refill/snack(0)
+
+/obj/machinery/vending/sustenance
+	name = "\improper Sustenance Vendor"
+	desc = "A vending machine which vends food, as required by section 47-C of the NT's Prisoner Ethical Treatment Agreement."
+	product_slogans = "Enjoy your meal.;Enough calories to support strenuous labor."
+	product_ads = "Sufficiently healthy.;Efficiently produced tofu!;Mmm! So good!;Have a meal.;You need food to live!;Have some more candy corn!;Try our new ice cups!"
+	icon_state = "sustenance"
+	products = list(/obj/item/weapon/reagent_containers/food/snacks/tofu = 24,
+					/obj/item/weapon/reagent_containers/food/drinks/ice = 12,
+					/obj/item/weapon/reagent_containers/food/snacks/candy_corn = 6)
+	contraband = list(/obj/item/weapon/kitchen/utensil/knife = 6)
+
+
+/obj/machinery/vending/cola
+	name = "\improper Robust Softdrinks"
+	desc = "A softdrink vendor provided by Robust Industries, LLC."
+	icon_state = "Cola_Machine"
+	product_slogans = "Robust Softdrinks: More robust than a toolbox to the head!"
+	product_ads = "Refreshing!;Hope you're thirsty!;Over 1 million drinks sold!;Thirsty? Why not cola?;Please, have a drink!;Drink up!;The best drinks in space."
+	products = list(/obj/item/weapon/reagent_containers/food/drinks/soda_cans/cola = 10,/obj/item/weapon/reagent_containers/food/drinks/soda_cans/space_mountain_wind = 10,
+					/obj/item/weapon/reagent_containers/food/drinks/soda_cans/dr_gibb = 10,/obj/item/weapon/reagent_containers/food/drinks/soda_cans/starkist = 10,
+					/obj/item/weapon/reagent_containers/food/drinks/soda_cans/space_up = 10,
+					/obj/item/weapon/reagent_containers/food/drinks/soda_cans/lemon_lime = 10)
+	contraband = list(/obj/item/weapon/reagent_containers/food/drinks/soda_cans/thirteenloko = 5)
+	refill_canister = /obj/item/weapon/vending_refill/cola
+
+
+/obj/machinery/vending/cola/New()
+	..()
+	component_parts = list()
+	var/obj/item/weapon/circuitboard/vendor/V = new(null)
+	V.set_type(type)
+	component_parts += V
+	component_parts += new /obj/item/weapon/vending_refill/cola(0)
+	component_parts += new /obj/item/weapon/vending_refill/cola(0)
+	component_parts += new /obj/item/weapon/vending_refill/cola(0)
+
+//This one's from bay12
+/obj/machinery/vending/cart
+	name = "\improper PTech"
+	desc = "Cartridges for PDAs"
+	product_slogans = "Carts to go!"
+	icon_state = "cart"
+	icon_deny = "cart-deny"
+	products = list(/obj/item/weapon/cartridge/medical = 10,/obj/item/weapon/cartridge/engineering = 10,/obj/item/weapon/cartridge/security = 10,
+					/obj/item/weapon/cartridge/janitor = 10,/obj/item/weapon/cartridge/signal/toxins = 10,/obj/item/device/pda/heads = 10,
+					/obj/item/weapon/cartridge/captain = 3,/obj/item/weapon/cartridge/quartermaster = 10)
+
+
+/obj/machinery/vending/cigarette
+	name = "cigarette machine" //OCD had to be uppercase to look nice with the new formating
+	desc = "If you want to get cancer, might as well do it in style"
+	product_slogans = "Space cigs taste good like a cigarette should.;I'd rather toolbox than switch.;Smoke!;Don't believe the reports - smoke today!"
+	product_ads = "Probably not bad for you!;Don't believe the scientists!;It's good for you!;Don't quit, buy more!;Smoke!;Nicotine heaven.;Best cigarettes since 2150.;Award-winning cigs."
+	vend_delay = 34
+	icon_state = "cigs"
+	products = list(/obj/item/weapon/storage/fancy/cigarettes = 10,/obj/item/weapon/storage/box/matches = 10,/obj/item/weapon/lighter/random = 4,/obj/item/weapon/rollingpaperpack = 5)
+	contraband = list(/obj/item/weapon/lighter/zippo = 4)
+	premium = list(/obj/item/clothing/mask/cigarette/cigar/havana = 2)
+	refill_canister = /obj/item/weapon/vending_refill/cigarette
+
+
+/obj/machinery/vending/cigarette/New()
+	..()
+	component_parts = list()
+	var/obj/item/weapon/circuitboard/vendor/V = new(null)
+	V.set_type(type)
+	component_parts += V
+	component_parts += new /obj/item/weapon/vending_refill/cigarette(0)
+	component_parts += new /obj/item/weapon/vending_refill/cigarette(0)
+	component_parts += new /obj/item/weapon/vending_refill/cigarette(0)
+
+/obj/machinery/vending/medical
+	name = "\improper NanoMed Plus"
+	desc = "Medical drug dispenser."
+	icon_state = "med"
+	icon_deny = "med-deny"
+	product_ads = "Go save some lives!;The best stuff for your medbay.;Only the finest tools.;Natural chemicals!;This stuff saves lives.;Don't you want some?;Ping!"
+	req_access_txt = "5"
+	products = list(/obj/item/weapon/reagent_containers/glass/bottle/antitoxin = 4,/obj/item/weapon/reagent_containers/glass/bottle/inaprovaline = 4,
+					/obj/item/weapon/reagent_containers/glass/bottle/stoxin = 4,/obj/item/weapon/reagent_containers/glass/bottle/toxin = 4,
+					/obj/item/weapon/reagent_containers/syringe/antiviral = 4,/obj/item/weapon/reagent_containers/syringe = 12,
+					/obj/item/device/healthanalyzer = 5,/obj/item/weapon/reagent_containers/glass/beaker = 4, /obj/item/weapon/reagent_containers/dropper = 2)
+	contraband = list(/obj/item/weapon/reagent_containers/pill/tox = 3,/obj/item/weapon/reagent_containers/pill/stox = 4,/obj/item/weapon/reagent_containers/pill/antitox = 6)
+
+
+//This one's from bay12
+/obj/machinery/vending/plasmaresearch
+	name = "\improper Toximate 3000"
+	desc = "All the fine parts you need in one vending machine!"
+	products = list(/obj/item/clothing/under/rank/scientist = 6,/obj/item/clothing/suit/bio_suit = 6,/obj/item/clothing/head/bio_hood = 6,
+					/obj/item/device/transfer_valve = 6,/obj/item/device/assembly/timer = 6,/obj/item/device/assembly/signaler = 6,
+					/obj/item/device/assembly/prox_sensor = 6,/obj/item/device/assembly/igniter = 6)
+
+/obj/machinery/vending/wallmed1
+	name = "\improper NanoMed"
+	desc = "Wall-mounted Medical Equipment dispenser."
+	product_ads = "Go save some lives!;The best stuff for your medbay.;Only the finest tools.;Natural chemicals!;This stuff saves lives.;Don't you want some?"
+	icon_state = "wallmed"
+	icon_deny = "wallmed-deny"
+	req_access_txt = "5"
+	density = 0 //It is wall-mounted, and thus, not dense. --Superxpdude
+	products = list(/obj/item/stack/medical/bruise_pack = 2,/obj/item/stack/medical/ointment = 2,/obj/item/weapon/reagent_containers/syringe/inaprovaline = 4,/obj/item/device/healthanalyzer = 1)
+	contraband = list(/obj/item/weapon/reagent_containers/syringe/antitoxin = 4,/obj/item/weapon/reagent_containers/syringe/antiviral = 4,/obj/item/weapon/reagent_containers/pill/tox = 1)
+
+/obj/machinery/vending/wallmed2
+	name = "\improper NanoMed"
+	desc = "Wall-mounted Medical Equipment dispenser."
+	icon_state = "wallmed"
+	icon_deny = "wallmed-deny"
+	req_access_txt = "5"
+	density = 0 //It is wall-mounted, and thus, not dense. --Superxpdude
+	products = list(/obj/item/weapon/reagent_containers/syringe/inaprovaline = 5,/obj/item/weapon/reagent_containers/syringe/antitoxin = 3,/obj/item/stack/medical/bruise_pack = 3,
+					/obj/item/stack/medical/ointment =3,/obj/item/device/healthanalyzer = 3)
+	contraband = list(/obj/item/weapon/reagent_containers/pill/tox = 3)
+
+/obj/machinery/vending/security
+	name = "\improper SecTech"
+	desc = "A security equipment vendor"
+	product_ads = "Crack capitalist skulls!;Beat some heads in!;Don't forget - harm is good!;Your weapons are right here.;Handcuffs!;Freeze, scumbag!;Don't tase me bro!;Tase them, bro.;Why not have a donut?"
+	icon_state = "sec"
+	icon_deny = "sec-deny"
+	req_access_txt = "1"
+	products = list(/obj/item/weapon/handcuffs = 8,/obj/item/weapon/grenade/flashbang = 4,/obj/item/device/flash = 5,
+					/obj/item/weapon/reagent_containers/food/snacks/donut/normal = 12,/obj/item/weapon/storage/box/evidence = 6)
+	contraband = list(/obj/item/clothing/glasses/sunglasses = 2,/obj/item/weapon/storage/fancy/donut_box = 2)
+
+/obj/machinery/vending/hydronutrients
+	name = "\improper NutriMax"
+	desc = "A plant nutrients vendor"
+	product_slogans = "Aren't you glad you don't have to fertilize the natural way?;Now with 50% less stink!;Plants are people too!"
+	product_ads = "We like plants!;Don't you want some?;The greenest thumbs ever.;We like big plants.;Soft soil..."
+	icon_state = "nutri"
+	icon_deny = "nutri-deny"
+	products = list(/obj/item/weapon/reagent_containers/glass/bottle/nutrient/ez = 45,/obj/item/weapon/reagent_containers/glass/bottle/nutrient/l4z = 25,/obj/item/weapon/reagent_containers/glass/bottle/nutrient/rh = 15,/obj/item/weapon/reagent_containers/spray/pestspray = 20,
+					/obj/item/weapon/reagent_containers/syringe = 5,/obj/item/weapon/storage/bag/plants = 5)
+	contraband = list(/obj/item/weapon/reagent_containers/glass/bottle/ammonia = 10,/obj/item/weapon/reagent_containers/glass/bottle/diethylamine = 5)
+
+/obj/machinery/vending/hydroseeds
+	name = "\improper MegaSeed Servitor"
+	desc = "When you need seeds fast!"
+	product_slogans = "THIS'S WHERE TH' SEEDS LIVE! GIT YOU SOME!;Hands down the best seed selection on the station!;Also certain mushroom varieties available, more for experts! Get certified today!"
+	product_ads = "We like plants!;Grow some crops!;Grow, baby, growww!;Aw h'yeah son!"
+	icon_state = "seeds"
+	products = list(/obj/item/seeds/ambrosiavulgarisseed = 3,/obj/item/seeds/appleseed = 3,/obj/item/seeds/bananaseed = 3,/obj/item/seeds/berryseed = 3,
+						/obj/item/seeds/cabbageseed = 3,/obj/item/seeds/carrotseed = 3,/obj/item/seeds/cherryseed = 3,/obj/item/seeds/chantermycelium = 3,
+						/obj/item/seeds/chiliseed = 3,/obj/item/seeds/cocoapodseed = 3,/obj/item/seeds/coffee_arabica_seed = 3,/obj/item/seeds/cornseed = 3,
+						/obj/item/seeds/eggplantseed = 3,/obj/item/seeds/grapeseed = 3,/obj/item/seeds/grassseed = 3,/obj/item/seeds/lemonseed = 3,
+						/obj/item/seeds/limeseed = 3,/obj/item/seeds/orangeseed = 3,/obj/item/seeds/potatoseed = 3,/obj/item/seeds/poppyseed = 3,
+						/obj/item/seeds/pumpkinseed = 3,/obj/item/seeds/replicapod = 3,/obj/item/seeds/soyaseed = 3,/obj/item/seeds/sunflowerseed = 3,
+						/obj/item/seeds/tea_aspera_seed = 3,/obj/item/seeds/tobacco_seed = 3,/obj/item/seeds/tomatoseed = 3,
+						/obj/item/seeds/towermycelium = 3,/obj/item/seeds/watermelonseed = 3,/obj/item/seeds/wheatseed = 3,/obj/item/seeds/whitebeetseed = 3)
+	contraband = list(/obj/item/seeds/amanitamycelium = 2,/obj/item/seeds/glowshroom = 2,/obj/item/seeds/libertymycelium = 2,/obj/item/seeds/nettleseed = 2,
+						/obj/item/seeds/plumpmycelium = 2,/obj/item/seeds/reishimycelium = 2)
+	premium = list(/obj/item/weapon/reagent_containers/spray/waterflower = 1)
+
+
+/obj/machinery/vending/magivend
+	name = "\improper MagiVend"
+	desc = "A magic vending machine."
+	icon_state = "MagiVend"
+	product_slogans = "Sling spells the proper way with MagiVend!;Be your own Houdini! Use MagiVend!"
+	vend_delay = 15
+	vend_reply = "Have an enchanted evening!"
+	product_ads = "FJKLFJSD;AJKFLBJAKL;1234 LOONIES LOL!;>MFW;Kill them fuckers!;GET DAT FUKKEN DISK;HONK!;EI NATH;Destroy the station!;Admin conspiracies since forever!;Space-time bending hardware!"
+	products = list(/obj/item/clothing/head/wizard = 1,/obj/item/clothing/suit/wizrobe = 1,/obj/item/clothing/head/wizard/red = 1,/obj/item/clothing/suit/wizrobe/red = 1,/obj/item/clothing/shoes/sandal = 1,/obj/item/weapon/staff = 2)
+	contraband = list(/obj/item/weapon/reagent_containers/glass/bottle/wizarditis = 1)	//No one can get to the machine to hack it anyways; for the lulz - Microwave
+
+/obj/machinery/vending/autodrobe
+	name = "\improper AutoDrobe"
+	desc = "A vending machine for costumes."
+	icon_state = "theater"
+	icon_deny = "theater-deny"
+	req_access_txt = "46" //Theatre access needed, unless hacked.
+	product_slogans = "Dress for success!;Suited and booted!;It's show time!;Why leave style up to fate? Use AutoDrobe!"
+	vend_delay = 15
+	vend_reply = "Thank you for using AutoDrobe!"
+	products = list(/obj/item/clothing/suit/chickensuit = 1,/obj/item/clothing/head/chicken = 1,/obj/item/clothing/under/gladiator = 1,
+					/obj/item/clothing/head/helmet/gladiator = 1,/obj/item/clothing/under/gimmick/rank/captain/suit = 1,/obj/item/clothing/head/flatcap = 1,
+					/obj/item/clothing/suit/labcoat/mad = 1,/obj/item/clothing/glasses/gglasses = 1,/obj/item/clothing/shoes/jackboots = 1,
+					/obj/item/clothing/under/schoolgirl = 1,/obj/item/clothing/head/kitty = 1,/obj/item/clothing/under/blackskirt = 1,/obj/item/clothing/head/beret = 1,
+					/obj/item/clothing/tie/waistcoat = 1,/obj/item/clothing/under/suit_jacket = 1,/obj/item/clothing/head/that =1,/obj/item/clothing/head/cueball = 1,
+					/obj/item/clothing/under/scratch = 1,/obj/item/clothing/under/kilt = 1,/obj/item/clothing/head/beret = 1,/obj/item/clothing/tie/waistcoat = 1,
+					/obj/item/clothing/glasses/monocle =1,/obj/item/clothing/head/bowler = 1,/obj/item/weapon/cane = 1,/obj/item/clothing/under/sl_suit = 1,
+					/obj/item/clothing/mask/fakemoustache = 1,/obj/item/clothing/suit/bio_suit/plaguedoctorsuit = 1,/obj/item/clothing/head/plaguedoctorhat = 1,
+					/obj/item/clothing/under/owl = 1,/obj/item/clothing/mask/gas/owl_mask = 1,/obj/item/clothing/suit/apron = 1,/obj/item/clothing/under/waiter = 1,
+					/obj/item/clothing/under/pirate = 1,/obj/item/clothing/suit/pirate = 1,/obj/item/clothing/head/pirate = 1,/obj/item/clothing/head/bandana = 1,
+					/obj/item/clothing/head/bandana = 1,/obj/item/clothing/under/soviet = 1,/obj/item/clothing/head/ushanka = 1,/obj/item/clothing/suit/imperium_monk = 1,
+					/obj/item/clothing/mask/gas/cyborg = 1,/obj/item/clothing/suit/holidaypriest = 1,/obj/item/clothing/head/wizard/marisa/fake = 1,
+					/obj/item/clothing/suit/wizrobe/marisa/fake = 1,/obj/item/clothing/under/sundress = 1,/obj/item/clothing/head/witchwig = 1,/obj/item/weapon/staff/broom = 1,
+					/obj/item/clothing/suit/wizrobe/fake = 1,/obj/item/clothing/head/wizard/fake = 1,/obj/item/weapon/staff = 3,/obj/item/clothing/mask/gas/sexyclown = 1,
+					/obj/item/clothing/under/sexyclown = 1,/obj/item/clothing/mask/gas/sexymime = 1,/obj/item/clothing/under/sexymime = 1,/obj/item/clothing/suit/apron/overalls = 1,
+					/obj/item/clothing/head/rabbitears =1) //Pretty much everything that had a chance to spawn.
+	contraband = list(/obj/item/clothing/suit/cardborg = 1,/obj/item/clothing/head/cardborg = 1,/obj/item/clothing/suit/judgerobe = 1,/obj/item/clothing/head/powdered_wig = 1,/obj/item/weapon/gun/magic/wand = 1)
+	premium = list(/obj/item/clothing/suit/hgpirate = 1, /obj/item/clothing/head/hgpiratecap = 1, /obj/item/clothing/head/helmet/roman = 1, /obj/item/clothing/head/helmet/roman/legionaire = 1, /obj/item/clothing/under/roman = 1, /obj/item/clothing/shoes/roman = 1, /obj/item/weapon/shield/riot/roman = 1)
+	refill_canister = /obj/item/weapon/vending_refill/autodrobe
+
+
+/obj/machinery/vending/autodrobe/New()
+	..()
+	component_parts = list()
+	var/obj/item/weapon/circuitboard/vendor/V = new(null)
+	V.set_type(type)
+	component_parts += V
+	component_parts += new /obj/item/weapon/vending_refill/autodrobe(0)
+	component_parts += new /obj/item/weapon/vending_refill/autodrobe(0)
+	component_parts += new /obj/item/weapon/vending_refill/autodrobe(0)
+
+/obj/machinery/vending/dinnerware
+	name = "dinnerware"
+	desc = "A kitchen and restaurant equipment vendor"
+	product_ads = "Mm, food stuffs!;Food and food accessories.;Get your plates!;You like forks?;I like forks.;Woo, utensils.;You don't really need these..."
+	icon_state = "dinnerware"
+	products = list(/obj/item/weapon/tray = 8,/obj/item/weapon/kitchen/utensil/fork = 6,/obj/item/weapon/kitchenknife = 3,/obj/item/weapon/reagent_containers/food/drinks/drinkingglass = 8,/obj/item/clothing/suit/chef/classic = 2,/obj/item/weapon/reagent_containers/food/condiment/pack/ketchup = 5,/obj/item/weapon/reagent_containers/food/condiment/pack/hotsauce = 5)
+	contraband = list(/obj/item/weapon/kitchen/rollingpin = 2, /obj/item/weapon/butch = 2)
+
+/obj/machinery/vending/sovietsoda
+	name = "\improper BODA"
+	desc = "Old sweet water vending machine"
+	icon_state = "sovietsoda"
+	product_ads = "For Tsar and Country.;Have you fulfilled your nutrition quota today?;Very nice!;We are simple people, for this is all we eat.;If there is a person, there is a problem. If there is no person, then there is no problem."
+	products = list(/obj/item/weapon/reagent_containers/food/drinks/drinkingglass/soda = 30)
+	contraband = list(/obj/item/weapon/reagent_containers/food/drinks/drinkingglass/cola = 20)
+
+/obj/machinery/vending/tool
+	name = "\improper YouTool"
+	desc = "Tools for tools."
+	icon_state = "tool"
+	icon_deny = "tool-deny"
+	//req_access_txt = "12" //Maintenance access
+	products = list(/obj/item/stack/cable_coil/random = 10,/obj/item/weapon/crowbar = 5,/obj/item/weapon/weldingtool = 3,/obj/item/weapon/wirecutters = 5,
+					/obj/item/weapon/wrench = 5,/obj/item/device/analyzer = 5,/obj/item/device/t_scanner = 5,/obj/item/weapon/screwdriver = 5)
+	contraband = list(/obj/item/weapon/weldingtool/hugetank = 2,/obj/item/clothing/gloves/fyellow = 2)
+	premium = list(/obj/item/clothing/gloves/yellow = 1)
+
+/obj/machinery/vending/engivend
+	name = "\improper Engi-Vend"
+	desc = "Spare tool vending. What? Did you expect some witty description?"
+	icon_state = "engivend"
+	icon_deny = "engivend-deny"
+	req_access_txt = "11" //Engineering Equipment access
+	products = list(/obj/item/clothing/glasses/meson = 2,/obj/item/device/multitool = 4,/obj/item/weapon/airlock_electronics = 10,/obj/item/weapon/module/power_control = 10,/obj/item/weapon/airalarm_electronics = 10,/obj/item/weapon/cell/high = 10)
+	contraband = list(/obj/item/weapon/cell/potato = 3)
+	premium = list(/obj/item/weapon/storage/belt/utility = 3)
+
+//This one's from bay12
+/obj/machinery/vending/engineering
+	name = "\improper Robco Tool Maker"
+	desc = "Everything you need for do-it-yourself station repair."
+	icon_state = "engi"
+	icon_deny = "engi-deny"
+	req_access_txt = "11"
+	products = list(/obj/item/clothing/under/rank/chief_engineer = 4,/obj/item/clothing/under/rank/engineer = 4,/obj/item/clothing/shoes/orange = 4,/obj/item/clothing/head/hardhat = 4,
+					/obj/item/weapon/storage/belt/utility = 4,/obj/item/clothing/glasses/meson = 4,/obj/item/clothing/gloves/yellow = 4, /obj/item/weapon/screwdriver = 12,
+					/obj/item/weapon/crowbar = 12,/obj/item/weapon/wirecutters = 12,/obj/item/device/multitool = 12,/obj/item/weapon/wrench = 12,/obj/item/device/t_scanner = 12,
+					/obj/item/weapon/cell = 8, /obj/item/weapon/weldingtool = 8,/obj/item/clothing/head/welding = 8,
+					/obj/item/weapon/light/tube = 10,/obj/item/clothing/suit/fire = 4, /obj/item/weapon/stock_parts/scanning_module = 5,/obj/item/weapon/stock_parts/micro_laser = 5,
+					/obj/item/weapon/stock_parts/matter_bin = 5,/obj/item/weapon/stock_parts/manipulator = 5,/obj/item/weapon/stock_parts/console_screen = 5)
+	// There was an incorrect entry (cablecoil/power).  I improvised to cablecoil/heavyduty.
+	// Another invalid entry, /obj/item/weapon/circuitry.  I don't even know what that would translate to, removed it.
+	// The original products list wasn't finished.  The ones without given quantities became quantity 5.  -Sayu
+
+//This one's from bay12
+/obj/machinery/vending/robotics
+	name = "\improper Robotech Deluxe"
+	desc = "All the tools you need to create your own robot army."
+	icon_state = "robotics"
+	icon_deny = "robotics-deny"
+	req_access_txt = "29"
+	products = list(/obj/item/clothing/suit/labcoat = 4,/obj/item/clothing/under/rank/roboticist = 4,/obj/item/stack/cable_coil = 4,/obj/item/device/flash = 4,
+					/obj/item/weapon/cell/high = 12, /obj/item/device/assembly/prox_sensor = 3,/obj/item/device/assembly/signaler = 3,/obj/item/device/healthanalyzer = 3,
+					/obj/item/weapon/scalpel = 2,/obj/item/weapon/circular_saw = 2,/obj/item/weapon/tank/anesthetic = 2,/obj/item/clothing/mask/breath/medical = 5,
+					/obj/item/weapon/screwdriver = 5,/obj/item/weapon/crowbar = 5)
+	//everything after the power cell had no amounts, I improvised.  -Sayu
+