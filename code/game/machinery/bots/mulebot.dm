--- conflicted
+++ resolved
@@ -1,888 +1,867 @@
-//This file was auto-corrected by findeclaration.exe on 25.5.2012 20:42:31
-
-// Mulebot - carries crates around for Quartermaster
-// Navigates via floor navbeacons
-// Remote Controlled from QM's PDA
-
-var/global/mulebot_count = 0
-
-
-#define SIGH 0
-#define ANNOYED 1
-#define DELIGHT 2
-
-/obj/machinery/bot/mulebot
-	name = "\improper MULEbot"
-	desc = "A Multiple Utility Load Effector bot."
-	icon_state = "mulebot0"
-	layer = MOB_LAYER
-	density = 1
-	anchored = 1
-	animate_movement=1
-	health = 150
-	maxhealth = 150
-	fire_dam_coeff = 0.7
-	brute_dam_coeff = 0.5
-	var/atom/movable/load = null
-	bot_type = MULE_BOT
-	model = "MULE"
-	blood_DNA = list()
-	can_buckle = 1
-	buckle_lying = 0
-
-	suffix = ""
-
-	var/turf/target				// this is turf to navigate to (location of beacon)
-	var/loaddir = 0				// this the direction to unload onto/load from
-	var/home_destination = "" 	// tag of home beacon
-	req_access = list(access_cargo)
-
-	mode = BOT_IDLE
-
-	blockcount	= 0		//number of times retried a blocked path
-	var/reached_target = 1 	//true if already reached the target
-
-	var/refresh = 1			// true to refresh dialogue
-	var/auto_return = 1		// true if auto return to home beacon after unload
-	var/auto_pickup = 1 	// true if auto-pickup at beacon
-	var/report_delivery = 1 // true if bot will announce an arrival to a location.
-
-	var/obj/item/weapon/stock_parts/cell/cell
-	var/datum/wires/mulebot/wires = null
-						// the installed power cell
-
-	// constants for internal wiring bitflags
-	/*
-
-	var/wires = 1023		// all flags on
-
-	var/list/wire_text	// list of wire colours
-	var/list/wire_order	// order of wire indices
-	*/
-
-
-	var/bloodiness = 0		// count of bloodiness
-
-/obj/machinery/bot/mulebot/New()
-	..()
-	wires = new(src)
-	var/datum/job/cargo_tech/J = new/datum/job/cargo_tech
-	botcard.access = J.get_access()
-	prev_access = botcard.access
-	cell = new(src)
-	cell.charge = 2000
-	cell.maxcharge = 2000
-
-	spawn(5)	// must wait for map loading to finish
-		mulebot_count += 1
-		if(!suffix)
-			suffix = "#[mulebot_count]"
-		name = "\improper Mulebot ([suffix])"
-
-/obj/machinery/bot/mulebot/Destroy()
-	unload(0)
-	qdel(wires)
-	wires = null
-	return ..()
-
-obj/machinery/bot/mulebot/bot_reset()
-	..()
-	reached_target = 0
-
-
-obj/machinery/bot/mulebot/Move(atom/newloc, direct)
-	. = ..()
-	if(buckled_mob)
-		if(!buckled_mob.Move(loc, direct))
-			loc = buckled_mob.loc //we gotta go back
-			last_move = buckled_mob.last_move
-			inertia_dir = last_move
-			buckled_mob.inertia_dir = last_move
-			. = 0
-
-obj/machinery/bot/mulebot/Process_Spacemove(movement_dir = 0)
-	if(buckled_mob)
-		return buckled_mob.Process_Spacemove(movement_dir)
-	return ..()
-
-obj/machinery/bot/mulebot/CanPass(atom/movable/mover, turf/target, height=1.5)
-	if(mover == buckled_mob)
-		return 1
-	return ..()
-
-// attack by item
-// emag : lock/unlock,
-// screwdriver: open/close hatch
-// cell: insert it
-// other: chance to knock rider off bot
-/obj/machinery/bot/mulebot/attackby(obj/item/I, mob/user, params)
-	if(istype(I, /obj/item/weapon/card/id) || istype(I, /obj/item/device/pda))
-		if(toggle_lock(user))
-			user << "<span class='notice'>Controls [(locked ? "locked" : "unlocked")].</span>"
-
-	else if(istype(I,/obj/item/weapon/stock_parts/cell) && open && !cell)
-		if(!user.drop_item())
-			return
-		var/obj/item/weapon/stock_parts/cell/C = I
-		C.loc = src
-		cell = C
-		updateDialog()
-	else if(istype(I,/obj/item/weapon/screwdriver))
-		if(locked)
-			user << "<span class='warning'>The maintenance hatch cannot be opened or closed while the controls are locked!</span>"
-			return
-
-		open = !open
-		if(open)
-			visible_message("[user] opens the maintenance hatch of [src]", "<span class='notice'>You open [src]'s maintenance hatch.</span>")
-			on = 0
-			icon_state="mulebot-hatch"
-		else
-			visible_message("[user] closes the maintenance hatch of [src]", "<span class='notice'>You close [src]'s maintenance hatch.</span>")
-			icon_state = "mulebot0"
-
-		updateDialog()
-	else if (istype(I, /obj/item/weapon/wrench))
-		if (health < maxhealth)
-			health = min(maxhealth, health+25)
-			user.visible_message(
-				"[user] repairs [src]!",
-				"<span class='notice'>You repair [src].</span>"
-			)
-		else
-			user << "<span class='warning'>[src] does not need a repair!</span>"
-	else if(istype(I, /obj/item/device/multitool) || istype(I, /obj/item/weapon/wirecutters))
-		if(open)
-			attack_hand(usr)
-	else if(load && ismob(load))  // chance to knock off rider
-		if(prob(1+I.force * 2))
-			unload(0)
-			user.visible_message("<span class='danger'>[user] knocks [load] off [src] with \the [I]!</span>", "<span class='danger'>You knock [load] off [src] with \the [I]!</span>")
-		else
-			user << "<span class='warning'>You hit [src] with \the [I] but to no effect!</span>"
-	else
-		..()
-	return
-
-/obj/machinery/bot/mulebot/emag_act(mob/user)
-	locked = !locked
-	user << "<span class='notice'>You [locked ? "lock" : "unlock"] the mulebot's controls!</span>"
-	flick("mulebot-emagged", src)
-	playsound(loc, 'sound/effects/sparks1.ogg', 100, 0)
-
-/obj/machinery/bot/mulebot/ex_act(severity)
-	unload(0)
-	switch(severity)
-		if(1)
-			qdel(src)
-		if(2)
-			for(var/i = 1; i < 3; i++)
-				wires.RandomCut()
-		if(3)
-			wires.RandomCut()
-	return
-
-/obj/machinery/bot/mulebot/bullet_act(obj/item/projectile/Proj)
-	if(..())
-		if(prob(50) && !isnull(load))
-			unload(0)
-		if(prob(25))
-			visible_message("<span class='danger'>Something shorts out inside [src]!</span>")
-			wires.RandomCut()
-
-
-/obj/machinery/bot/mulebot/attack_ai(mob/user)
-	user.set_machine(src)
-	interact(user, 1)
-
-/obj/machinery/bot/mulebot/attack_hand(mob/user)
-	. = ..()
-	if (.)
-		return
-	user.set_machine(src)
-	interact(user, 0)
-
-/obj/machinery/bot/mulebot/interact(mob/user, ai=0)
-	var/dat
-	dat += "<h3>Multiple Utility Load Effector Mk. V</h3>"
-	dat += "<b>ID:</b> [suffix]<BR>"
-	dat += "<b>Power:</b> [on ? "On" : "Off"]<BR>"
-
-	if(!open)
-
-		dat += "<h3>Status</h3>"
-
-		dat += "<div class='statusDisplay'>"
-		switch(mode)
-			if(BOT_IDLE)
-				dat += "<span class='good'>Ready</span>"
-			if(BOT_DELIVER)
-				dat += "<span class='good'>[mode_name[BOT_DELIVER]]</span>"
-			if(BOT_GO_HOME)
-				dat += "<span class='good'>[mode_name[BOT_GO_HOME]]</span>"
-			if(BOT_BLOCKED)
-				dat += "<span class='average'>[mode_name[BOT_BLOCKED]]</span>"
-			if(BOT_NAV,BOT_WAIT_FOR_NAV)
-				dat += "<span class='average'>[mode_name[BOT_NAV]]</span>"
-			if(BOT_NO_ROUTE)
-				dat += "<span class='bad'>[mode_name[BOT_NO_ROUTE]]</span>"
-		dat += "</div>"
-
-		dat += "<b>Current Load:</b> [load ? load.name : "<i>none</i>"]<BR>"
-		dat += "<b>Destination:</b> [!destination ? "<i>none</i>" : destination]<BR>"
-		dat += "<b>Power level:</b> [cell ? cell.percent() : 0]%"
-
-		if(locked && !ai)
-			dat += "&nbsp;<br /><div class='notice'>Controls are locked</div><A href='byond://?src=\ref[src];op=unlock'>Unlock Controls</A>"
-		else
-			dat += "&nbsp;<br /><div class='notice'>Controls are unlocked</div><A href='byond://?src=\ref[src];op=lock'>Lock Controls</A><BR><BR>"
-
-			dat += "<A href='byond://?src=\ref[src];op=power'>Toggle Power</A><BR>"
-			dat += "<A href='byond://?src=\ref[src];op=stop'>Stop</A><BR>"
-			dat += "<A href='byond://?src=\ref[src];op=go'>Proceed</A><BR>"
-			dat += "<A href='byond://?src=\ref[src];op=home'>Return to Home</A><BR>"
-			dat += "<A href='byond://?src=\ref[src];op=destination'>Set Destination</A><BR>"
-			dat += "<A href='byond://?src=\ref[src];op=setid'>Set Bot ID</A><BR>"
-			dat += "<A href='byond://?src=\ref[src];op=sethome'>Set Home</A><BR>"
-			dat += "<A href='byond://?src=\ref[src];op=autoret'>Toggle Auto Return Home</A> ([auto_return ? "On":"Off"])<BR>"
-			dat += "<A href='byond://?src=\ref[src];op=autopick'>Toggle Auto Pickup Crate</A> ([auto_pickup ? "On":"Off"])<BR>"
-			dat += "<A href='byond://?src=\ref[src];op=report'>Toggle Delivery Reporting</A> ([report_delivery ? "On" : "Off"])<BR>"
-			dat += "<A href='byond://?src=\ref[src];op=autorefresh'>Toggle Interface Refreshing</A> ([refresh ? "On" : "Off"])<BR>"
-
-			if(load)
-				dat += "<A href='byond://?src=\ref[src];op=unload'>Unload Now</A><BR>"
-			dat += "<div class='notice'>The maintenance hatch is closed.</div>"
-
-	else
-		if(!ai)
-			dat += "<div class='notice'>The maintenance hatch is open.</div><BR>"
-			dat += "<b>Power cell:</b> "
-			if(cell)
-				dat += "<A href='byond://?src=\ref[src];op=cellremove'>Installed</A><BR>"
-			else
-				dat += "<A href='byond://?src=\ref[src];op=cellinsert'>Removed</A><BR>"
-
-			dat += wires()
-		else
-			dat += "<div class='notice'>The bot is in maintenance mode and cannot be controlled.</div><BR>"
-
-	//user << browse("<HEAD><TITLE>M.U.L.E. Mk. III [suffix ? "([suffix])" : ""]</TITLE></HEAD>[dat]", "window=mulebot;size=350x500")
-	//onclose(user, "mulebot")
-	var/datum/browser/popup = new(user, "mulebot", "M.U.L.E. Mk. V [suffix ? "([suffix])" : ""]", 350, 600)
-	popup.set_content(dat)
-	popup.set_title_image(user.browse_rsc_icon(icon, icon_state))
-	popup.open()
-	return
-
-// returns the wire panel text
-/obj/machinery/bot/mulebot/proc/wires()
-	return wires.GetInteractWindow()
-
-
-/obj/machinery/bot/mulebot/Topic(href, href_list)
-	if(..())
-		return
-	if (usr.stat)
-		return
-	if ((in_range(src, usr) && istype(loc, /turf)) || (istype(usr, /mob/living/silicon)))
-		usr.set_machine(src)
-
-		switch(href_list["op"])
-
-			if("lock", "unlock")
-				toggle_lock(usr)
-
-			if("power")
-				if (on)
-					turn_off()
-				else if (cell && !open)
-					if (!turn_on())
-						usr << "<span class='warning'>You can't switch on [src]!</span>"
-						return
-				else
-					return
-				visible_message("[usr] switches [on ? "on" : "off"] [src].")
-				updateDialog()
-
-
-			if("cellremove")
-				if(open && cell && !usr.get_active_hand())
-					cell.updateicon()
-					usr.put_in_active_hand(cell)
-					cell.add_fingerprint(usr)
-					cell = null
-
-					usr.visible_message("[usr] removes the power cell from [src].", "<span class='notice'>You remove the power cell from [src].</span>")
-					updateDialog()
-
-			if("cellinsert")
-				if(open && !cell)
-					var/obj/item/weapon/stock_parts/cell/C = usr.get_active_hand()
-					if(istype(C))
-						if(!usr.drop_item())
-							return
-						cell = C
-						C.loc = src
-						C.add_fingerprint(usr)
-
-						usr.visible_message("[usr] inserts a power cell into [src].", "<span class='notice'>You insert the power cell into [src].</span>")
-						updateDialog()
-			else
-				bot_control(href_list["op"], usr)
-
-
-		updateDialog()
-		//updateUsrDialog()
-	else
-		usr << browse(null, "window=mulebot")
-		usr.unset_machine()
-	return
-
-/obj/machinery/bot/mulebot/bot_control(command, mob/user, pda= 0)
-	if(pda && !wires.RemoteRX()) //MULE wireless is controlled by wires.
-		return
-
-	switch(command)
-
-		if("autorefresh")
-			refresh = !refresh
-			updateDialog()
-
-		if("stop")
-			if(mode >= BOT_DELIVER)
-				bot_reset()
-				updateDialog()
-
-		if("go")
-			if(mode == BOT_IDLE)
-				start()
-				updateDialog()
-
-		if("home")
-			if(mode == BOT_IDLE || mode == BOT_DELIVER)
-				start_home()
-				updateDialog()
-
-		if("destination")
-			refresh=0
-			var/new_dest = input(user, "Select M.U.L.E. Destination", "Mulebot [suffix ? "([suffix])" : ""]", destination) as null|anything in deliverybeacontags
-			refresh=1
-			if(new_dest)
-				set_destination(new_dest)
-
-
-		if("setid")
-			refresh=0
-			var/new_id = stripped_input(user, "Enter new bot ID", "Mulebot [suffix ? "([suffix])" : ""]", suffix, MAX_NAME_LEN)
-			refresh=1
-			if(new_id)
-				suffix = new_id
-				name = "\improper Mulebot ([suffix])"
-				updateDialog()
-
-		if("sethome")
-			refresh=0
-			var/new_home = stripped_input(user, "Enter new home tag", "Mulebot [suffix ? "([suffix])" : ""]", home_destination)
-			refresh=1
-			if(new_home)
-				home_destination = new_home
-				updateDialog()
-
-		if("unload")
-			if(load && mode != BOT_HUNT)
-				if(loc == target)
-					unload(loaddir)
-				else
-					unload(0)
-
-		if("autoret")
-			auto_return = !auto_return
-
-		if("autopick")
-			auto_pickup = !auto_pickup
-
-		if("report")
-			report_delivery = !report_delivery
-
-		if("close")
-			usr.unset_machine()
-			usr << browse(null,"window=mulebot")
-
-
-
-// returns true if the bot has power
-/obj/machinery/bot/mulebot/proc/has_power()
-	return !open && cell && cell.charge > 0 && wires.HasPower()
-
-/obj/machinery/bot/mulebot/proc/toggle_lock(mob/user)
-	if(allowed(user))
-		locked = !locked
-		updateDialog()
-		return 1
-	else
-		user << "<span class='danger'>Access denied.</span>"
-		return 0
-
-/obj/machinery/bot/mulebot/proc/buzz(type)
-	switch(type)
-		if(SIGH)
-<<<<<<< HEAD
-			visible_message("[src] makes a sighing buzz.", "<span class='italics'>You hear an electronic buzzing sound.</span>")
-			playsound(loc, 'sound/machines/buzz-sigh.ogg', 50, 0)
-		if(ANNOYED)
-			visible_message("[src] makes an annoyed buzzing sound.", "<span class='italics'>You hear an electronic buzzing sound.</span>")
-			playsound(loc, 'sound/machines/buzz-two.ogg', 50, 0)
-		if(DELIGHT)
-			visible_message("[src] makes a delighted ping!", "<span class='italics'>You hear a ping.</span>")
-=======
-			audible_message("[src] makes a sighing buzz.", "<span class='italics'>You hear an electronic buzzing sound.</span>")
-			playsound(loc, 'sound/machines/buzz-sigh.ogg', 50, 0)
-		if(ANNOYED)
-			audible_message("[src] makes an annoyed buzzing sound.", "<span class='italics'>You hear an electronic buzzing sound.</span>")
-			playsound(loc, 'sound/machines/buzz-two.ogg', 50, 0)
-		if(DELIGHT)
-			audible_message("[src] makes a delighted ping!", "<span class='italics'>You hear a ping.</span>")
->>>>>>> a48bddb5
-			playsound(loc, 'sound/machines/ping.ogg', 50, 0)
-
-
-// mousedrop a crate to load the bot
-// can load anything if emagged
-/obj/machinery/bot/mulebot/MouseDrop_T(atom/movable/AM, mob/user)
-
-	if(user.incapacitated() || user.lying)
-		return
-
-	if (!istype(AM))
-		return
-
-	load(AM)
-
-// called to load a crate
-/obj/machinery/bot/mulebot/proc/load(atom/movable/AM)
-	if(load ||  AM.anchored)
-		return
-
-	if(!isturf(AM.loc)) //To prevent the loading from stuff from someone's inventory or screen icons.
-		return
-
-	var/obj/structure/closet/crate/CRATE
-	if(istype(AM,/obj/structure/closet/crate))
-		CRATE = AM
-	else
-		if(wires.LoadCheck())
-			buzz(SIGH)
-			return		// if not emagged, only allow crates to be loaded
-
-	if(CRATE) // if it's a crate, close before loading
-		CRATE.close()
-
-	if(isobj(AM))
-		var/obj/O = AM
-		if(O.buckled_mob || (locate(/mob) in AM)) //can't load non crates objects with mobs buckled to it or inside it.
-			buzz(SIGH)
-			return
-
-	if(isliving(AM))
-		if(!buckle_mob(AM))
-			return
-	else
-		AM.loc = src
-		AM.pixel_y += 9
-		if(AM.layer < layer)
-			AM.layer = layer + 0.1
-		overlays += AM
-
-	load= AM
-	mode = BOT_IDLE
-
-/obj/machinery/bot/mulebot/buckle_mob(mob/living/M)
-	if(M.buckled)
-		return 0
-	var/turf/T = get_turf(src)
-	if(M.loc != T)
-		density = 0
-		var/can_step = step_towards(M, T)
-		density = 1
-		if(!can_step)
-			return 0
-	return ..()
-
-
-/obj/machinery/bot/mulebot/post_buckle_mob(mob/living/M)
-	if(M == buckled_mob) //post buckling
-		M.pixel_y = initial(M.pixel_y) + 9
-		if(M.layer < layer)
-			M.layer = layer + 0.1
-
-	else //post unbuckling
-		load = null
-		M.layer = initial(M.layer)
-		M.pixel_y = initial(M.pixel_y)
-
-
-// called to unload the bot
-// argument is optional direction to unload
-// if zero, unload at bot's location
-/obj/machinery/bot/mulebot/proc/unload(dirn)
-	if(!load)
-		return
-
-	mode = BOT_IDLE
-
-	overlays.Cut()
-
-	if(buckled_mob)
-		unbuckle_mob()
-		return
-
-	load.loc = loc
-	load.pixel_y = initial(load.pixel_y)
-	load.layer = initial(load.layer)
-	if(dirn)
-		var/turf/T = loc
-		var/turf/newT = get_step(T,dirn)
-		if(load.CanPass(load,newT)) //Can't get off onto anything that wouldn't let you pass normally
-			step(load, dirn)
-
-	load = null
-
-
-
-/obj/machinery/bot/mulebot/call_bot()
-	..()
-	var/area/dest_area
-	if (path && path.len)
-		target = ai_waypoint //Target is the end point of the path, the waypoint set by the AI.
-		dest_area = get_area(target)
-		destination = format_text(dest_area.name)
-		pathset = 1 //Indicates the AI's custom path is initialized.
-		start()
-
-/obj/machinery/bot/mulebot/bot_process()
-	if(!has_power())
-		on = 0
-		return
-	if(on)
-		var/speed = (wires.Motor1() ? 1 : 0) + (wires.Motor2() ? 2 : 0)
-		//world << "speed: [speed]"
-		var/num_steps = 0
-		switch(speed)
-			if(0)
-				// do nothing
-			if(1)
-				num_steps = 10
-			if(2)
-				num_steps = 5
-			if(3)
-				num_steps = 3
-
-		if(num_steps)
-			process_bot()
-			num_steps--
-			for(var/i=num_steps,i>0,i--)
-				sleep(2)
-				process_bot()
-
-	if(refresh) updateDialog()
-
-/obj/machinery/bot/mulebot/proc/process_bot()
-
-	if(!on)
-		return
-
-	switch(mode)
-		if(BOT_IDLE)		// idle
-			icon_state = "mulebot0"
-			return
-
-		if(BOT_DELIVER,BOT_GO_HOME,BOT_BLOCKED)		// navigating to deliver,home, or blocked
-			if(loc == target)		// reached target
-				at_target()
-				return
-
-			else if(path.len > 0 && target)		// valid path
-
-				var/turf/next = path[1]
-				reached_target = 0
-				if(next == loc)
-					path -= next
-					return
-
-
-				if(istype( next, /turf/simulated))
-					//world << "at ([x],[y]) moving to ([next.x],[next.y])"
-
-
-					if(bloodiness)
-						var/obj/effect/decal/cleanable/blood/tracks/B = new(loc)
-						B.blood_DNA |= blood_DNA.Copy()
-						var/newdir = get_dir(next, loc)
-						if(newdir == dir)
-							B.dir = newdir
-						else
-							newdir = newdir | dir
-							if(newdir == 3)
-								newdir = 1
-							else if(newdir == 12)
-								newdir = 4
-							B.dir = newdir
-						bloodiness--
-
-
-
-					var/moved = step_towards(src, next)	// attempt to move
-					if(cell) cell.use(1)
-					if(moved)	// successful move
-						//world << "Successful move."
-						blockcount = 0
-						path -= loc
-
-
-
-						if(destination == home_destination)
-							mode = BOT_GO_HOME
-						else
-							mode = BOT_DELIVER
-
-					else		// failed to move
-
-						//world << "Unable to move."
-
-
-
-						blockcount++
-						mode = BOT_BLOCKED
-						if(blockcount == 3)
-							buzz(ANNOYED)
-
-						if(blockcount > 10)	// attempt 10 times before recomputing
-							// find new path excluding blocked turf
-							buzz(SIGH)
-
-							spawn(2)
-								calc_path(next)
-								if(path.len > 0)
-									buzz(DELIGHT)
-								mode = BOT_BLOCKED
-							mode = BOT_WAIT_FOR_NAV
-							return
-						return
-				else
-					buzz(ANNOYED)
-					//world << "Bad turf."
-					mode = BOT_NAV
-					return
-			else
-				//world << "No path."
-				mode = BOT_NAV
-				return
-
-		if(BOT_NAV)	// calculate new path
-			//world << "Calc new path."
-			mode = BOT_WAIT_FOR_NAV
-			spawn(0)
-
-				calc_path()
-
-				if(path.len > 0)
-					blockcount = 0
-					mode = BOT_BLOCKED
-					buzz(DELIGHT)
-
-				else
-					buzz(SIGH)
-
-					mode = BOT_NO_ROUTE
-
-
-// calculates a path to the current destination
-// given an optional turf to avoid
-/obj/machinery/bot/mulebot/calc_path(turf/avoid = null)
-	path = get_path_to(loc, target, src, /turf/proc/Distance_cardinal, 0, 250, id=botcard, exclude=avoid)
-
-
-// sets the current destination
-// signals all beacons matching the delivery code
-// beacons will return a signal giving their locations
-/obj/machinery/bot/mulebot/proc/set_destination(new_dest)
-	new_destination = new_dest
-	get_nav()
-	updateDialog()
-
-// starts bot moving to current destination
-/obj/machinery/bot/mulebot/proc/start()
-	if(!on)
-		return
-	if(destination == home_destination)
-		mode = BOT_GO_HOME
-	else
-		mode = BOT_DELIVER
-	icon_state = "mulebot[(wires.MobAvoid() != 0)]"
-	get_nav()
-
-// starts bot moving to home
-// sends a beacon query to find
-/obj/machinery/bot/mulebot/proc/start_home()
-	if(!on)
-		return
-	spawn(0)
-		set_destination(home_destination)
-		mode = BOT_BLOCKED
-	icon_state = "mulebot[(wires.MobAvoid() != 0)]"
-
-// called when bot reaches current target
-/obj/machinery/bot/mulebot/proc/at_target()
-	if(!reached_target)
-		radio_frequency = SUPP_FREQ //Supply channel
-		audible_message("[src] makes a chiming sound!", "<span class='italics'>You hear a chime.</span>")
-		playsound(loc, 'sound/machines/chime.ogg', 50, 0)
-		reached_target = 1
-
-		if(pathset) //The AI called us here, so notify it of our arrival.
-			loaddir = dir //The MULE will attempt to load a crate in whatever direction the MULE is "facing".
-			if(calling_ai)
-				calling_ai << "<span class='notice'>\icon[src] [src] wirelessly plays a chiming sound!</span>"
-				playsound(calling_ai, 'sound/machines/chime.ogg',40, 0)
-				calling_ai = null
-				radio_frequency = AIPRIV_FREQ //Report on AI Private instead if the AI is controlling us.
-
-		if(load)		// if loaded, unload at target
-			if(report_delivery)
-				speak("Destination <b>[destination]</b> reached. Unloading [load].",radio_frequency)
-			unload(loaddir)
-		else
-			// not loaded
-			if(auto_pickup)		// find a crate
-				var/atom/movable/AM
-				if(!wires.LoadCheck())		// if emagged, load first unanchored thing we find
-					for(var/atom/movable/A in get_step(loc, loaddir))
-						if(!A.anchored)
-							AM = A
-							break
-				else			// otherwise, look for crates only
-					AM = locate(/obj/structure/closet/crate) in get_step(loc,loaddir)
-				if(AM && AM.Adjacent(src))
-					load(AM)
-					if(report_delivery)
-						speak("Now loading [load] at <b>[get_area(src)]</b>.", radio_frequency)
-		// whatever happened, check to see if we return home
-
-		if(auto_return && destination != home_destination)
-			// auto return set and not at home already
-			start_home()
-			mode = BOT_BLOCKED
-		else
-			bot_reset()	// otherwise go idle
-
-	return
-
-// called when bot bumps into anything
-/obj/machinery/bot/mulebot/Bump(atom/obs)
-	if(!wires.MobAvoid())		//usually just bumps, but if avoidance disabled knock over mobs
-		var/mob/M = obs
-		if(ismob(M))
-			if(istype(M,/mob/living/silicon/robot))
-				visible_message("<span class='danger'>[src] bumps into [M]!</span>")
-			else
-				visible_message("<span class='danger'>[src] knocks over [M]!</span>")
-				M.stop_pulling()
-				M.Stun(8)
-				M.Weaken(5)
-	return ..()
-
-/obj/machinery/bot/mulebot/alter_health()
-	return get_turf(src)
-
-
-// called from mob/living/carbon/human/Crossed()
-// when mulebot is in the same loc
-/obj/machinery/bot/mulebot/proc/RunOver(mob/living/carbon/human/H)
-	H.visible_message("<span class='danger'>[src] drives over [H]!</span>", \
-					"<span class='userdanger'>[src] drives over you!<span>")
-	playsound(loc, 'sound/effects/splat.ogg', 50, 1)
-
-	var/damage = rand(5,15)
-	H.apply_damage(2*damage, BRUTE, "head")
-	H.apply_damage(2*damage, BRUTE, "chest")
-	H.apply_damage(0.5*damage, BRUTE, "l_leg")
-	H.apply_damage(0.5*damage, BRUTE, "r_leg")
-	H.apply_damage(0.5*damage, BRUTE, "l_arm")
-	H.apply_damage(0.5*damage, BRUTE, "r_arm")
-
-	var/obj/effect/decal/cleanable/blood/B = new(loc)
-	B.blood_DNA[H.dna.unique_enzymes] = H.dna.blood_type
-	blood_DNA[H.dna.unique_enzymes] = H.dna.blood_type
-	bloodiness += 4
-
-// player on mulebot attempted to move
-/obj/machinery/bot/mulebot/relaymove(mob/user)
-	if(user.incapacitated())
-		return
-	if(load == user)
-		unload(0)
-
-
-//Update navigation data. Called when commanded to deliver, return home, or a route update is needed...
-/obj/machinery/bot/mulebot/proc/get_nav()
-//Formerly the beacon reception proc, except that it is no longer a potential lag bomb called TEN TIMES A SECOND OR MORE in some cases!
-	if(!on || !wires.BeaconRX())
-		return
-
-	for(var/obj/machinery/navbeacon/NB in deliverybeacons)
-		if(NB.location == new_destination)	// if the beacon location matches the set destination
-									// the we will navigate there
-			destination = new_destination
-			target = NB.loc
-			var/direction = NB.dir	// this will be the load/unload dir
-			if(direction)
-				loaddir = text2num(direction)
-			else
-				loaddir = 0
-			icon_state = "mulebot[(wires.MobAvoid() != null)]"
-			if(destination) // No need to calculate a path if you do not have a destination set!
-				calc_path()
-			updateDialog()
-
-/obj/machinery/bot/mulebot/emp_act(severity)
-	if (cell)
-		cell.emp_act(severity)
-	if(load)
-		load.emp_act(severity)
-	..()
-
-
-/obj/machinery/bot/mulebot/explode()
-	visible_message("<span class='boldannounce'>[src] blows apart!</span>")
-	var/turf/Tsec = get_turf(src)
-
-	new /obj/item/device/assembly/prox_sensor(Tsec)
-	new /obj/item/stack/rods(Tsec)
-	new /obj/item/stack/rods(Tsec)
-	new /obj/item/stack/cable_coil/cut(Tsec)
-	if (cell)
-		cell.loc = Tsec
-		cell.update_icon()
-		cell = null
-
-	var/datum/effect/effect/system/spark_spread/s = new /datum/effect/effect/system/spark_spread
-	s.set_up(3, 1, src)
-	s.start()
-
-	new /obj/effect/decal/cleanable/oil(loc)
-	qdel(src)
-
-<<<<<<< HEAD
-/obj/machinery/bot/mulebot/Destroy()
-	unload(0)
-	return ..()
-
-#undef SIGH
-#undef ANNOYED
-#undef DELIGHT
-=======
-#undef SIGH
-#undef ANNOYED
-#undef DELIGHT
-
->>>>>>> a48bddb5
+//This file was auto-corrected by findeclaration.exe on 25.5.2012 20:42:31
+
+// Mulebot - carries crates around for Quartermaster
+// Navigates via floor navbeacons
+// Remote Controlled from QM's PDA
+
+var/global/mulebot_count = 0
+
+
+#define SIGH 0
+#define ANNOYED 1
+#define DELIGHT 2
+
+/obj/machinery/bot/mulebot
+	name = "\improper MULEbot"
+	desc = "A Multiple Utility Load Effector bot."
+	icon_state = "mulebot0"
+	layer = MOB_LAYER
+	density = 1
+	anchored = 1
+	animate_movement=1
+	health = 150
+	maxhealth = 150
+	fire_dam_coeff = 0.7
+	brute_dam_coeff = 0.5
+	var/atom/movable/load = null
+	bot_type = MULE_BOT
+	model = "MULE"
+	blood_DNA = list()
+	can_buckle = 1
+	buckle_lying = 0
+
+	suffix = ""
+
+	var/turf/target				// this is turf to navigate to (location of beacon)
+	var/loaddir = 0				// this the direction to unload onto/load from
+	var/home_destination = "" 	// tag of home beacon
+	req_access = list(access_cargo)
+
+	mode = BOT_IDLE
+
+	blockcount	= 0		//number of times retried a blocked path
+	var/reached_target = 1 	//true if already reached the target
+
+	var/refresh = 1			// true to refresh dialogue
+	var/auto_return = 1		// true if auto return to home beacon after unload
+	var/auto_pickup = 1 	// true if auto-pickup at beacon
+	var/report_delivery = 1 // true if bot will announce an arrival to a location.
+
+	var/obj/item/weapon/stock_parts/cell/cell
+	var/datum/wires/mulebot/wires = null
+						// the installed power cell
+
+	// constants for internal wiring bitflags
+	/*
+
+	var/wires = 1023		// all flags on
+
+	var/list/wire_text	// list of wire colours
+	var/list/wire_order	// order of wire indices
+	*/
+
+
+	var/bloodiness = 0		// count of bloodiness
+
+/obj/machinery/bot/mulebot/New()
+	..()
+	wires = new(src)
+	var/datum/job/cargo_tech/J = new/datum/job/cargo_tech
+	botcard.access = J.get_access()
+	prev_access = botcard.access
+	cell = new(src)
+	cell.charge = 2000
+	cell.maxcharge = 2000
+
+	spawn(5)	// must wait for map loading to finish
+		mulebot_count += 1
+		if(!suffix)
+			suffix = "#[mulebot_count]"
+		name = "\improper Mulebot ([suffix])"
+
+/obj/machinery/bot/mulebot/Destroy()
+	unload(0)
+	qdel(wires)
+	wires = null
+	return ..()
+
+obj/machinery/bot/mulebot/bot_reset()
+	..()
+	reached_target = 0
+
+
+obj/machinery/bot/mulebot/Move(atom/newloc, direct)
+	. = ..()
+	if(buckled_mob)
+		if(!buckled_mob.Move(loc, direct))
+			loc = buckled_mob.loc //we gotta go back
+			last_move = buckled_mob.last_move
+			inertia_dir = last_move
+			buckled_mob.inertia_dir = last_move
+			. = 0
+
+obj/machinery/bot/mulebot/Process_Spacemove(movement_dir = 0)
+	if(buckled_mob)
+		return buckled_mob.Process_Spacemove(movement_dir)
+	return ..()
+
+obj/machinery/bot/mulebot/CanPass(atom/movable/mover, turf/target, height=1.5)
+	if(mover == buckled_mob)
+		return 1
+	return ..()
+
+// attack by item
+// emag : lock/unlock,
+// screwdriver: open/close hatch
+// cell: insert it
+// other: chance to knock rider off bot
+/obj/machinery/bot/mulebot/attackby(obj/item/I, mob/user, params)
+	if(istype(I, /obj/item/weapon/card/id) || istype(I, /obj/item/device/pda))
+		if(toggle_lock(user))
+			user << "<span class='notice'>Controls [(locked ? "locked" : "unlocked")].</span>"
+
+	else if(istype(I,/obj/item/weapon/stock_parts/cell) && open && !cell)
+		if(!user.drop_item())
+			return
+		var/obj/item/weapon/stock_parts/cell/C = I
+		C.loc = src
+		cell = C
+		updateDialog()
+	else if(istype(I,/obj/item/weapon/screwdriver))
+		if(locked)
+			user << "<span class='warning'>The maintenance hatch cannot be opened or closed while the controls are locked!</span>"
+			return
+
+		open = !open
+		if(open)
+			visible_message("[user] opens the maintenance hatch of [src]", "<span class='notice'>You open [src]'s maintenance hatch.</span>")
+			on = 0
+			icon_state="mulebot-hatch"
+		else
+			visible_message("[user] closes the maintenance hatch of [src]", "<span class='notice'>You close [src]'s maintenance hatch.</span>")
+			icon_state = "mulebot0"
+
+		updateDialog()
+	else if (istype(I, /obj/item/weapon/wrench))
+		if (health < maxhealth)
+			health = min(maxhealth, health+25)
+			user.visible_message(
+				"[user] repairs [src]!",
+				"<span class='notice'>You repair [src].</span>"
+			)
+		else
+			user << "<span class='warning'>[src] does not need a repair!</span>"
+	else if(istype(I, /obj/item/device/multitool) || istype(I, /obj/item/weapon/wirecutters))
+		if(open)
+			attack_hand(usr)
+	else if(load && ismob(load))  // chance to knock off rider
+		if(prob(1+I.force * 2))
+			unload(0)
+			user.visible_message("<span class='danger'>[user] knocks [load] off [src] with \the [I]!</span>", "<span class='danger'>You knock [load] off [src] with \the [I]!</span>")
+		else
+			user << "<span class='warning'>You hit [src] with \the [I] but to no effect!</span>"
+	else
+		..()
+	return
+
+/obj/machinery/bot/mulebot/emag_act(mob/user)
+	locked = !locked
+	user << "<span class='notice'>You [locked ? "lock" : "unlock"] the mulebot's controls!</span>"
+	flick("mulebot-emagged", src)
+	playsound(loc, 'sound/effects/sparks1.ogg', 100, 0)
+
+/obj/machinery/bot/mulebot/ex_act(severity)
+	unload(0)
+	switch(severity)
+		if(1)
+			qdel(src)
+		if(2)
+			for(var/i = 1; i < 3; i++)
+				wires.RandomCut()
+		if(3)
+			wires.RandomCut()
+	return
+
+/obj/machinery/bot/mulebot/bullet_act(obj/item/projectile/Proj)
+	if(..())
+		if(prob(50) && !isnull(load))
+			unload(0)
+		if(prob(25))
+			visible_message("<span class='danger'>Something shorts out inside [src]!</span>")
+			wires.RandomCut()
+
+
+/obj/machinery/bot/mulebot/attack_ai(mob/user)
+	user.set_machine(src)
+	interact(user, 1)
+
+/obj/machinery/bot/mulebot/attack_hand(mob/user)
+	. = ..()
+	if (.)
+		return
+	user.set_machine(src)
+	interact(user, 0)
+
+/obj/machinery/bot/mulebot/interact(mob/user, ai=0)
+	var/dat
+	dat += "<h3>Multiple Utility Load Effector Mk. V</h3>"
+	dat += "<b>ID:</b> [suffix]<BR>"
+	dat += "<b>Power:</b> [on ? "On" : "Off"]<BR>"
+
+	if(!open)
+
+		dat += "<h3>Status</h3>"
+
+		dat += "<div class='statusDisplay'>"
+		switch(mode)
+			if(BOT_IDLE)
+				dat += "<span class='good'>Ready</span>"
+			if(BOT_DELIVER)
+				dat += "<span class='good'>[mode_name[BOT_DELIVER]]</span>"
+			if(BOT_GO_HOME)
+				dat += "<span class='good'>[mode_name[BOT_GO_HOME]]</span>"
+			if(BOT_BLOCKED)
+				dat += "<span class='average'>[mode_name[BOT_BLOCKED]]</span>"
+			if(BOT_NAV,BOT_WAIT_FOR_NAV)
+				dat += "<span class='average'>[mode_name[BOT_NAV]]</span>"
+			if(BOT_NO_ROUTE)
+				dat += "<span class='bad'>[mode_name[BOT_NO_ROUTE]]</span>"
+		dat += "</div>"
+
+		dat += "<b>Current Load:</b> [load ? load.name : "<i>none</i>"]<BR>"
+		dat += "<b>Destination:</b> [!destination ? "<i>none</i>" : destination]<BR>"
+		dat += "<b>Power level:</b> [cell ? cell.percent() : 0]%"
+
+		if(locked && !ai)
+			dat += "&nbsp;<br /><div class='notice'>Controls are locked</div><A href='byond://?src=\ref[src];op=unlock'>Unlock Controls</A>"
+		else
+			dat += "&nbsp;<br /><div class='notice'>Controls are unlocked</div><A href='byond://?src=\ref[src];op=lock'>Lock Controls</A><BR><BR>"
+
+			dat += "<A href='byond://?src=\ref[src];op=power'>Toggle Power</A><BR>"
+			dat += "<A href='byond://?src=\ref[src];op=stop'>Stop</A><BR>"
+			dat += "<A href='byond://?src=\ref[src];op=go'>Proceed</A><BR>"
+			dat += "<A href='byond://?src=\ref[src];op=home'>Return to Home</A><BR>"
+			dat += "<A href='byond://?src=\ref[src];op=destination'>Set Destination</A><BR>"
+			dat += "<A href='byond://?src=\ref[src];op=setid'>Set Bot ID</A><BR>"
+			dat += "<A href='byond://?src=\ref[src];op=sethome'>Set Home</A><BR>"
+			dat += "<A href='byond://?src=\ref[src];op=autoret'>Toggle Auto Return Home</A> ([auto_return ? "On":"Off"])<BR>"
+			dat += "<A href='byond://?src=\ref[src];op=autopick'>Toggle Auto Pickup Crate</A> ([auto_pickup ? "On":"Off"])<BR>"
+			dat += "<A href='byond://?src=\ref[src];op=report'>Toggle Delivery Reporting</A> ([report_delivery ? "On" : "Off"])<BR>"
+			dat += "<A href='byond://?src=\ref[src];op=autorefresh'>Toggle Interface Refreshing</A> ([refresh ? "On" : "Off"])<BR>"
+
+			if(load)
+				dat += "<A href='byond://?src=\ref[src];op=unload'>Unload Now</A><BR>"
+			dat += "<div class='notice'>The maintenance hatch is closed.</div>"
+
+	else
+		if(!ai)
+			dat += "<div class='notice'>The maintenance hatch is open.</div><BR>"
+			dat += "<b>Power cell:</b> "
+			if(cell)
+				dat += "<A href='byond://?src=\ref[src];op=cellremove'>Installed</A><BR>"
+			else
+				dat += "<A href='byond://?src=\ref[src];op=cellinsert'>Removed</A><BR>"
+
+			dat += wires()
+		else
+			dat += "<div class='notice'>The bot is in maintenance mode and cannot be controlled.</div><BR>"
+
+	//user << browse("<HEAD><TITLE>M.U.L.E. Mk. III [suffix ? "([suffix])" : ""]</TITLE></HEAD>[dat]", "window=mulebot;size=350x500")
+	//onclose(user, "mulebot")
+	var/datum/browser/popup = new(user, "mulebot", "M.U.L.E. Mk. V [suffix ? "([suffix])" : ""]", 350, 600)
+	popup.set_content(dat)
+	popup.set_title_image(user.browse_rsc_icon(icon, icon_state))
+	popup.open()
+	return
+
+// returns the wire panel text
+/obj/machinery/bot/mulebot/proc/wires()
+	return wires.GetInteractWindow()
+
+
+/obj/machinery/bot/mulebot/Topic(href, href_list)
+	if(..())
+		return
+	if (usr.stat)
+		return
+	if ((in_range(src, usr) && istype(loc, /turf)) || (istype(usr, /mob/living/silicon)))
+		usr.set_machine(src)
+
+		switch(href_list["op"])
+
+			if("lock", "unlock")
+				toggle_lock(usr)
+
+			if("power")
+				if (on)
+					turn_off()
+				else if (cell && !open)
+					if (!turn_on())
+						usr << "<span class='warning'>You can't switch on [src]!</span>"
+						return
+				else
+					return
+				visible_message("[usr] switches [on ? "on" : "off"] [src].")
+				updateDialog()
+
+
+			if("cellremove")
+				if(open && cell && !usr.get_active_hand())
+					cell.updateicon()
+					usr.put_in_active_hand(cell)
+					cell.add_fingerprint(usr)
+					cell = null
+
+					usr.visible_message("[usr] removes the power cell from [src].", "<span class='notice'>You remove the power cell from [src].</span>")
+					updateDialog()
+
+			if("cellinsert")
+				if(open && !cell)
+					var/obj/item/weapon/stock_parts/cell/C = usr.get_active_hand()
+					if(istype(C))
+						if(!usr.drop_item())
+							return
+						cell = C
+						C.loc = src
+						C.add_fingerprint(usr)
+
+						usr.visible_message("[usr] inserts a power cell into [src].", "<span class='notice'>You insert the power cell into [src].</span>")
+						updateDialog()
+			else
+				bot_control(href_list["op"], usr)
+
+
+		updateDialog()
+		//updateUsrDialog()
+	else
+		usr << browse(null, "window=mulebot")
+		usr.unset_machine()
+	return
+
+/obj/machinery/bot/mulebot/bot_control(command, mob/user, pda= 0)
+	if(pda && !wires.RemoteRX()) //MULE wireless is controlled by wires.
+		return
+
+	switch(command)
+
+		if("autorefresh")
+			refresh = !refresh
+			updateDialog()
+
+		if("stop")
+			if(mode >= BOT_DELIVER)
+				bot_reset()
+				updateDialog()
+
+		if("go")
+			if(mode == BOT_IDLE)
+				start()
+				updateDialog()
+
+		if("home")
+			if(mode == BOT_IDLE || mode == BOT_DELIVER)
+				start_home()
+				updateDialog()
+
+		if("destination")
+			refresh=0
+			var/new_dest = input(user, "Select M.U.L.E. Destination", "Mulebot [suffix ? "([suffix])" : ""]", destination) as null|anything in deliverybeacontags
+			refresh=1
+			if(new_dest)
+				set_destination(new_dest)
+
+
+		if("setid")
+			refresh=0
+			var/new_id = stripped_input(user, "Enter new bot ID", "Mulebot [suffix ? "([suffix])" : ""]", suffix, MAX_NAME_LEN)
+			refresh=1
+			if(new_id)
+				suffix = new_id
+				name = "\improper Mulebot ([suffix])"
+				updateDialog()
+
+		if("sethome")
+			refresh=0
+			var/new_home = stripped_input(user, "Enter new home tag", "Mulebot [suffix ? "([suffix])" : ""]", home_destination)
+			refresh=1
+			if(new_home)
+				home_destination = new_home
+				updateDialog()
+
+		if("unload")
+			if(load && mode != BOT_HUNT)
+				if(loc == target)
+					unload(loaddir)
+				else
+					unload(0)
+
+		if("autoret")
+			auto_return = !auto_return
+
+		if("autopick")
+			auto_pickup = !auto_pickup
+
+		if("report")
+			report_delivery = !report_delivery
+
+		if("close")
+			usr.unset_machine()
+			usr << browse(null,"window=mulebot")
+
+
+
+// returns true if the bot has power
+/obj/machinery/bot/mulebot/proc/has_power()
+	return !open && cell && cell.charge > 0 && wires.HasPower()
+
+/obj/machinery/bot/mulebot/proc/toggle_lock(mob/user)
+	if(allowed(user))
+		locked = !locked
+		updateDialog()
+		return 1
+	else
+		user << "<span class='danger'>Access denied.</span>"
+		return 0
+
+/obj/machinery/bot/mulebot/proc/buzz(type)
+	switch(type)
+		if(SIGH)
+			audible_message("[src] makes a sighing buzz.", "<span class='italics'>You hear an electronic buzzing sound.</span>")
+			playsound(loc, 'sound/machines/buzz-sigh.ogg', 50, 0)
+		if(ANNOYED)
+			audible_message("[src] makes an annoyed buzzing sound.", "<span class='italics'>You hear an electronic buzzing sound.</span>")
+			playsound(loc, 'sound/machines/buzz-two.ogg', 50, 0)
+		if(DELIGHT)
+			audible_message("[src] makes a delighted ping!", "<span class='italics'>You hear a ping.</span>")
+			playsound(loc, 'sound/machines/ping.ogg', 50, 0)
+
+
+// mousedrop a crate to load the bot
+// can load anything if emagged
+/obj/machinery/bot/mulebot/MouseDrop_T(atom/movable/AM, mob/user)
+
+	if(user.incapacitated() || user.lying)
+		return
+
+	if (!istype(AM))
+		return
+
+	load(AM)
+
+// called to load a crate
+/obj/machinery/bot/mulebot/proc/load(atom/movable/AM)
+	if(load ||  AM.anchored)
+		return
+
+	if(!isturf(AM.loc)) //To prevent the loading from stuff from someone's inventory or screen icons.
+		return
+
+	var/obj/structure/closet/crate/CRATE
+	if(istype(AM,/obj/structure/closet/crate))
+		CRATE = AM
+	else
+		if(wires.LoadCheck())
+			buzz(SIGH)
+			return		// if not emagged, only allow crates to be loaded
+
+	if(CRATE) // if it's a crate, close before loading
+		CRATE.close()
+
+	if(isobj(AM))
+		var/obj/O = AM
+		if(O.buckled_mob || (locate(/mob) in AM)) //can't load non crates objects with mobs buckled to it or inside it.
+			buzz(SIGH)
+			return
+
+	if(isliving(AM))
+		if(!buckle_mob(AM))
+			return
+	else
+		AM.loc = src
+		AM.pixel_y += 9
+		if(AM.layer < layer)
+			AM.layer = layer + 0.1
+		overlays += AM
+
+	load= AM
+	mode = BOT_IDLE
+
+/obj/machinery/bot/mulebot/buckle_mob(mob/living/M)
+	if(M.buckled)
+		return 0
+	var/turf/T = get_turf(src)
+	if(M.loc != T)
+		density = 0
+		var/can_step = step_towards(M, T)
+		density = 1
+		if(!can_step)
+			return 0
+	return ..()
+
+
+/obj/machinery/bot/mulebot/post_buckle_mob(mob/living/M)
+	if(M == buckled_mob) //post buckling
+		M.pixel_y = initial(M.pixel_y) + 9
+		if(M.layer < layer)
+			M.layer = layer + 0.1
+
+	else //post unbuckling
+		load = null
+		M.layer = initial(M.layer)
+		M.pixel_y = initial(M.pixel_y)
+
+
+// called to unload the bot
+// argument is optional direction to unload
+// if zero, unload at bot's location
+/obj/machinery/bot/mulebot/proc/unload(dirn)
+	if(!load)
+		return
+
+	mode = BOT_IDLE
+
+	overlays.Cut()
+
+	if(buckled_mob)
+		unbuckle_mob()
+		return
+
+	load.loc = loc
+	load.pixel_y = initial(load.pixel_y)
+	load.layer = initial(load.layer)
+	if(dirn)
+		var/turf/T = loc
+		var/turf/newT = get_step(T,dirn)
+		if(load.CanPass(load,newT)) //Can't get off onto anything that wouldn't let you pass normally
+			step(load, dirn)
+
+	load = null
+
+
+
+/obj/machinery/bot/mulebot/call_bot()
+	..()
+	var/area/dest_area
+	if (path && path.len)
+		target = ai_waypoint //Target is the end point of the path, the waypoint set by the AI.
+		dest_area = get_area(target)
+		destination = format_text(dest_area.name)
+		pathset = 1 //Indicates the AI's custom path is initialized.
+		start()
+
+/obj/machinery/bot/mulebot/bot_process()
+	if(!has_power())
+		on = 0
+		return
+	if(on)
+		var/speed = (wires.Motor1() ? 1 : 0) + (wires.Motor2() ? 2 : 0)
+		//world << "speed: [speed]"
+		var/num_steps = 0
+		switch(speed)
+			if(0)
+				// do nothing
+			if(1)
+				num_steps = 10
+			if(2)
+				num_steps = 5
+			if(3)
+				num_steps = 3
+
+		if(num_steps)
+			process_bot()
+			num_steps--
+			for(var/i=num_steps,i>0,i--)
+				sleep(2)
+				process_bot()
+
+	if(refresh) updateDialog()
+
+/obj/machinery/bot/mulebot/proc/process_bot()
+
+	if(!on)
+		return
+
+	switch(mode)
+		if(BOT_IDLE)		// idle
+			icon_state = "mulebot0"
+			return
+
+		if(BOT_DELIVER,BOT_GO_HOME,BOT_BLOCKED)		// navigating to deliver,home, or blocked
+			if(loc == target)		// reached target
+				at_target()
+				return
+
+			else if(path.len > 0 && target)		// valid path
+
+				var/turf/next = path[1]
+				reached_target = 0
+				if(next == loc)
+					path -= next
+					return
+
+
+				if(istype( next, /turf/simulated))
+					//world << "at ([x],[y]) moving to ([next.x],[next.y])"
+
+
+					if(bloodiness)
+						var/obj/effect/decal/cleanable/blood/tracks/B = new(loc)
+						B.blood_DNA |= blood_DNA.Copy()
+						var/newdir = get_dir(next, loc)
+						if(newdir == dir)
+							B.dir = newdir
+						else
+							newdir = newdir | dir
+							if(newdir == 3)
+								newdir = 1
+							else if(newdir == 12)
+								newdir = 4
+							B.dir = newdir
+						bloodiness--
+
+
+
+					var/moved = step_towards(src, next)	// attempt to move
+					if(cell) cell.use(1)
+					if(moved)	// successful move
+						//world << "Successful move."
+						blockcount = 0
+						path -= loc
+
+
+
+						if(destination == home_destination)
+							mode = BOT_GO_HOME
+						else
+							mode = BOT_DELIVER
+
+					else		// failed to move
+
+						//world << "Unable to move."
+
+
+
+						blockcount++
+						mode = BOT_BLOCKED
+						if(blockcount == 3)
+							buzz(ANNOYED)
+
+						if(blockcount > 10)	// attempt 10 times before recomputing
+							// find new path excluding blocked turf
+							buzz(SIGH)
+
+							spawn(2)
+								calc_path(next)
+								if(path.len > 0)
+									buzz(DELIGHT)
+								mode = BOT_BLOCKED
+							mode = BOT_WAIT_FOR_NAV
+							return
+						return
+				else
+					buzz(ANNOYED)
+					//world << "Bad turf."
+					mode = BOT_NAV
+					return
+			else
+				//world << "No path."
+				mode = BOT_NAV
+				return
+
+		if(BOT_NAV)	// calculate new path
+			//world << "Calc new path."
+			mode = BOT_WAIT_FOR_NAV
+			spawn(0)
+
+				calc_path()
+
+				if(path.len > 0)
+					blockcount = 0
+					mode = BOT_BLOCKED
+					buzz(DELIGHT)
+
+				else
+					buzz(SIGH)
+
+					mode = BOT_NO_ROUTE
+
+
+// calculates a path to the current destination
+// given an optional turf to avoid
+/obj/machinery/bot/mulebot/calc_path(turf/avoid = null)
+	path = get_path_to(loc, target, src, /turf/proc/Distance_cardinal, 0, 250, id=botcard, exclude=avoid)
+
+
+// sets the current destination
+// signals all beacons matching the delivery code
+// beacons will return a signal giving their locations
+/obj/machinery/bot/mulebot/proc/set_destination(new_dest)
+	new_destination = new_dest
+	get_nav()
+	updateDialog()
+
+// starts bot moving to current destination
+/obj/machinery/bot/mulebot/proc/start()
+	if(!on)
+		return
+	if(destination == home_destination)
+		mode = BOT_GO_HOME
+	else
+		mode = BOT_DELIVER
+	icon_state = "mulebot[(wires.MobAvoid() != 0)]"
+	get_nav()
+
+// starts bot moving to home
+// sends a beacon query to find
+/obj/machinery/bot/mulebot/proc/start_home()
+	if(!on)
+		return
+	spawn(0)
+		set_destination(home_destination)
+		mode = BOT_BLOCKED
+	icon_state = "mulebot[(wires.MobAvoid() != 0)]"
+
+// called when bot reaches current target
+/obj/machinery/bot/mulebot/proc/at_target()
+	if(!reached_target)
+		radio_frequency = SUPP_FREQ //Supply channel
+		audible_message("[src] makes a chiming sound!", "<span class='italics'>You hear a chime.</span>")
+		playsound(loc, 'sound/machines/chime.ogg', 50, 0)
+		reached_target = 1
+
+		if(pathset) //The AI called us here, so notify it of our arrival.
+			loaddir = dir //The MULE will attempt to load a crate in whatever direction the MULE is "facing".
+			if(calling_ai)
+				calling_ai << "<span class='notice'>\icon[src] [src] wirelessly plays a chiming sound!</span>"
+				playsound(calling_ai, 'sound/machines/chime.ogg',40, 0)
+				calling_ai = null
+				radio_frequency = AIPRIV_FREQ //Report on AI Private instead if the AI is controlling us.
+
+		if(load)		// if loaded, unload at target
+			if(report_delivery)
+				speak("Destination <b>[destination]</b> reached. Unloading [load].",radio_frequency)
+			unload(loaddir)
+		else
+			// not loaded
+			if(auto_pickup)		// find a crate
+				var/atom/movable/AM
+				if(!wires.LoadCheck())		// if emagged, load first unanchored thing we find
+					for(var/atom/movable/A in get_step(loc, loaddir))
+						if(!A.anchored)
+							AM = A
+							break
+				else			// otherwise, look for crates only
+					AM = locate(/obj/structure/closet/crate) in get_step(loc,loaddir)
+				if(AM && AM.Adjacent(src))
+					load(AM)
+					if(report_delivery)
+						speak("Now loading [load] at <b>[get_area(src)]</b>.", radio_frequency)
+		// whatever happened, check to see if we return home
+
+		if(auto_return && destination != home_destination)
+			// auto return set and not at home already
+			start_home()
+			mode = BOT_BLOCKED
+		else
+			bot_reset()	// otherwise go idle
+
+	return
+
+// called when bot bumps into anything
+/obj/machinery/bot/mulebot/Bump(atom/obs)
+	if(!wires.MobAvoid())		//usually just bumps, but if avoidance disabled knock over mobs
+		var/mob/M = obs
+		if(ismob(M))
+			if(istype(M,/mob/living/silicon/robot))
+				visible_message("<span class='danger'>[src] bumps into [M]!</span>")
+			else
+				visible_message("<span class='danger'>[src] knocks over [M]!</span>")
+				M.stop_pulling()
+				M.Stun(8)
+				M.Weaken(5)
+	return ..()
+
+/obj/machinery/bot/mulebot/alter_health()
+	return get_turf(src)
+
+
+// called from mob/living/carbon/human/Crossed()
+// when mulebot is in the same loc
+/obj/machinery/bot/mulebot/proc/RunOver(mob/living/carbon/human/H)
+	H.visible_message("<span class='danger'>[src] drives over [H]!</span>", \
+					"<span class='userdanger'>[src] drives over you!<span>")
+	playsound(loc, 'sound/effects/splat.ogg', 50, 1)
+
+	var/damage = rand(5,15)
+	H.apply_damage(2*damage, BRUTE, "head")
+	H.apply_damage(2*damage, BRUTE, "chest")
+	H.apply_damage(0.5*damage, BRUTE, "l_leg")
+	H.apply_damage(0.5*damage, BRUTE, "r_leg")
+	H.apply_damage(0.5*damage, BRUTE, "l_arm")
+	H.apply_damage(0.5*damage, BRUTE, "r_arm")
+
+	var/obj/effect/decal/cleanable/blood/B = new(loc)
+	B.blood_DNA[H.dna.unique_enzymes] = H.dna.blood_type
+	blood_DNA[H.dna.unique_enzymes] = H.dna.blood_type
+	bloodiness += 4
+
+// player on mulebot attempted to move
+/obj/machinery/bot/mulebot/relaymove(mob/user)
+	if(user.incapacitated())
+		return
+	if(load == user)
+		unload(0)
+
+
+//Update navigation data. Called when commanded to deliver, return home, or a route update is needed...
+/obj/machinery/bot/mulebot/proc/get_nav()
+//Formerly the beacon reception proc, except that it is no longer a potential lag bomb called TEN TIMES A SECOND OR MORE in some cases!
+	if(!on || !wires.BeaconRX())
+		return
+
+	for(var/obj/machinery/navbeacon/NB in deliverybeacons)
+		if(NB.location == new_destination)	// if the beacon location matches the set destination
+									// the we will navigate there
+			destination = new_destination
+			target = NB.loc
+			var/direction = NB.dir	// this will be the load/unload dir
+			if(direction)
+				loaddir = text2num(direction)
+			else
+				loaddir = 0
+			icon_state = "mulebot[(wires.MobAvoid() != null)]"
+			if(destination) // No need to calculate a path if you do not have a destination set!
+				calc_path()
+			updateDialog()
+
+/obj/machinery/bot/mulebot/emp_act(severity)
+	if (cell)
+		cell.emp_act(severity)
+	if(load)
+		load.emp_act(severity)
+	..()
+
+
+/obj/machinery/bot/mulebot/explode()
+	visible_message("<span class='boldannounce'>[src] blows apart!</span>")
+	var/turf/Tsec = get_turf(src)
+
+	new /obj/item/device/assembly/prox_sensor(Tsec)
+	new /obj/item/stack/rods(Tsec)
+	new /obj/item/stack/rods(Tsec)
+	new /obj/item/stack/cable_coil/cut(Tsec)
+	if (cell)
+		cell.loc = Tsec
+		cell.update_icon()
+		cell = null
+
+	var/datum/effect/effect/system/spark_spread/s = new /datum/effect/effect/system/spark_spread
+	s.set_up(3, 1, src)
+	s.start()
+
+	new /obj/effect/decal/cleanable/oil(loc)
+	qdel(src)
+
+#undef SIGH
+#undef ANNOYED
+#undef DELIGHT