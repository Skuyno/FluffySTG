--- conflicted
+++ resolved
@@ -238,18 +238,10 @@
 ////////////////////////////////////////////////////////////////////////////////////////////
 
 /obj/machinery/attack_ai(mob/user)
-<<<<<<< HEAD
 	if(isrobot(user))// For some reason attack_robot doesn't work
 		var/mob/living/silicon/robot/R = user
 		if(R.client && R.client.eye == R && !R.low_power_mode)// This is to stop robots from using cameras to remotely control machines; and from using machines when the borg has no power.
-			return src.attack_hand(user)
-=======
-	if(isrobot(user))
-		// For some reason attack_robot doesn't work
-		// This is to stop robots from using cameras to remotely control machines.
-		if(user.client && user.client.eye == user)
 			return attack_hand(user)
->>>>>>> 213d324d
 	else
 		return attack_hand(user)
 
