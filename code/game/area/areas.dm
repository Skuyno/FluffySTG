/**
 * # area
 *
 * A grouping of tiles into a logical space, mostly used by map editors
 */
/area
	name = "Space"
	icon = 'icons/area/areas_misc.dmi'
	icon_state = "unknown"
	layer = AREA_LAYER
	//Keeping this on the default plane, GAME_PLANE, will make area overlays fail to render on FLOOR_PLANE.
	plane = AREA_PLANE
	mouse_opacity = MOUSE_OPACITY_TRANSPARENT
	invisibility = INVISIBILITY_LIGHTING

	/// List of all turfs currently inside this area as nested lists indexed by zlevel.
	/// Acts as a filtered version of area.contents For faster lookup
	/// (area.contents is actually a filtered loop over world)
	/// Semi fragile, but it prevents stupid so I think it's worth it
	var/list/list/turf/turfs_by_zlevel = list()
	/// turfs_by_z_level can hold MASSIVE lists, so rather then adding/removing from it each time we have a problem turf
	/// We should instead store a list of turfs to REMOVE from it, then hook into a getter for it
	/// There is a risk of this and contained_turfs leaking, so a subsystem will run it down to 0 incrementally if it gets too large
	/// This uses the same nested list format as turfs_by_zlevel
	var/list/list/turf/turfs_to_uncontain_by_zlevel = list()

	var/area_flags = VALID_TERRITORY | BLOBS_ALLOWED | UNIQUE_AREA | CULT_PERMITTED

	///Do we have an active fire alarm?
	var/fire = FALSE
	///A var for whether the area allows for detecting fires/etc. Disabled or enabled at a fire alarm, checked by fire locks.
	var/fire_detect = TRUE
	///A list of all fire locks in this area. Used by fire alarm panels when resetting fire locks or activating all in an area
	var/list/firedoors
	///A list of firelocks currently active. Used by fire alarms when setting their icons.
	var/list/active_firelocks
	///A list of all fire alarms in this area. Used by firelocks and burglar alarms to change icon state.
	var/list/firealarms = list()
	///Alarm type to count of sources. Not usable for ^ because we handle fires differently
	var/list/active_alarms = list()
	/// The current alarm fault status
	var/fault_status = AREA_FAULT_NONE
	/// The source machinery for the area's fault status
	var/fault_location
	///List of all lights in our area
	var/list/lights = list()
	///We use this just for fire alarms, because they're area based right now so one alarm going poof shouldn't prevent you from clearing your alarms listing. Fire alarms and fire locks will set and clear alarms.
	var/datum/alarm_handler/alarm_manager

	var/lightswitch = TRUE

	/// All beauty in this area combined, only includes indoor area.
	var/totalbeauty = 0
	/// Beauty average per open turf in the area
	var/beauty = 0
	/// If a room is too big it doesn't have beauty.
	var/beauty_threshold = 150

	/// For space, the asteroid, lavaland, etc. Used with blueprints or with weather to determine if we are adding a new area (vs editing a station room)
	var/outdoors = FALSE

	/// Size of the area in open turfs, only calculated for indoors areas.
	var/areasize = 0

	/// Bonus mood for being in this area
	var/mood_bonus = 0
	/// Mood message for being here, only shows up if mood_bonus != 0
	var/mood_message = "This area is pretty nice!"
	/// Does the mood bonus require a trait?
	var/mood_trait

	///Will objects this area be needing power?
	var/requires_power = TRUE
	/// This gets overridden to 1 for space in area/.
	var/always_unpowered = FALSE

	var/obj/machinery/power/apc/apc = null

	var/power_equip = TRUE
	var/power_light = TRUE
	var/power_environ = TRUE
	var/power_apc_charge = TRUE

	var/has_gravity = FALSE

	var/parallax_movedir = 0

	var/ambience_index = AMBIENCE_GENERIC
	///A list of sounds to pick from every so often to play to clients.
	var/list/ambientsounds
	///Does this area immediately play an ambience track upon enter?
	var/forced_ambience = FALSE
	///The background droning loop that plays 24/7
	var/ambient_buzz = 'sound/ambience/shipambience.ogg'
	///The volume of the ambient buzz
	var/ambient_buzz_vol = 35
	///Used to decide what the minimum time between ambience is
	var/min_ambience_cooldown = 30 SECONDS
	///Used to decide what the maximum time between ambience is
	var/max_ambience_cooldown = 60 SECONDS

	flags_1 = CAN_BE_DIRTY_1

	var/list/cameras

	///Typepath to limit the areas (subtypes included) that atoms in this area can smooth with. Used for shuttles.
	var/area/area_limited_icon_smoothing

	/// The energy usage of the area in the last machines SS tick.
	var/list/energy_usage

	/// Wire assignment for airlocks in this area
	var/airlock_wires = /datum/wires/airlock

	///This datum, if set, allows terrain generation behavior to be ran on Initialize()
	var/datum/map_generator/map_generator

	///Used to decide what kind of reverb the area makes sound have
	var/sound_environment = SOUND_ENVIRONMENT_NONE

	/// List of all air vents in the area
	var/list/obj/machinery/atmospherics/components/unary/vent_pump/air_vents = list()

	/// List of all air scrubbers in the area
	var/list/obj/machinery/atmospherics/components/unary/vent_scrubber/air_scrubbers = list()

/**
 * A list of teleport locations
 *
 * Adding a wizard area teleport list because motherfucking lag -- Urist
 * I am far too lazy to make it a proper list of areas so I'll just make it run the usual telepot routine at the start of the game
 */
GLOBAL_LIST_EMPTY(teleportlocs)

/**
 * Generate a list of turfs you can teleport to from the areas list
 *
 * Includes areas if they're not a shuttle or not not teleport or have no contents
 *
 * The chosen turf is the first item in the areas contents that is a station level
 *
 * The returned list of turfs is sorted by name
 */
/proc/process_teleport_locs()
	for(var/area/AR as anything in get_sorted_areas())
		if(istype(AR, /area/shuttle) || AR.area_flags & NOTELEPORT)
			continue
		if(GLOB.teleportlocs[AR.name])
			continue
		if (!AR.has_contained_turfs())
			continue
		if (is_station_level(AR.z))
			GLOB.teleportlocs[AR.name] = AR

/**
 * Called when an area loads
 *
 *  Adds the item to the GLOB.areas_by_type list based on area type
 */
/area/New()
	// This interacts with the map loader, so it needs to be set immediately
	// rather than waiting for atoms to initialize.
	if (area_flags & UNIQUE_AREA)
		GLOB.areas_by_type[type] = src
	GLOB.areas += src
	energy_usage = new /list(AREA_USAGE_LEN) // Some atoms would like to use power in Initialize()
	alarm_manager = new(src) // just in case
	return ..()

/*
 * Initalize this area
 *
 * intializes the dynamic area lighting and also registers the area with the z level via
 * reg_in_areas_in_z
 *
 * returns INITIALIZE_HINT_LATELOAD
 */
/area/Initialize(mapload)
	icon_state = ""
	if(!ambientsounds)
		ambientsounds = GLOB.ambience_assoc[ambience_index]

	if(requires_power)
		luminosity = 0
	else
		power_light = TRUE
		power_equip = TRUE
		power_environ = TRUE

		if(static_lighting)
			luminosity = 0

	. = ..()

	if(!static_lighting)
		blend_mode = BLEND_MULTIPLY

	reg_in_areas_in_z()

	update_base_lighting()

	return INITIALIZE_HINT_LATELOAD

/**
 * Sets machine power levels in the area
 */
/area/LateInitialize()
	power_change() // all machines set to current power level, also updates icon
	update_beauty()

/// Generate turfs, including cool cave wall gen
/area/proc/RunTerrainGeneration()
	if(map_generator)
		map_generator = new map_generator()
		var/list/turfs = list()
		for(var/turf/T in contents)
			turfs += T
		map_generator.generate_terrain(turfs, src)

/// Populate the previously generated terrain with mobs and objects
/area/proc/RunTerrainPopulation()
	if(map_generator)
		var/list/turfs = list()
		for(var/turf/T in contents)
			turfs += T
		map_generator.populate_terrain(turfs, src)

/area/proc/test_gen()
	if(map_generator)
		var/list/turfs = list()
		for(var/turf/T in contents)
			turfs += T
		map_generator.generate_terrain(turfs, src)

/// Returns the highest zlevel that this area contains turfs for
/area/proc/get_highest_zlevel()
	for (var/area_zlevel in length(turfs_by_zlevel) to 1 step -1)
		if (length(turfs_to_uncontain_by_zlevel) >= area_zlevel)
			if (length(turfs_by_zlevel[area_zlevel]) - length(turfs_to_uncontain_by_zlevel[area_zlevel]) > 0)
				return area_zlevel
		else
			if (length(turfs_by_zlevel[area_zlevel]))
				return area_zlevel
	return 0

/// Returns a nested list of lists with all turfs split by zlevel.
/// only zlevels with turfs are returned. The order of the list is not guaranteed.
/area/proc/get_zlevel_turf_lists()
	if(length(turfs_to_uncontain_by_zlevel))
		cannonize_contained_turfs()

	var/list/zlevel_turf_lists = list()

	for (var/list/zlevel_turfs as anything in turfs_by_zlevel)
		if (length(zlevel_turfs))
			zlevel_turf_lists += list(zlevel_turfs)

	return zlevel_turf_lists

/// Returns a list with all turfs in this zlevel.
/area/proc/get_turfs_by_zlevel(zlevel)
	if (length(turfs_to_uncontain_by_zlevel) >= zlevel && length(turfs_to_uncontain_by_zlevel[zlevel]))
		cannonize_contained_turfs_by_zlevel(zlevel)

	if (length(turfs_by_zlevel) < zlevel)
		return list()

	return turfs_by_zlevel[zlevel]


/// Merges a list containing all of the turfs zlevel lists from get_zlevel_turf_lists inside one list. Use get_zlevel_turf_lists() or get_turfs_by_zlevel() unless you need all the turfs in one list to avoid generating large lists
/area/proc/get_turfs_from_all_zlevels()
	. = list()
	for (var/list/zlevel_turfs as anything in get_zlevel_turf_lists())
		. += zlevel_turfs

/// Ensures that the contained_turfs list properly represents the turfs actually inside us
/area/proc/cannonize_contained_turfs_by_zlevel(zlevel_to_clean, _autoclean = TRUE)
	// This is massively suboptimal for LARGE removal lists
	// Try and keep the mass removal as low as you can. We'll do this by ensuring
	// We only actually add to contained turfs after large changes (Also the management subsystem)
	// Do your damndest to keep turfs out of /area/space as a stepping stone
	// That sucker gets HUGE and will make this take actual seconds
	if (zlevel_to_clean <= length(turfs_by_zlevel) && zlevel_to_clean <= length(turfs_to_uncontain_by_zlevel))
		turfs_by_zlevel[zlevel_to_clean] -= turfs_to_uncontain_by_zlevel[zlevel_to_clean]

	if (!_autoclean) // Removes empty lists from the end of this list
		turfs_to_uncontain_by_zlevel[zlevel_to_clean] = list()
		return

	var/new_length = length(turfs_to_uncontain_by_zlevel)
	// Walk backwards thru the list
	for (var/i in length(turfs_to_uncontain_by_zlevel) to 0 step -1)
		if (i && length(turfs_to_uncontain_by_zlevel[i]))
			break // Stop the moment we find a useful list
		new_length = i

	if (new_length < length(turfs_to_uncontain_by_zlevel))
		turfs_to_uncontain_by_zlevel.len = new_length

	if (new_length >= zlevel_to_clean)
		turfs_to_uncontain_by_zlevel[zlevel_to_clean] = list()


/// Ensures that the contained_turfs list properly represents the turfs actually inside us
/area/proc/cannonize_contained_turfs()
	for (var/area_zlevel in 1 to length(turfs_to_uncontain_by_zlevel))
		cannonize_contained_turfs_by_zlevel(area_zlevel, _autoclean = FALSE)

	turfs_to_uncontain_by_zlevel = list()


/// Returns TRUE if we have contained turfs, FALSE otherwise
/area/proc/has_contained_turfs()
	for (var/area_zlevel in 1 to length(turfs_by_zlevel))
		if (length(turfs_to_uncontain_by_zlevel) >= area_zlevel)
			if (length(turfs_by_zlevel[area_zlevel]) - length(turfs_to_uncontain_by_zlevel[area_zlevel]) > 0)
				return TRUE
		else
			if (length(turfs_by_zlevel[area_zlevel]))
				return TRUE
	return FALSE

/**
 * Register this area as belonging to a z level
 *
 * Ensures the item is added to the SSmapping.areas_in_z list for this z
 */
/area/proc/reg_in_areas_in_z()
	if(!has_contained_turfs())
		return
	var/list/areas_in_z = SSmapping.areas_in_z
	update_areasize()
	if(!z)
		WARNING("No z found for [src]")
		return
	if(!areas_in_z["[z]"])
		areas_in_z["[z]"] = list()
	areas_in_z["[z]"] += src

/**
 * Destroy an area and clean it up
 *
 * Removes the area from GLOB.areas_by_type and also stops it processing on SSobj
 *
 * This is despite the fact that no code appears to put it on SSobj, but
 * who am I to argue with old coders
 */
/area/Destroy()
	if(GLOB.areas_by_type[type] == src)
		GLOB.areas_by_type[type] = null
	//this is not initialized until get_sorted_areas() is called so we have to do a null check
	if(!isnull(GLOB.sortedAreas))
		GLOB.sortedAreas -= src
	//just for sanity sake cause why not
	if(!isnull(GLOB.areas))
		GLOB.areas -= src
	//machinery cleanup
	STOP_PROCESSING(SSobj, src)
	QDEL_NULL(alarm_manager)
	firedoors = null
	//atmos cleanup
	firealarms = null
	air_vents = null
	air_scrubbers = null
	//turf cleanup
	turfs_by_zlevel = null
	turfs_to_uncontain_by_zlevel = null
	//parent cleanup
	return ..()

/**
 * Close and lock a door passed into this proc
 *
 * Does this need to exist on area? probably not
 */
/area/proc/close_and_lock_door(obj/machinery/door/DOOR)
	set waitfor = FALSE
	DOOR.close()
	if(DOOR.density)
		DOOR.lock()

/**
 * Raise a burglar alert for this area
 *
 * Close and locks all doors in the area and alerts silicon mobs of a break in
 *
 * Alarm auto resets after 600 ticks
 */
/area/proc/burglaralert(obj/trigger)
	//Trigger alarm effect
	set_fire_effect(TRUE)
	//Lockdown airlocks
	for(var/obj/machinery/door/door in src)
		close_and_lock_door(door)


/**
 * Set the fire alarm visual affects in an area
 *
 * Allows interested parties (lights and fire alarms) to react
 */
/area/proc/set_fire_effect(new_fire, fault_type, fault_source)
	if(new_fire == fire)
		return
	fire = new_fire
	fault_status = fault_type
	if(fire)
		fault_location = fault_source
	else
		fault_location = null
	SEND_SIGNAL(src, COMSIG_AREA_FIRE_CHANGED, fire)

/**
 * Update the icon state of the area
 *
 * Im not sure what the heck this does, somethign to do with weather being able to set icon
 * states on areas?? where the heck would that even display?
 */
/area/update_icon_state()
	var/weather_icon
	for(var/V in SSweather.processing)
		var/datum/weather/W = V
		if(W.stage != END_STAGE && (src in W.impacted_areas))
			W.update_areas()
			weather_icon = TRUE
	if(!weather_icon)
		icon_state = null
	return ..()

/**
 * Update the icon of the area (overridden to always be null for space
 */
/area/space/update_icon_state()
	SHOULD_CALL_PARENT(FALSE)
	icon_state = null


/**
 * Returns int 1 or 0 if the area has power for the given channel
 *
 * evalutes a mixture of variables mappers can set, requires_power, always_unpowered and then
 * per channel power_equip, power_light, power_environ
 */
/area/proc/powered(chan) // return true if the area has power to given channel

	if(!requires_power)
		return TRUE
	if(always_unpowered)
		return FALSE
	switch(chan)
		if(AREA_USAGE_EQUIP)
			return power_equip
		if(AREA_USAGE_LIGHT)
			return power_light
		if(AREA_USAGE_ENVIRON)
			return power_environ

	return FALSE

/**
 * Space is not powered ever, so this returns false
 */
/area/space/powered(chan) //Nope.avi
	return FALSE

/**
 * Called when the area power status changes
 *
 * Updates the area icon, calls power change on all machinees in the area, and sends the `COMSIG_AREA_POWER_CHANGE` signal.
 */
/area/proc/power_change()
	SEND_SIGNAL(src, COMSIG_AREA_POWER_CHANGE)
	update_appearance()


/**
 * Add a static amount of power load to an area. The value is assumed as the watt.
 *
 * Possible channels
 * *AREA_USAGE_STATIC_EQUIP
 * *AREA_USAGE_STATIC_LIGHT
 * *AREA_USAGE_STATIC_ENVIRON
 */
/area/proc/addStaticPower(value, powerchannel)
	value = power_to_energy(value)
	switch(powerchannel)
		if(AREA_USAGE_STATIC_START to AREA_USAGE_STATIC_END)
			energy_usage[powerchannel] += value

/**
 * Remove a static amount of power load to an area. The value is assumed as the watt.
 *
 * Possible channels
 * *AREA_USAGE_STATIC_EQUIP
 * *AREA_USAGE_STATIC_LIGHT
 * *AREA_USAGE_STATIC_ENVIRON
 */
/area/proc/removeStaticPower(value, powerchannel)
	value = power_to_energy(value)
	switch(powerchannel)
		if(AREA_USAGE_STATIC_START to AREA_USAGE_STATIC_END)
			energy_usage[powerchannel] -= value

/**
 * Clear all non-static power usage in area
 *
 * Clears all power used for the dynamic equipment, light and environment channels
 */
/area/proc/clear_usage()
	energy_usage[AREA_USAGE_EQUIP] = 0
	energy_usage[AREA_USAGE_LIGHT] = 0
	energy_usage[AREA_USAGE_ENVIRON] = 0
	energy_usage[AREA_USAGE_APC_CHARGE] = 0


/**
 * Add a power value amount to the stored used_x variables
 */
/area/proc/use_energy(amount, chan)
	switch(chan)
		if(AREA_USAGE_STATIC_START to AREA_USAGE_STATIC_END)
			return
		else
			energy_usage[chan] += amount

/**
 * Call back when an atom enters an area
 *
 * Sends signals COMSIG_AREA_ENTERED and COMSIG_ENTER_AREA (to a list of atoms)
 *
 * If the area has ambience, then it plays some ambience music to the ambience channel
 */
/area/Entered(atom/movable/arrived, area/old_area)
	set waitfor = FALSE
	SEND_SIGNAL(src, COMSIG_AREA_ENTERED, arrived, old_area)

	if(!arrived.important_recursive_contents?[RECURSIVE_CONTENTS_AREA_SENSITIVE])
		return
	for(var/atom/movable/recipient as anything in arrived.important_recursive_contents[RECURSIVE_CONTENTS_AREA_SENSITIVE])
		SEND_SIGNAL(recipient, COMSIG_ENTER_AREA, src)

<<<<<<< HEAD
	if(!isliving(arrived))
		return

	var/mob/living/L = arrived
	if(!L.ckey)
		return

	if(ambient_buzz != old_area.ambient_buzz)
		L.refresh_looping_ambience()

///Tries to play looping ambience to the mobs.
/mob/proc/refresh_looping_ambience()
	if(!client) //if a tree falls in the woods...
		return
	var/area/my_area = get_area(src)
	var/sound_to_use = my_area.ambient_buzz

	if(!sound_to_use || !(client.prefs.read_preference(/datum/preference/toggle/sound_ship_ambience)))
		SEND_SOUND(src, sound(null, repeat = 0, wait = 0, channel = CHANNEL_BUZZ))
		client.current_ambient_sound = null
		return

<<<<<<< HEAD
	SEND_SOUND(src, sound(my_area.ambient_buzz, repeat = 1, wait = 0, volume = my_area.ambient_buzz_vol, channel = CHANNEL_BUZZ))
=======
	if(ismob(arrived))
		var/mob/mob = arrived
		mob.update_ambience_area(src)
>>>>>>> c949f8dbb56 ([MIRROR] Ambience Buzz Handling Changes + Ambience buzz requires enviorment power [MDB IGNORE] (#3440))
=======
	if(!can_hear())
		SEND_SOUND(src, sound(null, repeat = 0, wait = 0, channel = CHANNEL_BUZZ))
		client.current_ambient_sound = null
		return

	if(sound_to_use == client.current_ambient_sound)
		return //don't reset current loops.

	client.current_ambient_sound = sound_to_use
	SEND_SOUND(src, sound(sound_to_use, repeat = 1, wait = 0, volume = my_area.ambient_buzz_vol, channel = CHANNEL_BUZZ))
>>>>>>> c644841e

/**
 * Called when an atom exits an area
 *
 * Sends signals COMSIG_AREA_EXITED and COMSIG_EXIT_AREA (to a list of atoms)
 */
/area/Exited(atom/movable/gone, direction)
	SEND_SIGNAL(src, COMSIG_AREA_EXITED, gone, direction)
	SEND_SIGNAL(gone, COMSIG_MOVABLE_EXITED_AREA, src, direction)

	if(!gone.important_recursive_contents?[RECURSIVE_CONTENTS_AREA_SENSITIVE])
		return
	for(var/atom/movable/recipient as anything in gone.important_recursive_contents[RECURSIVE_CONTENTS_AREA_SENSITIVE])
		SEND_SIGNAL(recipient, COMSIG_EXIT_AREA, src)

///Divides total beauty in the room by roomsize to allow us to get an average beauty per tile.
/area/proc/update_beauty()
	if(!areasize)
		beauty = 0
		return FALSE
	if(areasize >= beauty_threshold)
		beauty = 0
		return FALSE //Too big
	beauty = totalbeauty / areasize

/**
 * Setup an area (with the given name)
 *
 * Sets the area name, sets all status var's to false and adds the area to the sorted area list
 */
/area/proc/setup(a_name)
	name = a_name
	power_equip = FALSE
	power_light = FALSE
	power_environ = FALSE
	always_unpowered = FALSE
	area_flags &= ~(VALID_TERRITORY|BLOBS_ALLOWED|CULT_PERMITTED)
	require_area_resort()
/**
 * Set the area size of the area
 *
 * This is the number of open turfs in the area contents, or FALSE if the outdoors var is set
 *
 */
/area/proc/update_areasize()
	if(outdoors)
		return FALSE
	areasize = 0
	for(var/list/zlevel_turfs as anything in get_zlevel_turf_lists())
		for(var/turf/open/thisvarisunused in zlevel_turfs)
			areasize++

/**
 * Causes a runtime error
 */
/area/AllowDrop()
	CRASH("Bad op: area/AllowDrop() called")

/**
 * Causes a runtime error
 */
/area/drop_location()
	CRASH("Bad op: area/drop_location() called")

/// A hook so areas can modify the incoming args (of what??)
/area/proc/PlaceOnTopReact(list/new_baseturfs, turf/fake_turf_type, flags)
	return flags


/// Called when a living mob that spawned here, joining the round, receives the player client.
/area/proc/on_joining_game(mob/living/boarder)
	return

/**
 * Returns the name of an area, with the original name if the area name has been changed.
 *
 * If an area has not been renamed, returns the area name. If it has been modified (by blueprints or other means)
 * returns the current name, as well as the initial value, in the format of [Current Location Name (Original Name)]
 */

/area/proc/get_original_area_name()
	if(name == initial(name))
		return name
	return "[name] ([initial(name)])"

/**
 * A blank area subtype solely used by the golem area editor for the purpose of
 * allowing golems to create new areas without suffering from the hazard_area debuffs.
 */
/area/golem
	name = "Golem Territory"<|MERGE_RESOLUTION|>--- conflicted
+++ resolved
@@ -540,48 +540,9 @@
 	for(var/atom/movable/recipient as anything in arrived.important_recursive_contents[RECURSIVE_CONTENTS_AREA_SENSITIVE])
 		SEND_SIGNAL(recipient, COMSIG_ENTER_AREA, src)
 
-<<<<<<< HEAD
-	if(!isliving(arrived))
-		return
-
-	var/mob/living/L = arrived
-	if(!L.ckey)
-		return
-
-	if(ambient_buzz != old_area.ambient_buzz)
-		L.refresh_looping_ambience()
-
-///Tries to play looping ambience to the mobs.
-/mob/proc/refresh_looping_ambience()
-	if(!client) //if a tree falls in the woods...
-		return
-	var/area/my_area = get_area(src)
-	var/sound_to_use = my_area.ambient_buzz
-
-	if(!sound_to_use || !(client.prefs.read_preference(/datum/preference/toggle/sound_ship_ambience)))
-		SEND_SOUND(src, sound(null, repeat = 0, wait = 0, channel = CHANNEL_BUZZ))
-		client.current_ambient_sound = null
-		return
-
-<<<<<<< HEAD
-	SEND_SOUND(src, sound(my_area.ambient_buzz, repeat = 1, wait = 0, volume = my_area.ambient_buzz_vol, channel = CHANNEL_BUZZ))
-=======
 	if(ismob(arrived))
 		var/mob/mob = arrived
 		mob.update_ambience_area(src)
->>>>>>> c949f8dbb56 ([MIRROR] Ambience Buzz Handling Changes + Ambience buzz requires enviorment power [MDB IGNORE] (#3440))
-=======
-	if(!can_hear())
-		SEND_SOUND(src, sound(null, repeat = 0, wait = 0, channel = CHANNEL_BUZZ))
-		client.current_ambient_sound = null
-		return
-
-	if(sound_to_use == client.current_ambient_sound)
-		return //don't reset current loops.
-
-	client.current_ambient_sound = sound_to_use
-	SEND_SOUND(src, sound(sound_to_use, repeat = 1, wait = 0, volume = my_area.ambient_buzz_vol, channel = CHANNEL_BUZZ))
->>>>>>> c644841e
 
 /**
  * Called when an atom exits an area
