/datum/job

	//The name of the job
	var/title = "NOPE"

	//Job access. The use of minimal_access or access is determined by a config setting: config.jobs_have_minimal_access
	var/list/minimal_access = list()		//Useful for servers which prefer to only have access given to the places a job absolutely needs (Larger server population)
	var/list/access = list()				//Useful for servers which either have fewer players, so each person needs to fill more than one role, or servers which like to give more access, so players can't hide forever in their super secure departments (I'm looking at you, chemistry!)

	//Determines who can demote this position
	var/department_head = list()

	//Bitflags for the job
	var/flag = 0
	var/department_flag = 0

	//Players will be allowed to spawn in as jobs that are set to "Station"
	var/faction = "None"

	//How many players can be this job
	var/total_positions = 0

	//How many players can spawn in as this job
	var/spawn_positions = 0

	//How many players have this job
	var/current_positions = 0

	//Supervisors, who this person answers to directly
	var/supervisors = ""

	//Sellection screen color
	var/selection_color = "#ffffff"


	//If this is set to 1, a text is printed to the player when jobs are assigned, telling him that he should let admins know that he has to disconnect.
	var/req_admin_notify

	//If you have the use_age_restriction_for_jobs config option enabled and the database set up, this option will add a requirement for players to be at least minimal_player_age days old. (meaning they first signed in at least that many days before.)
	var/minimal_player_age = 0

	//Job specific items
	var/default_id				= /obj/item/weapon/card/id //this is just the looks of it
	var/default_pda				= /obj/item/device/pda
	var/default_pda_slot	= slot_belt
	var/default_headset		= /obj/item/device/radio/headset
	var/default_backpack	= /obj/item/weapon/storage/backpack
	var/default_satchel		= /obj/item/weapon/storage/backpack/satchel_norm
	var/default_storagebox= /obj/item/weapon/storage/box/survival

//Only override this proc
/datum/job/proc/equip_items(mob/living/carbon/human/H)

//Or this proc
<<<<<<< HEAD
/datum/job/proc/equip_backpack(var/mob/living/carbon/human/H)
	var/obj/item/weapon/storage/backpack/BPK
	if(H.backbag == 1) //Backpack
		BPK = new default_backpack(H)
	else //Satchel
		BPK = new default_satchel(H)
	new default_storagebox(BPK)
	H.equip_to_slot_or_del(BPK, slot_back,1)
=======
/datum/job/proc/equip_backpack(mob/living/carbon/human/H)
	switch(H.backbag)
		if(1) //No backpack or satchel
			H.equip_to_slot_or_del(new default_storagebox(H), slot_r_hand)
		if(2) // Backpack
			var/obj/item/weapon/storage/backpack/BPK = new default_backpack(H)
			new default_storagebox(BPK)
			H.equip_to_slot_or_del(BPK, slot_back,1)
		if(3) //Satchel
			var/obj/item/weapon/storage/backpack/BPK = new default_satchel(H)
			new default_storagebox(BPK)
			H.equip_to_slot_or_del(BPK, slot_back,1)
>>>>>>> ac174ac4

//But don't override this
/datum/job/proc/equip(mob/living/carbon/human/H)
	if(!H)
		return 0

	//Equip backpack
	equip_backpack(H)

	//Equip the rest of the gear
	if(H.dna)
		H.dna.species.before_equip_job(src, H)

	equip_items(H)

	if(H.dna)
		H.dna.species.after_equip_job(src, H)

	//Equip ID
	var/obj/item/weapon/card/id/C = new default_id(H)
	C.access = get_access()
	C.registered_name = H.real_name
	C.assignment = H.job
	C.update_label()
	H.equip_to_slot_or_del(C, slot_wear_id)

	//Equip PDA
	var/obj/item/device/pda/PDA = new default_pda(H)
	PDA.owner = H.real_name
	PDA.ownjob = H.job
	PDA.update_label()
	H.equip_to_slot_or_del(PDA, default_pda_slot)

	//Equip headset
	H.equip_to_slot_or_del(new src.default_headset(H), slot_ears)

/datum/job/proc/apply_fingerprints(mob/living/carbon/human/H)
	if(!istype(H))
		return
	if(H.back)
		H.back.add_fingerprint(H,1)	//The 1 sets a flag to ignore gloves
		for(var/obj/item/I in H.back.contents)
			I.add_fingerprint(H,1)
	if(H.wear_id)
		H.wear_id.add_fingerprint(H,1)
	if(H.w_uniform)
		H.w_uniform.add_fingerprint(H,1)
	if(H.wear_suit)
		H.wear_suit.add_fingerprint(H,1)
	if(H.wear_mask)
		H.wear_mask.add_fingerprint(H,1)
	if(H.head)
		H.head.add_fingerprint(H,1)
	if(H.shoes)
		H.shoes.add_fingerprint(H,1)
	if(H.gloves)
		H.gloves.add_fingerprint(H,1)
	if(H.ears)
		H.ears.add_fingerprint(H,1)
	if(H.glasses)
		H.glasses.add_fingerprint(H,1)
	if(H.belt)
		H.belt.add_fingerprint(H,1)
		for(var/obj/item/I in H.belt.contents)
			I.add_fingerprint(H,1)
	if(H.s_store)
		H.s_store.add_fingerprint(H,1)
	if(H.l_store)
		H.l_store.add_fingerprint(H,1)
	if(H.r_store)
		H.r_store.add_fingerprint(H,1)
	return 1

/datum/job/proc/get_access()
	if(!config)	//Needed for robots.
		return src.minimal_access.Copy()

	. = list()

	if(config.jobs_have_minimal_access)
		. = src.minimal_access.Copy()
	else
		. = src.access.Copy()

	if(config.jobs_have_maint_access & EVERYONE_HAS_MAINT_ACCESS) //Config has global maint access set
		. |= list(access_maint_tunnels)

//If the configuration option is set to require players to be logged as old enough to play certain jobs, then this proc checks that they are, otherwise it just returns 1
/datum/job/proc/player_old_enough(client/C)
	if(available_in_days(C) == 0)
		return 1	//Available in 0 days = available right now = player is old enough to play.
	return 0


/datum/job/proc/available_in_days(client/C)
	if(!C)
		return 0
	if(!config.use_age_restriction_for_jobs)
		return 0
	if(!isnum(C.player_age))
		return 0 //This is only a number if the db connection is established, otherwise it is text: "Requires database", meaning these restrictions cannot be enforced
	if(!isnum(minimal_player_age))
		return 0

	return max(0, minimal_player_age - C.player_age)

/datum/job/proc/config_check()
	return 1<|MERGE_RESOLUTION|>--- conflicted
+++ resolved
@@ -1,185 +1,170 @@
-/datum/job
-
-	//The name of the job
-	var/title = "NOPE"
-
-	//Job access. The use of minimal_access or access is determined by a config setting: config.jobs_have_minimal_access
-	var/list/minimal_access = list()		//Useful for servers which prefer to only have access given to the places a job absolutely needs (Larger server population)
-	var/list/access = list()				//Useful for servers which either have fewer players, so each person needs to fill more than one role, or servers which like to give more access, so players can't hide forever in their super secure departments (I'm looking at you, chemistry!)
-
-	//Determines who can demote this position
-	var/department_head = list()
-
-	//Bitflags for the job
-	var/flag = 0
-	var/department_flag = 0
-
-	//Players will be allowed to spawn in as jobs that are set to "Station"
-	var/faction = "None"
-
-	//How many players can be this job
-	var/total_positions = 0
-
-	//How many players can spawn in as this job
-	var/spawn_positions = 0
-
-	//How many players have this job
-	var/current_positions = 0
-
-	//Supervisors, who this person answers to directly
-	var/supervisors = ""
-
-	//Sellection screen color
-	var/selection_color = "#ffffff"
-
-
-	//If this is set to 1, a text is printed to the player when jobs are assigned, telling him that he should let admins know that he has to disconnect.
-	var/req_admin_notify
-
-	//If you have the use_age_restriction_for_jobs config option enabled and the database set up, this option will add a requirement for players to be at least minimal_player_age days old. (meaning they first signed in at least that many days before.)
-	var/minimal_player_age = 0
-
-	//Job specific items
-	var/default_id				= /obj/item/weapon/card/id //this is just the looks of it
-	var/default_pda				= /obj/item/device/pda
-	var/default_pda_slot	= slot_belt
-	var/default_headset		= /obj/item/device/radio/headset
-	var/default_backpack	= /obj/item/weapon/storage/backpack
-	var/default_satchel		= /obj/item/weapon/storage/backpack/satchel_norm
-	var/default_storagebox= /obj/item/weapon/storage/box/survival
-
-//Only override this proc
-/datum/job/proc/equip_items(mob/living/carbon/human/H)
-
-//Or this proc
-<<<<<<< HEAD
-/datum/job/proc/equip_backpack(var/mob/living/carbon/human/H)
-	var/obj/item/weapon/storage/backpack/BPK
-	if(H.backbag == 1) //Backpack
-		BPK = new default_backpack(H)
-	else //Satchel
-		BPK = new default_satchel(H)
-	new default_storagebox(BPK)
-	H.equip_to_slot_or_del(BPK, slot_back,1)
-=======
-/datum/job/proc/equip_backpack(mob/living/carbon/human/H)
-	switch(H.backbag)
-		if(1) //No backpack or satchel
-			H.equip_to_slot_or_del(new default_storagebox(H), slot_r_hand)
-		if(2) // Backpack
-			var/obj/item/weapon/storage/backpack/BPK = new default_backpack(H)
-			new default_storagebox(BPK)
-			H.equip_to_slot_or_del(BPK, slot_back,1)
-		if(3) //Satchel
-			var/obj/item/weapon/storage/backpack/BPK = new default_satchel(H)
-			new default_storagebox(BPK)
-			H.equip_to_slot_or_del(BPK, slot_back,1)
->>>>>>> ac174ac4
-
-//But don't override this
-/datum/job/proc/equip(mob/living/carbon/human/H)
-	if(!H)
-		return 0
-
-	//Equip backpack
-	equip_backpack(H)
-
-	//Equip the rest of the gear
-	if(H.dna)
-		H.dna.species.before_equip_job(src, H)
-
-	equip_items(H)
-
-	if(H.dna)
-		H.dna.species.after_equip_job(src, H)
-
-	//Equip ID
-	var/obj/item/weapon/card/id/C = new default_id(H)
-	C.access = get_access()
-	C.registered_name = H.real_name
-	C.assignment = H.job
-	C.update_label()
-	H.equip_to_slot_or_del(C, slot_wear_id)
-
-	//Equip PDA
-	var/obj/item/device/pda/PDA = new default_pda(H)
-	PDA.owner = H.real_name
-	PDA.ownjob = H.job
-	PDA.update_label()
-	H.equip_to_slot_or_del(PDA, default_pda_slot)
-
-	//Equip headset
-	H.equip_to_slot_or_del(new src.default_headset(H), slot_ears)
-
-/datum/job/proc/apply_fingerprints(mob/living/carbon/human/H)
-	if(!istype(H))
-		return
-	if(H.back)
-		H.back.add_fingerprint(H,1)	//The 1 sets a flag to ignore gloves
-		for(var/obj/item/I in H.back.contents)
-			I.add_fingerprint(H,1)
-	if(H.wear_id)
-		H.wear_id.add_fingerprint(H,1)
-	if(H.w_uniform)
-		H.w_uniform.add_fingerprint(H,1)
-	if(H.wear_suit)
-		H.wear_suit.add_fingerprint(H,1)
-	if(H.wear_mask)
-		H.wear_mask.add_fingerprint(H,1)
-	if(H.head)
-		H.head.add_fingerprint(H,1)
-	if(H.shoes)
-		H.shoes.add_fingerprint(H,1)
-	if(H.gloves)
-		H.gloves.add_fingerprint(H,1)
-	if(H.ears)
-		H.ears.add_fingerprint(H,1)
-	if(H.glasses)
-		H.glasses.add_fingerprint(H,1)
-	if(H.belt)
-		H.belt.add_fingerprint(H,1)
-		for(var/obj/item/I in H.belt.contents)
-			I.add_fingerprint(H,1)
-	if(H.s_store)
-		H.s_store.add_fingerprint(H,1)
-	if(H.l_store)
-		H.l_store.add_fingerprint(H,1)
-	if(H.r_store)
-		H.r_store.add_fingerprint(H,1)
-	return 1
-
-/datum/job/proc/get_access()
-	if(!config)	//Needed for robots.
-		return src.minimal_access.Copy()
-
-	. = list()
-
-	if(config.jobs_have_minimal_access)
-		. = src.minimal_access.Copy()
-	else
-		. = src.access.Copy()
-
-	if(config.jobs_have_maint_access & EVERYONE_HAS_MAINT_ACCESS) //Config has global maint access set
-		. |= list(access_maint_tunnels)
-
-//If the configuration option is set to require players to be logged as old enough to play certain jobs, then this proc checks that they are, otherwise it just returns 1
-/datum/job/proc/player_old_enough(client/C)
-	if(available_in_days(C) == 0)
-		return 1	//Available in 0 days = available right now = player is old enough to play.
-	return 0
-
-
-/datum/job/proc/available_in_days(client/C)
-	if(!C)
-		return 0
-	if(!config.use_age_restriction_for_jobs)
-		return 0
-	if(!isnum(C.player_age))
-		return 0 //This is only a number if the db connection is established, otherwise it is text: "Requires database", meaning these restrictions cannot be enforced
-	if(!isnum(minimal_player_age))
-		return 0
-
-	return max(0, minimal_player_age - C.player_age)
-
-/datum/job/proc/config_check()
+/datum/job
+
+	//The name of the job
+	var/title = "NOPE"
+
+	//Job access. The use of minimal_access or access is determined by a config setting: config.jobs_have_minimal_access
+	var/list/minimal_access = list()		//Useful for servers which prefer to only have access given to the places a job absolutely needs (Larger server population)
+	var/list/access = list()				//Useful for servers which either have fewer players, so each person needs to fill more than one role, or servers which like to give more access, so players can't hide forever in their super secure departments (I'm looking at you, chemistry!)
+
+	//Determines who can demote this position
+	var/department_head = list()
+
+	//Bitflags for the job
+	var/flag = 0
+	var/department_flag = 0
+
+	//Players will be allowed to spawn in as jobs that are set to "Station"
+	var/faction = "None"
+
+	//How many players can be this job
+	var/total_positions = 0
+
+	//How many players can spawn in as this job
+	var/spawn_positions = 0
+
+	//How many players have this job
+	var/current_positions = 0
+
+	//Supervisors, who this person answers to directly
+	var/supervisors = ""
+
+	//Sellection screen color
+	var/selection_color = "#ffffff"
+
+
+	//If this is set to 1, a text is printed to the player when jobs are assigned, telling him that he should let admins know that he has to disconnect.
+	var/req_admin_notify
+
+	//If you have the use_age_restriction_for_jobs config option enabled and the database set up, this option will add a requirement for players to be at least minimal_player_age days old. (meaning they first signed in at least that many days before.)
+	var/minimal_player_age = 0
+
+	//Job specific items
+	var/default_id				= /obj/item/weapon/card/id //this is just the looks of it
+	var/default_pda				= /obj/item/device/pda
+	var/default_pda_slot	= slot_belt
+	var/default_headset		= /obj/item/device/radio/headset
+	var/default_backpack	= /obj/item/weapon/storage/backpack
+	var/default_satchel		= /obj/item/weapon/storage/backpack/satchel_norm
+	var/default_storagebox= /obj/item/weapon/storage/box/survival
+
+//Only override this proc
+/datum/job/proc/equip_items(mob/living/carbon/human/H)
+
+//Or this proc
+/datum/job/proc/equip_backpack(mob/living/carbon/human/H)
+	var/obj/item/weapon/storage/backpack/BPK
+	if(H.backbag == 1) //Backpack
+		BPK = new default_backpack(H)
+	else //Satchel
+		BPK = new default_satchel(H)
+	new default_storagebox(BPK)
+	H.equip_to_slot_or_del(BPK, slot_back,1)
+
+//But don't override this
+/datum/job/proc/equip(mob/living/carbon/human/H)
+	if(!H)
+		return 0
+
+	//Equip backpack
+	equip_backpack(H)
+
+	//Equip the rest of the gear
+	if(H.dna)
+		H.dna.species.before_equip_job(src, H)
+
+	equip_items(H)
+
+	if(H.dna)
+		H.dna.species.after_equip_job(src, H)
+
+	//Equip ID
+	var/obj/item/weapon/card/id/C = new default_id(H)
+	C.access = get_access()
+	C.registered_name = H.real_name
+	C.assignment = H.job
+	C.update_label()
+	H.equip_to_slot_or_del(C, slot_wear_id)
+
+	//Equip PDA
+	var/obj/item/device/pda/PDA = new default_pda(H)
+	PDA.owner = H.real_name
+	PDA.ownjob = H.job
+	PDA.update_label()
+	H.equip_to_slot_or_del(PDA, default_pda_slot)
+
+	//Equip headset
+	H.equip_to_slot_or_del(new src.default_headset(H), slot_ears)
+
+/datum/job/proc/apply_fingerprints(mob/living/carbon/human/H)
+	if(!istype(H))
+		return
+	if(H.back)
+		H.back.add_fingerprint(H,1)	//The 1 sets a flag to ignore gloves
+		for(var/obj/item/I in H.back.contents)
+			I.add_fingerprint(H,1)
+	if(H.wear_id)
+		H.wear_id.add_fingerprint(H,1)
+	if(H.w_uniform)
+		H.w_uniform.add_fingerprint(H,1)
+	if(H.wear_suit)
+		H.wear_suit.add_fingerprint(H,1)
+	if(H.wear_mask)
+		H.wear_mask.add_fingerprint(H,1)
+	if(H.head)
+		H.head.add_fingerprint(H,1)
+	if(H.shoes)
+		H.shoes.add_fingerprint(H,1)
+	if(H.gloves)
+		H.gloves.add_fingerprint(H,1)
+	if(H.ears)
+		H.ears.add_fingerprint(H,1)
+	if(H.glasses)
+		H.glasses.add_fingerprint(H,1)
+	if(H.belt)
+		H.belt.add_fingerprint(H,1)
+		for(var/obj/item/I in H.belt.contents)
+			I.add_fingerprint(H,1)
+	if(H.s_store)
+		H.s_store.add_fingerprint(H,1)
+	if(H.l_store)
+		H.l_store.add_fingerprint(H,1)
+	if(H.r_store)
+		H.r_store.add_fingerprint(H,1)
+	return 1
+
+/datum/job/proc/get_access()
+	if(!config)	//Needed for robots.
+		return src.minimal_access.Copy()
+
+	. = list()
+
+	if(config.jobs_have_minimal_access)
+		. = src.minimal_access.Copy()
+	else
+		. = src.access.Copy()
+
+	if(config.jobs_have_maint_access & EVERYONE_HAS_MAINT_ACCESS) //Config has global maint access set
+		. |= list(access_maint_tunnels)
+
+//If the configuration option is set to require players to be logged as old enough to play certain jobs, then this proc checks that they are, otherwise it just returns 1
+/datum/job/proc/player_old_enough(client/C)
+	if(available_in_days(C) == 0)
+		return 1	//Available in 0 days = available right now = player is old enough to play.
+	return 0
+
+
+/datum/job/proc/available_in_days(client/C)
+	if(!C)
+		return 0
+	if(!config.use_age_restriction_for_jobs)
+		return 0
+	if(!isnum(C.player_age))
+		return 0 //This is only a number if the db connection is established, otherwise it is text: "Requires database", meaning these restrictions cannot be enforced
+	if(!isnum(minimal_player_age))
+		return 0
+
+	return max(0, minimal_player_age - C.player_age)
+
+/datum/job/proc/config_check()
 	return 1