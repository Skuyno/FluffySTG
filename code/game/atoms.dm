--- conflicted
+++ resolved
@@ -1,628 +1,624 @@
-/atom
-	layer = TURF_LAYER
-	plane = GAME_PLANE
-	var/level = 2
-
-	var/flags_1 = 0
-	var/flags_2 = 0
-
-<<<<<<< HEAD
-	var/container_type = NONE
-=======
-	var/list/fingerprints
-	var/list/fingerprintshidden
-	var/list/blood_DNA
-	var/container_type = 0
->>>>>>> 0a8324e3
-	var/admin_spawned = 0	//was this spawned by an admin? used for stat tracking stuff.
-	var/datum/reagents/reagents = null
-
-	//This atom's HUD (med/sec, etc) images. Associative list.
-	var/list/image/hud_list = null
-	//HUD images that this atom can provide.
-	var/list/hud_possible
-
-	//Value used to increment ex_act() if reactionary_explosions is on
-	var/explosion_block = 0
-
-	var/list/atom_colours	 //used to store the different colors on an atom
-							//its inherent color, the colored paint applied on it, special color effect etc...
-	var/initialized = FALSE
-
-	var/list/our_overlays	//our local copy of (non-priority) overlays without byond magic. Use procs in SSoverlays to manipulate
-	var/list/priority_overlays	//overlays that should remain on top and not normally removed when using cut_overlay functions, like c4.
-
-	var/datum/proximity_monitor/proximity_monitor
-
-/atom/New(loc, ...)
-	//atom creation method that preloads variables at creation
-	if(GLOB.use_preloader && (src.type == GLOB._preloader.target_path))//in case the instanciated atom is creating other atoms in New()
-		GLOB._preloader.load(src)
-
-	//. = ..() //uncomment if you are dumb enough to add a /datum/New() proc
-
-	var/do_initialize = SSatoms.initialized
-	if(do_initialize > INITIALIZATION_INSSATOMS)
-		args[1] = do_initialize == INITIALIZATION_INNEW_MAPLOAD
-		if(SSatoms.InitAtom(src, args))
-			//we were deleted
-			return
-
-	var/list/created = SSatoms.created_atoms
-	if(created)
-		created += src
-
-//Called after New if the map is being loaded. mapload = TRUE
-//Called from base of New if the map is not being loaded. mapload = FALSE
-//This base must be called or derivatives must set initialized to TRUE
-//must not sleep
-//Other parameters are passed from New (excluding loc), this does not happen if mapload is TRUE
-//Must return an Initialize hint. Defined in __DEFINES/subsystems.dm
-
-//Note: the following functions don't call the base for optimization and must copypasta:
-// /turf/Initialize
-// /turf/open/space/Initialize
-// /mob/dead/new_player/Initialize
-
-//Do also note that this proc always runs in New for /mob/dead
-/atom/proc/Initialize(mapload, ...)
-	if(initialized)
-		stack_trace("Warning: [src]([type]) initialized multiple times!")
-	initialized = TRUE
-
-	//atom color stuff
-	if(color)
-		add_atom_colour(color, FIXED_COLOUR_PRIORITY)
-
-	if (light_power && light_range)
-		update_light()
-
-	if (opacity && isturf(loc))
-		var/turf/T = loc
-		T.has_opaque_atom = TRUE // No need to recalculate it in this case, it's guaranteed to be on afterwards anyways.
-	return INITIALIZE_HINT_NORMAL
-
-//called if Initialize returns INITIALIZE_HINT_LATELOAD
-/atom/proc/LateInitialize()
-	return
-
-/atom/Destroy()
-	if(alternate_appearances)
-		for(var/K in alternate_appearances)
-			var/datum/atom_hud/alternate_appearance/AA = alternate_appearances[K]
-			AA.remove_from_hud(src)
-
-	if(reagents)
-		qdel(reagents)
-
-	LAZYCLEARLIST(overlays)
-	LAZYCLEARLIST(priority_overlays)
-	//SSoverlays.processing -= src	//we COULD do this, but it's better to just let it fall out of the processing queue
-
-	QDEL_NULL(light)
-
-	return ..()
-
-/atom/proc/handle_ricochet(obj/item/projectile/P)
-	return
-
-/atom/proc/CanPass(atom/movable/mover, turf/target)
-	return !density
-
-/atom/proc/onCentCom()
-	var/turf/T = get_turf(src)
-	if(!T)
-		return FALSE
-
-	if(T.z == ZLEVEL_TRANSIT)
-		for(var/A in SSshuttle.mobile)
-			var/obj/docking_port/mobile/M = A
-			if(M.launch_status == ENDGAME_TRANSIT)
-				for(var/place in M.shuttle_areas)
-					var/area/shuttle/shuttle_area = place
-					if(T in shuttle_area)
-						return TRUE
-
-	if(T.z != ZLEVEL_CENTCOM)//if not, don't bother
-		return FALSE
-
-	//Check for centcom itself
-	if(istype(T.loc, /area/centcom))
-		return TRUE
-
-	//Check for centcom shuttles
-	for(var/A in SSshuttle.mobile)
-		var/obj/docking_port/mobile/M = A
-		if(M.launch_status == ENDGAME_LAUNCHED)
-			for(var/place in M.shuttle_areas)
-				var/area/shuttle/shuttle_area = place
-				if(T in shuttle_area)
-					return TRUE
-
-/atom/proc/onSyndieBase()
-	var/turf/T = get_turf(src)
-	if(!T)
-		return 0
-
-	if(T.z != ZLEVEL_CENTCOM)//if not, don't bother
-		return 0
-
-	if(istype(T.loc, /area/shuttle/syndicate) || istype(T.loc, /area/syndicate_mothership))
-		return 1
-
-	return 0
-
-/atom/proc/attack_hulk(mob/living/carbon/human/user, does_attack_animation = 0)
-	if(does_attack_animation)
-		user.changeNext_move(CLICK_CD_MELEE)
-		add_logs(user, src, "punched", "hulk powers")
-		user.do_attack_animation(src, ATTACK_EFFECT_SMASH)
-
-/atom/proc/CheckParts(list/parts_list)
-	for(var/A in parts_list)
-		if(istype(A, /datum/reagent))
-			if(!reagents)
-				reagents = new()
-			reagents.reagent_list.Add(A)
-			reagents.conditional_update()
-		else if(ismovableatom(A))
-			var/atom/movable/M = A
-			if(isliving(M.loc))
-				var/mob/living/L = M.loc
-				L.transferItemToLoc(M, src)
-			else
-				M.forceMove(src)
-
-/atom/proc/assume_air(datum/gas_mixture/giver)
-	qdel(giver)
-	return null
-
-/atom/proc/remove_air(amount)
-	return null
-
-/atom/proc/return_air()
-	if(loc)
-		return loc.return_air()
-	else
-		return null
-
-/atom/proc/check_eye(mob/user)
-	return
-
-
-/atom/proc/CollidedWith(atom/movable/AM)
-	return
-
-// Convenience proc to see if a container is open for chemistry handling
-// returns true if open
-// false if closed
-/atom/proc/is_open_container()
-	return container_type & OPENCONTAINER_1
-
-/atom/proc/is_transparent()
-	return container_type & TRANSPARENT_1
-
-/atom/proc/is_injectable(allowmobs = TRUE)
-	if(isliving(src) && allowmobs)
-		var/mob/living/L = src
-		return L.can_inject()
-	if(container_type & OPENCONTAINER_1)
-		return TRUE
-	return container_type & INJECTABLE_1
-
-/atom/proc/is_drawable(allowmobs = TRUE)
-	if(is_injectable(allowmobs)) //Everything that can be injected can also be drawn from, but not vice versa
-		return TRUE
-	return container_type & DRAWABLE_1
-
-/atom/proc/AllowDrop()
-	return FALSE
-
-/atom/proc/CheckExit()
-	return 1
-
-/atom/proc/HasProximity(atom/movable/AM as mob|obj)
-	return
-
-/atom/proc/emp_act(severity)
-	if(istype(wires) && !(flags_2 & NO_EMP_WIRES_2))
-		wires.emp_pulse()
-
-/atom/proc/bullet_act(obj/item/projectile/P, def_zone)
-	. = P.on_hit(src, 0, def_zone)
-
-/atom/proc/in_contents_of(container)//can take class or object instance as argument
-	if(ispath(container))
-		if(istype(src.loc, container))
-			return 1
-	else if(src in container)
-		return 1
-
-/*
- *	atom/proc/search_contents_for(path,list/filter_path=null)
- * Recursevly searches all atom contens (including contents contents and so on).
- *
- * ARGS: path - search atom contents for atoms of this type
- *       list/filter_path - if set, contents of atoms not of types in this list are excluded from search.
- *
- * RETURNS: list of found atoms
- */
-
-/atom/proc/search_contents_for(path,list/filter_path=null)
-	var/list/found = list()
-	for(var/atom/A in src)
-		if(istype(A, path))
-			found += A
-		if(filter_path)
-			var/pass = 0
-			for(var/type in filter_path)
-				pass |= istype(A, type)
-			if(!pass)
-				continue
-		if(A.contents.len)
-			found += A.search_contents_for(path,filter_path)
-	return found
-
-
-/atom/proc/examine(mob/user)
-	//This reformat names to get a/an properly working on item descriptions when they are bloody
-	var/f_name = "\a [src]."
-	if(src.blood_DNA && !istype(src, /obj/effect/decal))
-		if(gender == PLURAL)
-			f_name = "some "
-		else
-			f_name = "a "
-		f_name += "<span class='danger'>blood-stained</span> [name]!"
-
-	to_chat(user, "[icon2html(src, user)] That's [f_name]")
-
-	if(desc)
-		to_chat(user, desc)
-	// *****RM
-	//to_chat(user, "[name]: Dn:[density] dir:[dir] cont:[contents] icon:[icon] is:[icon_state] loc:[loc]")
-
-	if(reagents && (is_open_container() || is_transparent())) //is_open_container() isn't really the right proc for this, but w/e
-		to_chat(user, "It contains:")
-		if(reagents.reagent_list.len)
-			if(user.can_see_reagents()) //Show each individual reagent
-				for(var/datum/reagent/R in reagents.reagent_list)
-					to_chat(user, "[R.volume] units of [R.name]")
-			else //Otherwise, just show the total volume
-				var/total_volume = 0
-				for(var/datum/reagent/R in reagents.reagent_list)
-					total_volume += R.volume
-				to_chat(user, "[total_volume] units of various reagents")
-		else
-			to_chat(user, "Nothing.")
-
-/atom/proc/relaymove()
-	return
-
-/atom/proc/contents_explosion(severity, target)
-	return
-
-/atom/proc/ex_act(severity, target)
-	set waitfor = FALSE
-	contents_explosion(severity, target)
-
-/atom/proc/blob_act(obj/structure/blob/B)
-	return
-
-/atom/proc/fire_act(exposed_temperature, exposed_volume)
-	return
-
-/atom/proc/hitby(atom/movable/AM, skipcatch, hitpush, blocked)
-	if(density && !has_gravity(AM)) //thrown stuff bounces off dense stuff in no grav, unless the thrown stuff ends up inside what it hit(embedding, bola, etc...).
-		addtimer(CALLBACK(src, .proc/hitby_react, AM), 2)
-
-/atom/proc/hitby_react(atom/movable/AM)
-	if(AM && isturf(AM.loc))
-		step(AM, turn(AM.dir, 180))
-
-GLOBAL_LIST_EMPTY(blood_splatter_icons)
-
-/atom/proc/blood_splatter_index()
-	return "\ref[initial(icon)]-[initial(icon_state)]"
-
-//returns the mob's dna info as a list, to be inserted in an object's blood_DNA list
-/mob/living/proc/get_blood_dna_list()
-	if(get_blood_id() != "blood")
-		return
-	return list("ANIMAL DNA" = "Y-")
-
-/mob/living/carbon/get_blood_dna_list()
-	if(get_blood_id() != "blood")
-		return
-	var/list/blood_dna = list()
-	if(dna)
-		blood_dna[dna.unique_enzymes] = dna.blood_type
-	else
-		blood_dna["UNKNOWN DNA"] = "X*"
-	return blood_dna
-
-/mob/living/carbon/alien/get_blood_dna_list()
-	return list("UNKNOWN DNA" = "X*")
-
-//to add a mob's dna info into an object's blood_DNA list.
-/atom/proc/transfer_mob_blood_dna(mob/living/L)
-	// Returns 0 if we have that blood already
-	var/new_blood_dna = L.get_blood_dna_list()
-	if(!new_blood_dna)
-		return 0
-	if(!blood_DNA)	//if our list of DNA doesn't exist yet, initialise it.
-		blood_DNA = list()
-	var/old_length = blood_DNA.len
-	blood_DNA |= new_blood_dna
-	if(blood_DNA.len == old_length)
-		return 0
-	return 1
-
-//to add blood dna info to the object's blood_DNA list
-/atom/proc/transfer_blood_dna(list/blood_dna)
-	if(!blood_DNA)
-		blood_DNA = list()
-	var/old_length = blood_DNA.len
-	blood_DNA |= blood_dna
-	if(blood_DNA.len > old_length)
-		return 1//some new blood DNA was added
-
-
-//to add blood from a mob onto something, and transfer their dna info
-/atom/proc/add_mob_blood(mob/living/M)
-	var/list/blood_dna = M.get_blood_dna_list()
-	if(!blood_dna)
-		return 0
-	return add_blood(blood_dna)
-
-//to add blood onto something, with blood dna info to include.
-/atom/proc/add_blood(list/blood_dna)
-	return 0
-
-/obj/add_blood(list/blood_dna)
-	return transfer_blood_dna(blood_dna)
-
-/obj/item/add_blood(list/blood_dna)
-	var/blood_count = !blood_DNA ? 0 : blood_DNA.len
-	if(!..())
-		return 0
-	if(!blood_count)//apply the blood-splatter overlay if it isn't already in there
-		add_blood_overlay()
-	return 1 //we applied blood to the item
-
-/obj/item/proc/add_blood_overlay()
-	if(initial(icon) && initial(icon_state))
-		//try to find a pre-processed blood-splatter. otherwise, make a new one
-		var/index = blood_splatter_index()
-		var/icon/blood_splatter_icon = GLOB.blood_splatter_icons[index]
-		if(!blood_splatter_icon)
-			blood_splatter_icon = icon(initial(icon), initial(icon_state), , 1)		//we only want to apply blood-splatters to the initial icon_state for each object
-			blood_splatter_icon.Blend("#fff", ICON_ADD) 			//fills the icon_state with white (except where it's transparent)
-			blood_splatter_icon.Blend(icon('icons/effects/blood.dmi', "itemblood"), ICON_MULTIPLY) //adds blood and the remaining white areas become transparant
-			blood_splatter_icon = fcopy_rsc(blood_splatter_icon)
-			GLOB.blood_splatter_icons[index] = blood_splatter_icon
-		add_overlay(blood_splatter_icon)
-
-/obj/item/clothing/gloves/add_blood(list/blood_dna)
-	. = ..()
-	transfer_blood = rand(2, 4)
-
-/turf/add_blood(list/blood_dna)
-	var/obj/effect/decal/cleanable/blood/splatter/B = locate() in src
-	if(!B)
-		B = new /obj/effect/decal/cleanable/blood/splatter(src)
-	B.transfer_blood_dna(blood_dna) //give blood info to the blood decal.
-	return 1 //we bloodied the floor
-
-/mob/living/carbon/human/add_blood(list/blood_dna)
-	if(wear_suit)
-		wear_suit.add_blood(blood_dna)
-		update_inv_wear_suit()
-	else if(w_uniform)
-		w_uniform.add_blood(blood_dna)
-		update_inv_w_uniform()
-	if(gloves)
-		var/obj/item/clothing/gloves/G = gloves
-		G.add_blood(blood_dna)
-	else
-		transfer_blood_dna(blood_dna)
-		bloody_hands = rand(2, 4)
-	update_inv_gloves()	//handles bloody hands overlays and updating
-	return 1
-
-/atom/proc/clean_blood()
-	if(islist(blood_DNA))
-		blood_DNA = null
-		return 1
-
-/atom/proc/wash_cream()
-	return 1
-
-/atom/proc/get_global_map_pos()
-	if(!islist(GLOB.global_map) || isemptylist(GLOB.global_map)) return
-	var/cur_x = null
-	var/cur_y = null
-	var/list/y_arr = null
-	for(cur_x=1,cur_x<=GLOB.global_map.len,cur_x++)
-		y_arr = GLOB.global_map[cur_x]
-		cur_y = y_arr.Find(src.z)
-		if(cur_y)
-			break
-//	to_chat(world, "X = [cur_x]; Y = [cur_y]")
-	if(cur_x && cur_y)
-		return list("x"=cur_x,"y"=cur_y)
-	else
-		return 0
-
-/atom/proc/isinspace()
-	if(isspaceturf(get_turf(src)))
-		return 1
-	else
-		return 0
-
-/atom/proc/handle_fall()
-	return
-
-/atom/proc/handle_slip()
-	return
-
-/atom/proc/singularity_act()
-	return
-
-/atom/proc/singularity_pull()
-	return
-
-/atom/proc/acid_act(acidpwr, acid_volume)
-	return
-
-/atom/proc/emag_act()
-	return
-
-/atom/proc/narsie_act()
-	return
-
-/atom/proc/ratvar_act()
-	return
-
-/atom/proc/rcd_vals(mob/user, obj/item/construction/rcd/the_rcd)
-	return FALSE
-
-/atom/proc/rcd_act(mob/user, obj/item/construction/rcd/the_rcd, passed_mode)
-	return FALSE
-
-/atom/proc/storage_contents_dump_act(obj/item/storage/src_object, mob/user)
-	return 0
-
-/atom/proc/get_dumping_location(obj/item/storage/source,mob/user)
-	return null
-
-//This proc is called on the location of an atom when the atom is Destroy()'d
-/atom/proc/handle_atom_del(atom/A)
-
-//called when the turf the atom resides on is ChangeTurfed
-/atom/proc/HandleTurfChange(turf/T)
-	for(var/a in src)
-		var/atom/A = a
-		A.HandleTurfChange(T)
-
-//the vision impairment to give to the mob whose perspective is set to that atom (e.g. an unfocused camera giving you an impaired vision when looking through it)
-/atom/proc/get_remote_view_fullscreens(mob/user)
-	return
-
-//the sight changes to give to the mob whose perspective is set to that atom (e.g. A mob with nightvision loses its nightvision while looking through a normal camera)
-/atom/proc/update_remote_sight(mob/living/user)
-	return
-
-/atom/proc/add_vomit_floor(mob/living/carbon/M, toxvomit = 0)
-	if(isturf(src))
-		var/obj/effect/decal/cleanable/vomit/V = new /obj/effect/decal/cleanable/vomit(src)
-		// Make toxins vomit look different
-		if(toxvomit)
-			V.icon_state = "vomittox_[pick(1,4)]"
-		if(M.reagents)
-			clear_reagents_to_vomit_pool(M,V)
-
-/atom/proc/clear_reagents_to_vomit_pool(mob/living/carbon/M, obj/effect/decal/cleanable/vomit/V)
-	M.reagents.trans_to(V, M.reagents.total_volume / 10)
-	for(var/datum/reagent/R in M.reagents.reagent_list)                //clears the stomach of anything that might be digested as food
-		if(istype(R, /datum/reagent/consumable))
-			var/datum/reagent/consumable/nutri_check = R
-			if(nutri_check.nutriment_factor >0)
-				M.reagents.remove_reagent(R.id,R.volume)
-
-
-//Hook for running code when a dir change occurs
-/atom/proc/setDir(newdir)
-	dir = newdir
-
-/atom/proc/mech_melee_attack(obj/mecha/M)
-	return
-
-//If a mob logouts/logins in side of an object you can use this proc
-/atom/proc/on_log(login)
-	if(loc)
-		loc.on_log(login)
-
-
-/*
-	Atom Colour Priority System
-	A System that gives finer control over which atom colour to colour the atom with.
-	The "highest priority" one is always displayed as opposed to the default of
-	"whichever was set last is displayed"
-*/
-
-
-/*
-	Adds an instance of colour_type to the atom's atom_colours list
-*/
-/atom/proc/add_atom_colour(coloration, colour_priority)
-	if(!atom_colours || !atom_colours.len)
-		atom_colours = list()
-		atom_colours.len = COLOUR_PRIORITY_AMOUNT //four priority levels currently.
-	if(!coloration)
-		return
-	if(colour_priority > atom_colours.len)
-		return
-	atom_colours[colour_priority] = coloration
-	update_atom_colour()
-
-
-/*
-	Removes an instance of colour_type from the atom's atom_colours list
-*/
-/atom/proc/remove_atom_colour(colour_priority, coloration)
-	if(!atom_colours)
-		atom_colours = list()
-		atom_colours.len = COLOUR_PRIORITY_AMOUNT //four priority levels currently.
-	if(colour_priority > atom_colours.len)
-		return
-	if(coloration && atom_colours[colour_priority] != coloration)
-		return //if we don't have the expected color (for a specific priority) to remove, do nothing
-	atom_colours[colour_priority] = null
-	update_atom_colour()
-
-
-/*
-	Resets the atom's color to null, and then sets it to the highest priority
-	colour available
-*/
-/atom/proc/update_atom_colour()
-	if(!atom_colours)
-		atom_colours = list()
-		atom_colours.len = COLOUR_PRIORITY_AMOUNT //four priority levels currently.
-	color = null
-	for(var/C in atom_colours)
-		if(islist(C))
-			var/list/L = C
-			if(L.len)
-				color = L
-				return
-		else if(C)
-			color = C
-			return
-
-/atom/vv_edit_var(var_name, var_value)
-	if(!GLOB.Debug2)
-		admin_spawned = TRUE
-	. = ..()
-	switch(var_name)
-		if("color")
-			add_atom_colour(color, ADMIN_COLOUR_PRIORITY)
-
-/atom/vv_get_dropdown()
-	. = ..()
-	. += "---"
-	var/turf/curturf = get_turf(src)
-	if (curturf)
-		.["Jump to"] = "?_src_=holder;adminplayerobservecoodjump=1;X=[curturf.x];Y=[curturf.y];Z=[curturf.z]"
-	.["Add reagent"] = "?_src_=vars;addreagent=\ref[src]"
-	.["Trigger EM pulse"] = "?_src_=vars;emp=\ref[src]"
-	.["Trigger explosion"] = "?_src_=vars;explode=\ref[src]"
-
-/atom/proc/drop_location()
-	var/atom/L = loc
-	if(!L)
-		return null
-	return L.AllowDrop() ? L : get_turf(L)
-
-/atom/Entered(atom/movable/AM, atom/oldLoc)
-	SendSignal(COMSIG_ATOM_ENTERED, AM, oldLoc)
+/atom
+	layer = TURF_LAYER
+	plane = GAME_PLANE
+	var/level = 2
+
+	var/flags_1 = 0
+	var/flags_2 = 0
+
+	var/list/fingerprints
+	var/list/fingerprintshidden
+	var/list/blood_DNA
+	var/container_type = NONE
+	var/admin_spawned = 0	//was this spawned by an admin? used for stat tracking stuff.
+	var/datum/reagents/reagents = null
+
+	//This atom's HUD (med/sec, etc) images. Associative list.
+	var/list/image/hud_list = null
+	//HUD images that this atom can provide.
+	var/list/hud_possible
+
+	//Value used to increment ex_act() if reactionary_explosions is on
+	var/explosion_block = 0
+
+	var/list/atom_colours	 //used to store the different colors on an atom
+							//its inherent color, the colored paint applied on it, special color effect etc...
+	var/initialized = FALSE
+
+	var/list/our_overlays	//our local copy of (non-priority) overlays without byond magic. Use procs in SSoverlays to manipulate
+	var/list/priority_overlays	//overlays that should remain on top and not normally removed when using cut_overlay functions, like c4.
+
+	var/datum/proximity_monitor/proximity_monitor
+
+/atom/New(loc, ...)
+	//atom creation method that preloads variables at creation
+	if(GLOB.use_preloader && (src.type == GLOB._preloader.target_path))//in case the instanciated atom is creating other atoms in New()
+		GLOB._preloader.load(src)
+
+	//. = ..() //uncomment if you are dumb enough to add a /datum/New() proc
+
+	var/do_initialize = SSatoms.initialized
+	if(do_initialize > INITIALIZATION_INSSATOMS)
+		args[1] = do_initialize == INITIALIZATION_INNEW_MAPLOAD
+		if(SSatoms.InitAtom(src, args))
+			//we were deleted
+			return
+
+	var/list/created = SSatoms.created_atoms
+	if(created)
+		created += src
+
+//Called after New if the map is being loaded. mapload = TRUE
+//Called from base of New if the map is not being loaded. mapload = FALSE
+//This base must be called or derivatives must set initialized to TRUE
+//must not sleep
+//Other parameters are passed from New (excluding loc), this does not happen if mapload is TRUE
+//Must return an Initialize hint. Defined in __DEFINES/subsystems.dm
+
+//Note: the following functions don't call the base for optimization and must copypasta:
+// /turf/Initialize
+// /turf/open/space/Initialize
+// /mob/dead/new_player/Initialize
+
+//Do also note that this proc always runs in New for /mob/dead
+/atom/proc/Initialize(mapload, ...)
+	if(initialized)
+		stack_trace("Warning: [src]([type]) initialized multiple times!")
+	initialized = TRUE
+
+	//atom color stuff
+	if(color)
+		add_atom_colour(color, FIXED_COLOUR_PRIORITY)
+
+	if (light_power && light_range)
+		update_light()
+
+	if (opacity && isturf(loc))
+		var/turf/T = loc
+		T.has_opaque_atom = TRUE // No need to recalculate it in this case, it's guaranteed to be on afterwards anyways.
+	return INITIALIZE_HINT_NORMAL
+
+//called if Initialize returns INITIALIZE_HINT_LATELOAD
+/atom/proc/LateInitialize()
+	return
+
+/atom/Destroy()
+	if(alternate_appearances)
+		for(var/K in alternate_appearances)
+			var/datum/atom_hud/alternate_appearance/AA = alternate_appearances[K]
+			AA.remove_from_hud(src)
+
+	if(reagents)
+		qdel(reagents)
+
+	LAZYCLEARLIST(overlays)
+	LAZYCLEARLIST(priority_overlays)
+	//SSoverlays.processing -= src	//we COULD do this, but it's better to just let it fall out of the processing queue
+
+	QDEL_NULL(light)
+
+	return ..()
+
+/atom/proc/handle_ricochet(obj/item/projectile/P)
+	return
+
+/atom/proc/CanPass(atom/movable/mover, turf/target)
+	return !density
+
+/atom/proc/onCentCom()
+	var/turf/T = get_turf(src)
+	if(!T)
+		return FALSE
+
+	if(T.z == ZLEVEL_TRANSIT)
+		for(var/A in SSshuttle.mobile)
+			var/obj/docking_port/mobile/M = A
+			if(M.launch_status == ENDGAME_TRANSIT)
+				for(var/place in M.shuttle_areas)
+					var/area/shuttle/shuttle_area = place
+					if(T in shuttle_area)
+						return TRUE
+
+	if(T.z != ZLEVEL_CENTCOM)//if not, don't bother
+		return FALSE
+
+	//Check for centcom itself
+	if(istype(T.loc, /area/centcom))
+		return TRUE
+
+	//Check for centcom shuttles
+	for(var/A in SSshuttle.mobile)
+		var/obj/docking_port/mobile/M = A
+		if(M.launch_status == ENDGAME_LAUNCHED)
+			for(var/place in M.shuttle_areas)
+				var/area/shuttle/shuttle_area = place
+				if(T in shuttle_area)
+					return TRUE
+
+/atom/proc/onSyndieBase()
+	var/turf/T = get_turf(src)
+	if(!T)
+		return 0
+
+	if(T.z != ZLEVEL_CENTCOM)//if not, don't bother
+		return 0
+
+	if(istype(T.loc, /area/shuttle/syndicate) || istype(T.loc, /area/syndicate_mothership))
+		return 1
+
+	return 0
+
+/atom/proc/attack_hulk(mob/living/carbon/human/user, does_attack_animation = 0)
+	if(does_attack_animation)
+		user.changeNext_move(CLICK_CD_MELEE)
+		add_logs(user, src, "punched", "hulk powers")
+		user.do_attack_animation(src, ATTACK_EFFECT_SMASH)
+
+/atom/proc/CheckParts(list/parts_list)
+	for(var/A in parts_list)
+		if(istype(A, /datum/reagent))
+			if(!reagents)
+				reagents = new()
+			reagents.reagent_list.Add(A)
+			reagents.conditional_update()
+		else if(ismovableatom(A))
+			var/atom/movable/M = A
+			if(isliving(M.loc))
+				var/mob/living/L = M.loc
+				L.transferItemToLoc(M, src)
+			else
+				M.forceMove(src)
+
+/atom/proc/assume_air(datum/gas_mixture/giver)
+	qdel(giver)
+	return null
+
+/atom/proc/remove_air(amount)
+	return null
+
+/atom/proc/return_air()
+	if(loc)
+		return loc.return_air()
+	else
+		return null
+
+/atom/proc/check_eye(mob/user)
+	return
+
+
+/atom/proc/CollidedWith(atom/movable/AM)
+	return
+
+// Convenience proc to see if a container is open for chemistry handling
+// returns true if open
+// false if closed
+/atom/proc/is_open_container()
+	return container_type & OPENCONTAINER_1
+
+/atom/proc/is_transparent()
+	return container_type & TRANSPARENT_1
+
+/atom/proc/is_injectable(allowmobs = TRUE)
+	if(isliving(src) && allowmobs)
+		var/mob/living/L = src
+		return L.can_inject()
+	if(container_type & OPENCONTAINER_1)
+		return TRUE
+	return container_type & INJECTABLE_1
+
+/atom/proc/is_drawable(allowmobs = TRUE)
+	if(is_injectable(allowmobs)) //Everything that can be injected can also be drawn from, but not vice versa
+		return TRUE
+	return container_type & DRAWABLE_1
+
+/atom/proc/AllowDrop()
+	return FALSE
+
+/atom/proc/CheckExit()
+	return 1
+
+/atom/proc/HasProximity(atom/movable/AM as mob|obj)
+	return
+
+/atom/proc/emp_act(severity)
+	if(istype(wires) && !(flags_2 & NO_EMP_WIRES_2))
+		wires.emp_pulse()
+
+/atom/proc/bullet_act(obj/item/projectile/P, def_zone)
+	. = P.on_hit(src, 0, def_zone)
+
+/atom/proc/in_contents_of(container)//can take class or object instance as argument
+	if(ispath(container))
+		if(istype(src.loc, container))
+			return 1
+	else if(src in container)
+		return 1
+
+/*
+ *	atom/proc/search_contents_for(path,list/filter_path=null)
+ * Recursevly searches all atom contens (including contents contents and so on).
+ *
+ * ARGS: path - search atom contents for atoms of this type
+ *       list/filter_path - if set, contents of atoms not of types in this list are excluded from search.
+ *
+ * RETURNS: list of found atoms
+ */
+
+/atom/proc/search_contents_for(path,list/filter_path=null)
+	var/list/found = list()
+	for(var/atom/A in src)
+		if(istype(A, path))
+			found += A
+		if(filter_path)
+			var/pass = 0
+			for(var/type in filter_path)
+				pass |= istype(A, type)
+			if(!pass)
+				continue
+		if(A.contents.len)
+			found += A.search_contents_for(path,filter_path)
+	return found
+
+
+/atom/proc/examine(mob/user)
+	//This reformat names to get a/an properly working on item descriptions when they are bloody
+	var/f_name = "\a [src]."
+	if(src.blood_DNA && !istype(src, /obj/effect/decal))
+		if(gender == PLURAL)
+			f_name = "some "
+		else
+			f_name = "a "
+		f_name += "<span class='danger'>blood-stained</span> [name]!"
+
+	to_chat(user, "[icon2html(src, user)] That's [f_name]")
+
+	if(desc)
+		to_chat(user, desc)
+	// *****RM
+	//to_chat(user, "[name]: Dn:[density] dir:[dir] cont:[contents] icon:[icon] is:[icon_state] loc:[loc]")
+
+	if(reagents && (is_open_container() || is_transparent())) //is_open_container() isn't really the right proc for this, but w/e
+		to_chat(user, "It contains:")
+		if(reagents.reagent_list.len)
+			if(user.can_see_reagents()) //Show each individual reagent
+				for(var/datum/reagent/R in reagents.reagent_list)
+					to_chat(user, "[R.volume] units of [R.name]")
+			else //Otherwise, just show the total volume
+				var/total_volume = 0
+				for(var/datum/reagent/R in reagents.reagent_list)
+					total_volume += R.volume
+				to_chat(user, "[total_volume] units of various reagents")
+		else
+			to_chat(user, "Nothing.")
+
+/atom/proc/relaymove()
+	return
+
+/atom/proc/contents_explosion(severity, target)
+	return
+
+/atom/proc/ex_act(severity, target)
+	set waitfor = FALSE
+	contents_explosion(severity, target)
+
+/atom/proc/blob_act(obj/structure/blob/B)
+	return
+
+/atom/proc/fire_act(exposed_temperature, exposed_volume)
+	return
+
+/atom/proc/hitby(atom/movable/AM, skipcatch, hitpush, blocked)
+	if(density && !has_gravity(AM)) //thrown stuff bounces off dense stuff in no grav, unless the thrown stuff ends up inside what it hit(embedding, bola, etc...).
+		addtimer(CALLBACK(src, .proc/hitby_react, AM), 2)
+
+/atom/proc/hitby_react(atom/movable/AM)
+	if(AM && isturf(AM.loc))
+		step(AM, turn(AM.dir, 180))
+
+GLOBAL_LIST_EMPTY(blood_splatter_icons)
+
+/atom/proc/blood_splatter_index()
+	return "\ref[initial(icon)]-[initial(icon_state)]"
+
+//returns the mob's dna info as a list, to be inserted in an object's blood_DNA list
+/mob/living/proc/get_blood_dna_list()
+	if(get_blood_id() != "blood")
+		return
+	return list("ANIMAL DNA" = "Y-")
+
+/mob/living/carbon/get_blood_dna_list()
+	if(get_blood_id() != "blood")
+		return
+	var/list/blood_dna = list()
+	if(dna)
+		blood_dna[dna.unique_enzymes] = dna.blood_type
+	else
+		blood_dna["UNKNOWN DNA"] = "X*"
+	return blood_dna
+
+/mob/living/carbon/alien/get_blood_dna_list()
+	return list("UNKNOWN DNA" = "X*")
+
+//to add a mob's dna info into an object's blood_DNA list.
+/atom/proc/transfer_mob_blood_dna(mob/living/L)
+	// Returns 0 if we have that blood already
+	var/new_blood_dna = L.get_blood_dna_list()
+	if(!new_blood_dna)
+		return 0
+	if(!blood_DNA)	//if our list of DNA doesn't exist yet, initialise it.
+		blood_DNA = list()
+	var/old_length = blood_DNA.len
+	blood_DNA |= new_blood_dna
+	if(blood_DNA.len == old_length)
+		return 0
+	return 1
+
+//to add blood dna info to the object's blood_DNA list
+/atom/proc/transfer_blood_dna(list/blood_dna)
+	if(!blood_DNA)
+		blood_DNA = list()
+	var/old_length = blood_DNA.len
+	blood_DNA |= blood_dna
+	if(blood_DNA.len > old_length)
+		return 1//some new blood DNA was added
+
+
+//to add blood from a mob onto something, and transfer their dna info
+/atom/proc/add_mob_blood(mob/living/M)
+	var/list/blood_dna = M.get_blood_dna_list()
+	if(!blood_dna)
+		return 0
+	return add_blood(blood_dna)
+
+//to add blood onto something, with blood dna info to include.
+/atom/proc/add_blood(list/blood_dna)
+	return 0
+
+/obj/add_blood(list/blood_dna)
+	return transfer_blood_dna(blood_dna)
+
+/obj/item/add_blood(list/blood_dna)
+	var/blood_count = !blood_DNA ? 0 : blood_DNA.len
+	if(!..())
+		return 0
+	if(!blood_count)//apply the blood-splatter overlay if it isn't already in there
+		add_blood_overlay()
+	return 1 //we applied blood to the item
+
+/obj/item/proc/add_blood_overlay()
+	if(initial(icon) && initial(icon_state))
+		//try to find a pre-processed blood-splatter. otherwise, make a new one
+		var/index = blood_splatter_index()
+		var/icon/blood_splatter_icon = GLOB.blood_splatter_icons[index]
+		if(!blood_splatter_icon)
+			blood_splatter_icon = icon(initial(icon), initial(icon_state), , 1)		//we only want to apply blood-splatters to the initial icon_state for each object
+			blood_splatter_icon.Blend("#fff", ICON_ADD) 			//fills the icon_state with white (except where it's transparent)
+			blood_splatter_icon.Blend(icon('icons/effects/blood.dmi', "itemblood"), ICON_MULTIPLY) //adds blood and the remaining white areas become transparant
+			blood_splatter_icon = fcopy_rsc(blood_splatter_icon)
+			GLOB.blood_splatter_icons[index] = blood_splatter_icon
+		add_overlay(blood_splatter_icon)
+
+/obj/item/clothing/gloves/add_blood(list/blood_dna)
+	. = ..()
+	transfer_blood = rand(2, 4)
+
+/turf/add_blood(list/blood_dna)
+	var/obj/effect/decal/cleanable/blood/splatter/B = locate() in src
+	if(!B)
+		B = new /obj/effect/decal/cleanable/blood/splatter(src)
+	B.transfer_blood_dna(blood_dna) //give blood info to the blood decal.
+	return 1 //we bloodied the floor
+
+/mob/living/carbon/human/add_blood(list/blood_dna)
+	if(wear_suit)
+		wear_suit.add_blood(blood_dna)
+		update_inv_wear_suit()
+	else if(w_uniform)
+		w_uniform.add_blood(blood_dna)
+		update_inv_w_uniform()
+	if(gloves)
+		var/obj/item/clothing/gloves/G = gloves
+		G.add_blood(blood_dna)
+	else
+		transfer_blood_dna(blood_dna)
+		bloody_hands = rand(2, 4)
+	update_inv_gloves()	//handles bloody hands overlays and updating
+	return 1
+
+/atom/proc/clean_blood()
+	if(islist(blood_DNA))
+		blood_DNA = null
+		return 1
+
+/atom/proc/wash_cream()
+	return 1
+
+/atom/proc/get_global_map_pos()
+	if(!islist(GLOB.global_map) || isemptylist(GLOB.global_map)) return
+	var/cur_x = null
+	var/cur_y = null
+	var/list/y_arr = null
+	for(cur_x=1,cur_x<=GLOB.global_map.len,cur_x++)
+		y_arr = GLOB.global_map[cur_x]
+		cur_y = y_arr.Find(src.z)
+		if(cur_y)
+			break
+//	to_chat(world, "X = [cur_x]; Y = [cur_y]")
+	if(cur_x && cur_y)
+		return list("x"=cur_x,"y"=cur_y)
+	else
+		return 0
+
+/atom/proc/isinspace()
+	if(isspaceturf(get_turf(src)))
+		return 1
+	else
+		return 0
+
+/atom/proc/handle_fall()
+	return
+
+/atom/proc/handle_slip()
+	return
+
+/atom/proc/singularity_act()
+	return
+
+/atom/proc/singularity_pull()
+	return
+
+/atom/proc/acid_act(acidpwr, acid_volume)
+	return
+
+/atom/proc/emag_act()
+	return
+
+/atom/proc/narsie_act()
+	return
+
+/atom/proc/ratvar_act()
+	return
+
+/atom/proc/rcd_vals(mob/user, obj/item/construction/rcd/the_rcd)
+	return FALSE
+
+/atom/proc/rcd_act(mob/user, obj/item/construction/rcd/the_rcd, passed_mode)
+	return FALSE
+
+/atom/proc/storage_contents_dump_act(obj/item/storage/src_object, mob/user)
+	return 0
+
+/atom/proc/get_dumping_location(obj/item/storage/source,mob/user)
+	return null
+
+//This proc is called on the location of an atom when the atom is Destroy()'d
+/atom/proc/handle_atom_del(atom/A)
+
+//called when the turf the atom resides on is ChangeTurfed
+/atom/proc/HandleTurfChange(turf/T)
+	for(var/a in src)
+		var/atom/A = a
+		A.HandleTurfChange(T)
+
+//the vision impairment to give to the mob whose perspective is set to that atom (e.g. an unfocused camera giving you an impaired vision when looking through it)
+/atom/proc/get_remote_view_fullscreens(mob/user)
+	return
+
+//the sight changes to give to the mob whose perspective is set to that atom (e.g. A mob with nightvision loses its nightvision while looking through a normal camera)
+/atom/proc/update_remote_sight(mob/living/user)
+	return
+
+/atom/proc/add_vomit_floor(mob/living/carbon/M, toxvomit = 0)
+	if(isturf(src))
+		var/obj/effect/decal/cleanable/vomit/V = new /obj/effect/decal/cleanable/vomit(src)
+		// Make toxins vomit look different
+		if(toxvomit)
+			V.icon_state = "vomittox_[pick(1,4)]"
+		if(M.reagents)
+			clear_reagents_to_vomit_pool(M,V)
+
+/atom/proc/clear_reagents_to_vomit_pool(mob/living/carbon/M, obj/effect/decal/cleanable/vomit/V)
+	M.reagents.trans_to(V, M.reagents.total_volume / 10)
+	for(var/datum/reagent/R in M.reagents.reagent_list)                //clears the stomach of anything that might be digested as food
+		if(istype(R, /datum/reagent/consumable))
+			var/datum/reagent/consumable/nutri_check = R
+			if(nutri_check.nutriment_factor >0)
+				M.reagents.remove_reagent(R.id,R.volume)
+
+
+//Hook for running code when a dir change occurs
+/atom/proc/setDir(newdir)
+	dir = newdir
+
+/atom/proc/mech_melee_attack(obj/mecha/M)
+	return
+
+//If a mob logouts/logins in side of an object you can use this proc
+/atom/proc/on_log(login)
+	if(loc)
+		loc.on_log(login)
+
+
+/*
+	Atom Colour Priority System
+	A System that gives finer control over which atom colour to colour the atom with.
+	The "highest priority" one is always displayed as opposed to the default of
+	"whichever was set last is displayed"
+*/
+
+
+/*
+	Adds an instance of colour_type to the atom's atom_colours list
+*/
+/atom/proc/add_atom_colour(coloration, colour_priority)
+	if(!atom_colours || !atom_colours.len)
+		atom_colours = list()
+		atom_colours.len = COLOUR_PRIORITY_AMOUNT //four priority levels currently.
+	if(!coloration)
+		return
+	if(colour_priority > atom_colours.len)
+		return
+	atom_colours[colour_priority] = coloration
+	update_atom_colour()
+
+
+/*
+	Removes an instance of colour_type from the atom's atom_colours list
+*/
+/atom/proc/remove_atom_colour(colour_priority, coloration)
+	if(!atom_colours)
+		atom_colours = list()
+		atom_colours.len = COLOUR_PRIORITY_AMOUNT //four priority levels currently.
+	if(colour_priority > atom_colours.len)
+		return
+	if(coloration && atom_colours[colour_priority] != coloration)
+		return //if we don't have the expected color (for a specific priority) to remove, do nothing
+	atom_colours[colour_priority] = null
+	update_atom_colour()
+
+
+/*
+	Resets the atom's color to null, and then sets it to the highest priority
+	colour available
+*/
+/atom/proc/update_atom_colour()
+	if(!atom_colours)
+		atom_colours = list()
+		atom_colours.len = COLOUR_PRIORITY_AMOUNT //four priority levels currently.
+	color = null
+	for(var/C in atom_colours)
+		if(islist(C))
+			var/list/L = C
+			if(L.len)
+				color = L
+				return
+		else if(C)
+			color = C
+			return
+
+/atom/vv_edit_var(var_name, var_value)
+	if(!GLOB.Debug2)
+		admin_spawned = TRUE
+	. = ..()
+	switch(var_name)
+		if("color")
+			add_atom_colour(color, ADMIN_COLOUR_PRIORITY)
+
+/atom/vv_get_dropdown()
+	. = ..()
+	. += "---"
+	var/turf/curturf = get_turf(src)
+	if (curturf)
+		.["Jump to"] = "?_src_=holder;adminplayerobservecoodjump=1;X=[curturf.x];Y=[curturf.y];Z=[curturf.z]"
+	.["Add reagent"] = "?_src_=vars;addreagent=\ref[src]"
+	.["Trigger EM pulse"] = "?_src_=vars;emp=\ref[src]"
+	.["Trigger explosion"] = "?_src_=vars;explode=\ref[src]"
+
+/atom/proc/drop_location()
+	var/atom/L = loc
+	if(!L)
+		return null
+	return L.AllowDrop() ? L : get_turf(L)
+
+/atom/Entered(atom/movable/AM, atom/oldLoc)
+	SendSignal(COMSIG_ATOM_ENTERED, AM, oldLoc)