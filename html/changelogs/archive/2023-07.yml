--- conflicted
+++ resolved
@@ -317,7 +317,6 @@
   - spellcheck: Fixed a type on the energy net module.
   RaShCat:
   - rscadd: CQC to uplink for 18 telecristal
-<<<<<<< HEAD
 2023-07-10:
   Fikou:
   - bugfix: service borg apparatus now works on stoves and griddles and ovens
@@ -384,10 +383,7 @@
   - bugfix: you may now interact with lewd slots when the appropriate genitals are
       exposed (using the Expose/Hide genitals verb -> set to Always Show) regardless
       of whether or not you are clothed.
-  
-=======
 2023-07-11:
   HWSensum:
   - qol: Blueshield holster now can be eqiuped in his MOD suit storage.
   - bugfix: Bodyguard MOD now supports digilegs and snouts.
->>>>>>> fee038a3
